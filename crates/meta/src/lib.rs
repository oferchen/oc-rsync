#[cfg(any(target_os = "linux", target_os = "macos"))]
mod unix;
#[cfg(any(target_os = "linux", target_os = "macos"))]
pub use unix::*;

// Re-export device number helpers so consumers can construct and
// deconstruct `dev_t` values without depending on `nix` directly.
#[cfg(target_os = "linux")]
pub use nix::sys::stat::{major, makedev, minor};

#[cfg(target_os = "macos")]
pub use libc::{major, makedev, minor};

#[cfg(not(any(target_os = "linux", target_os = "macos")))]
mod stub;
#[cfg(not(any(target_os = "linux", target_os = "macos")))]
pub use stub::*;

mod parse;
pub use parse::{parse_chmod, parse_chmod_spec, parse_chown, parse_id_map};

impl Options {
    pub fn needs_metadata(&self) -> bool {
        self.xattrs
            || self.acl
            || self.chmod.is_some()
            || self.owner
            || self.group
            || self.perms
            || self.executability
            || self.times
            || self.atimes
            || self.crtimes
            || self.uid_map.is_some()
            || self.gid_map.is_some()
    }
}

#[cfg(unix)]
use filetime::set_symlink_file_times;
use filetime::{set_file_times, FileTime};
use std::collections::{HashMap, HashSet};
#[cfg(all(unix, feature = "xattr"))]
use std::ffi::OsString;
use std::fs;
use std::io;
use std::path::{Path, PathBuf};

/// Tracks a file's access time and restores it when dropped.
#[derive(Debug)]
pub struct AccessTime {
    path: PathBuf,
    atime: FileTime,
    mtime: FileTime,
    is_symlink: bool,
}

impl AccessTime {
    /// Capture the current access time of `path`.
    pub fn new(path: &Path) -> io::Result<Self> {
        let meta = fs::symlink_metadata(path)?;
        Ok(Self {
            path: path.to_path_buf(),
            atime: FileTime::from_last_access_time(&meta),
            mtime: FileTime::from_last_modification_time(&meta),
            is_symlink: meta.file_type().is_symlink(),
        })
    }

    /// Restore the previously captured access time.
    pub fn restore(&self) -> io::Result<()> {
        if self.is_symlink {
            #[cfg(unix)]
            {
                set_symlink_file_times(&self.path, self.atime, self.mtime)?;
            }
            #[cfg(not(unix))]
            {
                set_file_times(&self.path, self.atime, self.mtime)?;
            }
        } else {
            set_file_times(&self.path, self.atime, self.mtime)?;
        }
        Ok(())
    }
}

impl Drop for AccessTime {
    fn drop(&mut self) {
        let _ = self.restore();
    }
}

/// Table mapping group IDs to compact indexes.
///
/// This helps build the `gid` table used by the file list so that
/// repeated group IDs are transmitted only once. Calling [`push`]
/// returns the index for the provided `gid`, inserting it into the
/// table if it wasn't already present.
#[derive(Debug, Default, Clone)]
pub struct GidTable {
    map: HashMap<u32, usize>,
    table: Vec<u32>,
}

impl GidTable {
    /// Create a new, empty table.
    pub fn new() -> Self {
        Self::default()
    }

    /// Insert `gid` into the table if it is not present, returning the
    /// index associated with it.
    pub fn push(&mut self, gid: u32) -> usize {
        *self.map.entry(gid).or_insert_with(|| {
            self.table.push(gid);
            self.table.len() - 1
        })
    }

    /// Returns the group ID stored at `idx`, if any.
    pub fn gid(&self, idx: usize) -> Option<u32> {
        self.table.get(idx).copied()
    }

    /// Exposes the underlying slice of group IDs in insertion order.
    pub fn as_slice(&self) -> &[u32] {
        &self.table
    }
}

<<<<<<< HEAD
/// Apply the provided extended attributes to `path`, removing any
/// existing attributes that are not present in `xattrs`.
#[cfg(all(unix, feature = "xattr"))]
pub fn apply_xattrs(path: &Path, xattrs: &[(OsString, Vec<u8>)]) -> io::Result<()> {
    let mut existing: HashSet<OsString> = xattr::list(path)?.collect();
    for (name, value) in xattrs {
        existing.remove(name);
        xattr::set(path, name, value)?;
    }
    for name in existing {
        if let Some(s) = name.to_str() {
            if s == "system.posix_acl_access" || s == "system.posix_acl_default" {
                continue;
            }
        }
        let _ = xattr::remove(path, &name);
    }
    Ok(())
}
=======
/// Table mapping user IDs to compact indexes.
///
/// This helps build the `uid` table used by the file list so that
/// repeated user IDs are transmitted only once. Calling [`push`]
/// returns the index for the provided `uid`, inserting it into the
/// table if it wasn't already present.
#[derive(Debug, Default, Clone)]
pub struct UidTable {
    map: HashMap<u32, usize>,
    table: Vec<u32>,
}

impl UidTable {
    /// Create a new, empty table.
    pub fn new() -> Self {
        Self::default()
    }

    /// Insert `uid` into the table if it is not present, returning the
    /// index associated with it.
    pub fn push(&mut self, uid: u32) -> usize {
        *self.map.entry(uid).or_insert_with(|| {
            self.table.push(uid);
            self.table.len() - 1
        })
    }

    /// Returns the user ID stored at `idx`, if any.
    pub fn uid(&self, idx: usize) -> Option<u32> {
        self.table.get(idx).copied()
    }

    /// Exposes the underlying slice of user IDs in insertion order.
    pub fn as_slice(&self) -> &[u32] {
        &self.table
    }
}

>>>>>>> 79957146
#[cfg(feature = "acl")]
pub use posix_acl::{ACLEntry, PosixACL, Qualifier, ACL_EXECUTE, ACL_READ, ACL_RWX, ACL_WRITE};<|MERGE_RESOLUTION|>--- conflicted
+++ resolved
@@ -129,7 +129,6 @@
     }
 }
 
-<<<<<<< HEAD
 /// Apply the provided extended attributes to `path`, removing any
 /// existing attributes that are not present in `xattrs`.
 #[cfg(all(unix, feature = "xattr"))]
@@ -149,7 +148,7 @@
     }
     Ok(())
 }
-=======
+
 /// Table mapping user IDs to compact indexes.
 ///
 /// This helps build the `uid` table used by the file list so that
@@ -188,6 +187,5 @@
     }
 }
 
->>>>>>> 79957146
 #[cfg(feature = "acl")]
 pub use posix_acl::{ACLEntry, PosixACL, Qualifier, ACL_EXECUTE, ACL_READ, ACL_RWX, ACL_WRITE};