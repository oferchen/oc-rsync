// crates/transport/src/tcp.rs
use std::io::{self, Read, Write};
use std::net::{IpAddr, Ipv4Addr, Ipv6Addr, SocketAddr, TcpListener, TcpStream, ToSocketAddrs};
use std::time::Duration;

use socket2::SockRef;

use crate::{AddressFamily, DaemonTransport, SockOpt, Transport};

pub struct TcpTransport {
    stream: TcpStream,
}

impl TcpTransport {
    pub fn connect(
        host: &str,
        port: u16,
        timeout: Option<Duration>,
        family: Option<AddressFamily>,
    ) -> io::Result<Self> {
        let addrs: Vec<SocketAddr> = (host, port).to_socket_addrs()?.collect();
        let addr = match family {
            Some(AddressFamily::V4) => addrs.iter().find(|a| a.is_ipv4()).copied(),
            Some(AddressFamily::V6) => addrs.iter().find(|a| a.is_ipv6()).copied(),
            None => addrs.into_iter().next(),
        }
        .ok_or_else(|| io::Error::other("invalid address"))?;
        let stream = if let Some(dur) = timeout {
            let stream = TcpStream::connect_timeout(&addr, dur)?;
            stream.set_read_timeout(Some(dur))?;
            stream.set_write_timeout(Some(dur))?;
            stream
        } else {
            TcpStream::connect(addr)?
        };
        Ok(Self { stream })
    }

    pub fn listen(
        addr: Option<IpAddr>,
        port: u16,
        family: Option<AddressFamily>,
    ) -> io::Result<(TcpListener, u16)> {
        let addr = match (addr, family) {
            (Some(ip), _) => ip,
            (None, Some(AddressFamily::V4)) => IpAddr::V4(Ipv4Addr::UNSPECIFIED),
            (None, Some(AddressFamily::V6)) => IpAddr::V6(Ipv6Addr::UNSPECIFIED),
            (None, None) => IpAddr::V4(Ipv4Addr::UNSPECIFIED),
        };
        let listener = TcpListener::bind((addr, port))?;
        let port = listener.local_addr()?.port();
        Ok((listener, port))
    }

    pub fn accept(
        listener: &TcpListener,
        hosts_allow: &[String],
        hosts_deny: &[String],
    ) -> io::Result<(TcpStream, SocketAddr)> {
        loop {
            let (stream, addr) = listener.accept()?;
            if host_allowed(&addr.ip(), hosts_allow, hosts_deny) {
                return Ok((stream, addr));
            }
            let _ = stream.shutdown(std::net::Shutdown::Both);
        }
    }

    pub fn from_stream(stream: TcpStream) -> Self {
        Self { stream }
    }

    pub fn authenticate(&mut self, token: Option<&str>, no_motd: bool) -> io::Result<()> {
        if no_motd {
            self.stream.write_all(&[0])?;
        }
        if let Some(tok) = token {
            self.stream.write_all(tok.as_bytes())?;
        }
        self.stream.write_all(b"\n")
    }
<<<<<<< HEAD

    pub fn apply_sockopts(&self, opts: &[SockOpt]) -> io::Result<()> {
        if opts.is_empty() {
            return Ok(());
        }
        let sock = SockRef::from(&self.stream);
        for opt in opts {
            match *opt {
                SockOpt::KeepAlive(v) => sock.set_keepalive(v)?,
                SockOpt::SendBuf(size) => sock.set_send_buffer_size(size)?,
                SockOpt::RecvBuf(size) => sock.set_recv_buffer_size(size)?,
            }
        }
        Ok(())
    }

    pub fn set_read_timeout(&self, dur: Option<Duration>) -> io::Result<()> {
        self.stream.set_read_timeout(dur)
    }

    pub fn set_write_timeout(&self, dur: Option<Duration>) -> io::Result<()> {
        self.stream.set_write_timeout(dur)
    }
=======
>>>>>>> bb27e961
}

fn host_matches(ip: &IpAddr, pat: &str) -> bool {
    if pat == "*" {
        return true;
    }
    pat.parse::<IpAddr>().map_or(false, |p| &p == ip)
}

fn host_allowed(ip: &IpAddr, allow: &[String], deny: &[String]) -> bool {
    if !allow.is_empty() && !allow.iter().any(|p| host_matches(ip, p)) {
        return false;
    }
    if deny.iter().any(|p| host_matches(ip, p)) {
        return false;
    }
    true
}

impl Transport for TcpTransport {
    fn send(&mut self, data: &[u8]) -> io::Result<()> {
        self.stream.write_all(data)
    }

    fn receive(&mut self, buf: &mut [u8]) -> io::Result<usize> {
        self.stream.read(buf)
    }

    fn set_read_timeout(&mut self, dur: Option<Duration>) -> io::Result<()> {
        self.stream.set_read_timeout(dur)
    }

    fn set_write_timeout(&mut self, dur: Option<Duration>) -> io::Result<()> {
        self.stream.set_write_timeout(dur)
    }
}

impl DaemonTransport for TcpTransport {}<|MERGE_RESOLUTION|>--- conflicted
+++ resolved
@@ -79,7 +79,6 @@
         }
         self.stream.write_all(b"\n")
     }
-<<<<<<< HEAD
 
     pub fn apply_sockopts(&self, opts: &[SockOpt]) -> io::Result<()> {
         if opts.is_empty() {
@@ -103,8 +102,6 @@
     pub fn set_write_timeout(&self, dur: Option<Duration>) -> io::Result<()> {
         self.stream.set_write_timeout(dur)
     }
-=======
->>>>>>> bb27e961
 }
 
 fn host_matches(ip: &IpAddr, pat: &str) -> bool {
