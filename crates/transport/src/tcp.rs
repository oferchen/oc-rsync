--- conflicted
+++ resolved
@@ -31,22 +31,13 @@
         Ok(Self { stream })
     }
 
-<<<<<<< HEAD
     pub fn listen(addr: Option<IpAddr>, port: u16) -> io::Result<(TcpListener, u16)> {
-        let addr = addr.unwrap_or(IpAddr::V4(Ipv4Addr::UNSPECIFIED));
-=======
-    pub fn listen(
-        addr: Option<IpAddr>,
-        port: u16,
-        family: Option<AddressFamily>,
-    ) -> io::Result<(TcpListener, u16)> {
-        let addr = match (addr, family) {
+        let addr = addr.unwrap_or(IpAddr::V4(Ipv4Add
             (Some(ip), _) => ip,
             (None, Some(AddressFamily::V4)) => IpAddr::V4(Ipv4Addr::UNSPECIFIED),
             (None, Some(AddressFamily::V6)) => IpAddr::V6(Ipv6Addr::UNSPECIFIED),
             (None, None) => IpAddr::V4(Ipv4Addr::UNSPECIFIED),
         };
->>>>>>> 7381bfc2
         let listener = TcpListener::bind((addr, port))?;
         let port = listener.local_addr()?.port();
         Ok((listener, port))
