--- conflicted
+++ resolved
@@ -2,11 +2,8 @@
 use std::io;
 use std::time::Duration;
 
-<<<<<<< HEAD
-=======
 mod config;
 mod daemon;
->>>>>>> 30f854d1
 mod factory;
 mod rate;
 #[cfg(unix)]
@@ -15,11 +12,8 @@
 pub mod tcp;
 mod temp;
 
-<<<<<<< HEAD
-=======
 pub use config::TransportConfig;
 pub use daemon::{DaemonTransport, SockOpt, daemon_remote_opts, parse_sockopts};
->>>>>>> 30f854d1
 pub use factory::TransportFactory;
 pub use rate::RateLimitedTransport;
 #[cfg(unix)]
