// crates/walk/src/lib.rs
use std::collections::HashMap;
use std::fs::FileType;
use std::io;
#[cfg(unix)]
use std::os::unix::fs::MetadataExt;
use std::path::{Path, PathBuf};
use walkdir::WalkDir;

const MIN_FILE_SIZE: u64 = 1024;
#[derive(Debug, Clone)]
pub struct Entry {
    pub prefix_len: usize,
    pub suffix: String,
    pub file_type: FileType,
    pub uid: usize,
    pub gid: usize,
    pub dev: usize,
    pub inode: usize,
}

impl Entry {
    pub fn apply(&self, state: &mut String) -> PathBuf {
        state.truncate(self.prefix_len);
        state.push_str(&self.suffix);
        PathBuf::from(state.clone())
    }
}

pub struct Walk {
    iter: walkdir::IntoIter,
    prev_path: String,
    batch_size: usize,
    max_file_size: Option<u64>,
    uid_map: HashMap<u32, usize>,
    uid_table: Vec<u32>,
    gid_map: HashMap<u32, usize>,
    gid_table: Vec<u32>,
    dev_map: HashMap<u64, usize>,
    dev_table: Vec<u64>,
    inode_map: HashMap<(usize, u64), usize>,
    inode_table: Vec<u64>,
}

impl Walk {
    fn new(root: PathBuf, batch_size: usize, max_file_size: Option<u64>) -> Self {
        Walk {
            iter: WalkDir::new(root)
                .sort_by(|a, b| a.file_name().cmp(b.file_name()))
                .into_iter(),
            prev_path: String::new(),
            batch_size,
            max_file_size,
            uid_map: HashMap::new(),
            uid_table: Vec::new(),
            gid_map: HashMap::new(),
            gid_table: Vec::new(),
            dev_map: HashMap::new(),
            dev_table: Vec::new(),
            inode_map: HashMap::new(),
            inode_table: Vec::new(),
        }
    }

    pub fn uids(&self) -> &[u32] {
        &self.uid_table
    }

    pub fn gids(&self) -> &[u32] {
        &self.gid_table
    }

    pub fn devs(&self) -> &[u64] {
        &self.dev_table
    }

    pub fn inodes(&self) -> &[u64] {
        &self.inode_table
    }
}

pub fn walk(root: impl AsRef<Path>, batch_size: usize) -> Walk {
    Walk::new(root.as_ref().to_path_buf(), batch_size, None)
}

pub fn walk_with_max_size(root: impl AsRef<Path>, batch_size: usize, max_file_size: u64) -> Walk {
    Walk::new(root.as_ref().to_path_buf(), batch_size, Some(max_file_size))
}

impl Iterator for Walk {
    type Item = io::Result<Vec<Entry>>;

    fn next(&mut self) -> Option<Self::Item> {
        let mut batch = Vec::new();
        while batch.len() < self.batch_size {
            match self.iter.next() {
                Some(Ok(entry)) => {
                    let path = entry.path().to_string_lossy().into_owned();
                    let prefix = common_prefix_len(&self.prev_path, &path);
                    let suffix = path[prefix..].to_string();

                    let meta = match std::fs::symlink_metadata(entry.path()) {
                        Ok(m) => m,
                        Err(e) => return Some(Err(e)),
                    };
<<<<<<< HEAD
                    let len = meta.len();
                    if entry.file_type().is_file() && len < MIN_FILE_SIZE {
                        continue;
                    }
=======

                    if let Some(max) = self.max_file_size {
                        if meta.is_file() && meta.len() > max {
                            continue;
                        }
                    }

>>>>>>> be92a527
                    #[cfg(unix)]
                    let (uid, gid, dev, ino) = (meta.uid(), meta.gid(), meta.dev(), meta.ino());
                    #[cfg(not(unix))]
                    let (uid, gid, dev, ino) = (0u32, 0u32, 0u64, 0u64);

                    let uid_idx = *self.uid_map.entry(uid).or_insert_with(|| {
                        self.uid_table.push(uid);
                        self.uid_table.len() - 1
                    });
                    let gid_idx = *self.gid_map.entry(gid).or_insert_with(|| {
                        self.gid_table.push(gid);
                        self.gid_table.len() - 1
                    });
                    let dev_idx = *self.dev_map.entry(dev).or_insert_with(|| {
                        self.dev_table.push(dev);
                        self.dev_table.len() - 1
                    });
                    let inode_idx = *self.inode_map.entry((dev_idx, ino)).or_insert_with(|| {
                        self.inode_table.push(ino);
                        self.inode_table.len() - 1
                    });

                    batch.push(Entry {
                        prefix_len: prefix,
                        suffix,
                        file_type: entry.file_type(),
                        uid: uid_idx,
                        gid: gid_idx,
                        dev: dev_idx,
                        inode: inode_idx,
                    });

                    self.prev_path = path;
                }
                Some(Err(err)) => {
                    let msg = err.to_string();
                    let io_err = match err.into_io_error() {
                        Some(inner) => inner,
                        None => io::Error::other(msg),
                    };
                    return Some(Err(io_err));
                }
                None => break,
            }
        }

        if batch.is_empty() {
            None
        } else {
            Some(Ok(batch))
        }
    }
}

fn common_prefix_len(a: &str, b: &str) -> usize {
    a.bytes().zip(b.bytes()).take_while(|(x, y)| x == y).count()
}<|MERGE_RESOLUTION|>--- conflicted
+++ resolved
@@ -103,12 +103,11 @@
                         Ok(m) => m,
                         Err(e) => return Some(Err(e)),
                     };
-<<<<<<< HEAD
                     let len = meta.len();
                     if entry.file_type().is_file() && len < MIN_FILE_SIZE {
                         continue;
                     }
-=======
+
 
                     if let Some(max) = self.max_file_size {
                         if meta.is_file() && meta.len() > max {
@@ -116,7 +115,6 @@
                         }
                     }
 
->>>>>>> be92a527
                     #[cfg(unix)]
                     let (uid, gid, dev, ino) = (meta.uid(), meta.gid(), meta.dev(), meta.ino());
                     #[cfg(not(unix))]
