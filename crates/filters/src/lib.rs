// crates/filters/src/lib.rs
#![allow(clippy::collapsible_if)]

use globset::{GlobBuilder, GlobMatcher};
use logging::InfoFlag;
use std::cell::RefCell;
use std::collections::{HashMap, HashSet};
use std::env;
use std::fs;
use std::io::{self, Read};
use std::path::{Path, PathBuf};
use std::time::SystemTime;

const MAX_PARSE_DEPTH: usize = 64;

#[derive(Clone, Default, Hash, PartialEq, Eq)]
pub struct RuleFlags {
    sender: bool,
    receiver: bool,
    perishable: bool,
    xattr: bool,
}

#[derive(Clone, Copy, Debug, PartialEq, Eq)]
enum MergeModifier {
    IncludeOnly,
    ExcludeOnly,
    NoInherit,
    WordSplit,
    CvsMode,
}

impl MergeModifier {
    fn apply(self, pd: &mut PerDir) {
        match self {
            MergeModifier::IncludeOnly => pd.sign = Some('+'),
            MergeModifier::ExcludeOnly => pd.sign = Some('-'),
            MergeModifier::NoInherit => pd.inherit = false,
            MergeModifier::WordSplit => pd.word_split = true,
            MergeModifier::CvsMode => pd.cvs = true,
        }
    }
}

impl RuleFlags {
    fn from_mods(mods: &str) -> Self {
        let mut flags = Self::default();
        for ch in mods.chars() {
            match ch {
                's' => flags.sender = true,
                'r' => flags.receiver = true,
                'p' => flags.perishable = true,
                'x' => flags.xattr = true,
                _ => {}
            }
        }
        flags
    }
    fn applies(&self, for_delete: bool, xattr: bool) -> bool {
        if self.xattr != xattr {
            return false;
        }
        if for_delete {
            if self.sender && !self.receiver {
                return false;
            }
        } else if self.receiver && !self.sender {
            return false;
        }
        true
    }

    fn union(&self, other: &Self) -> Self {
        Self {
            sender: self.sender || other.sender,
            receiver: self.receiver || other.receiver,
            perishable: self.perishable || other.perishable,
            xattr: self.xattr || other.xattr,
        }
    }
}

#[derive(Clone)]
pub struct RuleData {
    matcher: GlobMatcher,
    invert: bool,
    flags: RuleFlags,
    source: Option<PathBuf>,
    dir_only: bool,
}

#[derive(Clone)]
pub enum Rule {
    Include(RuleData),
    Exclude(RuleData),
    Protect(RuleData),
    Clear,
    DirMerge(PerDir),
    Existing,
    NoExisting,
    PruneEmptyDirs,
    NoPruneEmptyDirs,
}

#[derive(Clone, Hash, PartialEq, Eq)]
pub struct PerDir {
    file: String,
    anchored: bool,
    root_only: bool,
    inherit: bool,
    cvs: bool,
    word_split: bool,
    sign: Option<char>,
    flags: RuleFlags,
}

#[derive(Clone)]
struct Cached {
    rules: Vec<(usize, Rule)>,
    merges: Vec<(usize, PerDir)>,
    mtime: Option<SystemTime>,
    len: u64,
}

#[derive(Clone, Default)]
pub struct FilterStats {
    pub matches: usize,
    pub misses: usize,
    pub last_source: Option<PathBuf>,
}

impl FilterStats {
    fn record(&mut self, source: Option<&Path>, matched: bool) {
        if matched {
            self.matches += 1;
            self.last_source = source.map(|p| p.to_path_buf());
        } else {
            self.misses += 1;
        }
    }
}

fn compile_glob(pat: &str) -> Result<GlobMatcher, ParseError> {
    let mut translated = String::new();
    let mut chars = pat.chars().peekable();
    while let Some(ch) = chars.next() {
        match ch {
            '\\' => {
                translated.push('\\');
                if let Some(next) = chars.next() {
                    translated.push(next);
                }
            }
            '[' => {
                translated.push('[');
                while let Some(c) = chars.next() {
                    translated.push(c);
                    if c == '\\' {
                        if let Some(esc) = chars.next() {
                            translated.push(esc);
                        }
                        continue;
                    }
                    if c == ']' {
                        break;
                    }
                }
            }
            '*' => {
                if let Some('*') = chars.peek() {
                    chars.next();
                    translated.push_str("**");
                } else {
                    translated.push('*');
                }
            }
            _ => translated.push(ch),
        }
    }

    let pat = expand_posix_classes(&translated);
    Ok(GlobBuilder::new(&pat)
        .literal_separator(true)
        .backslash_escape(true)
        .build()?
        .compile_matcher())
}

fn expand_posix_classes(pat: &str) -> String {
    fn class(name: &str) -> Option<&'static str> {
        match name {
            "alnum" => Some("0-9A-Za-z"),
            "alpha" => Some("A-Za-z"),
            "digit" => Some("0-9"),
            "lower" => Some("a-z"),
            "upper" => Some("A-Z"),
            "xdigit" => Some("0-9A-Fa-f"),
            _ => None,
        }
    }

    let chars: Vec<char> = pat.chars().collect();
    let mut i = 0;
    let mut out = String::new();
    while i < chars.len() {
        if chars[i] == '[' {
            out.push('[');
            i += 1;
            while i < chars.len() && chars[i] != ']' {
                if chars[i] == '[' && i + 1 < chars.len() && chars[i + 1] == ':' {
                    let start = i + 2;
                    let mut j = start;
                    while j + 1 < chars.len() {
                        if chars[j] == ':' && chars[j + 1] == ']' {
                            break;
                        }
                        j += 1;
                    }
                    if j + 1 < chars.len() {
                        let name: String = chars[start..j].iter().collect();
                        if let Some(rep) = class(&name) {
                            out.push_str(rep);
                            i = j + 2;
                            continue;
                        }
                    }
                }
                out.push(chars[i]);
                i += 1;
            }
            if i < chars.len() {
                out.push(']');
                i += 1;
            }
        } else {
            out.push(chars[i]);
            i += 1;
        }
    }
    out
}

fn expand_braces(pat: &str) -> Vec<String> {
    fn inner(pattern: &str) -> Vec<String> {
        if let Some(start) = pattern.find('{') {
            let mut depth = 0;
            let mut end = start;
            let chars: Vec<char> = pattern.chars().collect();
            for (idx, ch) in chars.iter().enumerate().skip(start) {
                match ch {
                    '{' => depth += 1,
                    '}' => {
                        depth -= 1;
                        if depth == 0 {
                            end = idx;
                            break;
                        }
                    }
                    _ => {}
                }
            }
            if depth != 0 {
                return vec![pattern.to_string()];
            }
            let prefix = &pattern[..start];
            let suffix = &pattern[end + 1..];
            let body = &pattern[start + 1..end];
            let mut parts = Vec::new();
            let mut part = String::new();
            let mut d = 0;
            for ch in body.chars() {
                match ch {
                    '{' => {
                        d += 1;
                        part.push(ch);
                    }
                    '}' => {
                        d -= 1;
                        part.push(ch);
                    }
                    ',' if d == 0 => {
                        parts.push(part);
                        part = String::new();
                    }
                    _ => part.push(ch),
                }
            }
            parts.push(part);
            let mut expanded_parts = Vec::new();
            for p in parts {
                if let Some(range) = expand_range(&p) {
                    expanded_parts.extend(range);
                } else {
                    expanded_parts.push(p);
                }
            }
            let mut results = Vec::new();
            for part in expanded_parts {
                for suf in inner(suffix) {
                    results.push(format!("{}{}{}", prefix, part, suf));
                }
            }
            results
        } else {
            vec![pattern.to_string()]
        }
    }

    fn expand_range(part: &str) -> Option<Vec<String>> {
        let parts: Vec<&str> = part.split("..").collect();
        if parts.len() < 2 || parts.len() > 3 {
            return None;
        }
        let start = parts[0];
        let end = parts[1];
        let step = parts.get(2).copied().unwrap_or("1");
        if let (Ok(a), Ok(b), Ok(s)) = (
            start.parse::<i64>(),
            end.parse::<i64>(),
            step.parse::<i64>(),
        ) {
            if s == 0 {
                return None;
            }
            let width = start.len().max(end.len());
            let mut out = Vec::new();
            if (a <= b && s > 0) || (a >= b && s < 0) {
                let mut i = a;
                if s > 0 {
                    while i <= b {
                        if width > 1 {
                            out.push(format!("{:0width$}", i, width = width));
                        } else {
                            out.push(i.to_string());
                        }
                        i += s;
                    }
                } else {
                    while i >= b {
                        if width > 1 {
                            out.push(format!("{:0width$}", i, width = width));
                        } else {
                            out.push(i.to_string());
                        }
                        i += s;
                    }
                }
                return Some(out);
            }
        } else if start.len() == 1 && end.len() == 1 {
            let a = start.chars().next().unwrap() as u32;
            let b = end.chars().next().unwrap() as u32;
            let s = parts
                .get(2)
                .and_then(|v| v.parse::<u32>().ok())
                .unwrap_or(1);
            if a <= b && s > 0 {
                return Some(
                    (a..=b)
                        .step_by(s as usize)
                        .map(|c| char::from_u32(c).unwrap().to_string())
                        .collect(),
                );
            }
        }
        None
    }

    inner(pat)
}

#[derive(Clone, Default)]
pub struct Matcher {
    root: Option<PathBuf>,
    rules: Vec<(usize, Rule)>,
    per_dir: Vec<(usize, PerDir)>,
    extra_per_dir: RefCell<HashMap<PathBuf, Vec<(usize, PerDir)>>>,
    #[allow(clippy::type_complexity)]
    cached: RefCell<HashMap<(PathBuf, Option<char>, bool), Cached>>,
    existing: bool,
    prune_empty_dirs: bool,
    from0: bool,
    stats: RefCell<FilterStats>,
}

impl Matcher {
    pub fn new(rules: Vec<Rule>) -> Self {
        let mut per_dir = Vec::new();
        let mut global = Vec::new();
        let mut existing = false;
        let mut prune_empty_dirs = false;
        for (idx, r) in rules.into_iter().enumerate() {
            match r {
                Rule::DirMerge(p) => per_dir.push((idx, p)),
                Rule::Existing => existing = true,
                Rule::NoExisting => existing = false,
                Rule::PruneEmptyDirs => prune_empty_dirs = true,
                Rule::NoPruneEmptyDirs => prune_empty_dirs = false,
                other => global.push((idx, other)),
            }
        }
        Self {
            root: None,
            rules: global,
            per_dir,
            extra_per_dir: RefCell::new(HashMap::new()),
            cached: RefCell::new(HashMap::new()),
            existing,
            prune_empty_dirs,
            from0: false,
            stats: RefCell::new(FilterStats::default()),
        }
    }

    pub fn with_root(mut self, root: impl Into<PathBuf>) -> Self {
        self.root = Some(root.into());
        self
    }

    pub fn with_existing(mut self) -> Self {
        self.existing = true;
        self
    }

    pub fn with_prune_empty_dirs(mut self) -> Self {
        self.prune_empty_dirs = true;
        self
    }

    pub fn with_from0(mut self) -> Self {
        self.from0 = true;
        self
    }

    pub fn is_included<P: AsRef<Path>>(&self, path: P) -> Result<bool, ParseError> {
        self.check(path.as_ref(), false, false)
            .map(|(included, _)| included)
    }

    pub fn is_included_with_dir<P: AsRef<Path>>(
        &self,
        path: P,
    ) -> Result<(bool, bool), ParseError> {
        self.check(path.as_ref(), false, false)
    }

    pub fn is_included_for_delete<P: AsRef<Path>>(&self, path: P) -> Result<bool, ParseError> {
        self.check(path.as_ref(), true, false)
            .map(|(included, _)| included)
    }

    pub fn is_included_for_delete_with_dir<P: AsRef<Path>>(
        &self,
        path: P,
    ) -> Result<(bool, bool), ParseError> {
        self.check(path.as_ref(), true, false)
    }

    pub fn is_xattr_included<P: AsRef<Path>>(&self, name: P) -> Result<bool, ParseError> {
        self.check(name.as_ref(), false, true)
            .map(|(included, _)| included)
    }

    pub fn is_xattr_included_for_delete<P: AsRef<Path>>(
        &self,
        name: P,
    ) -> Result<bool, ParseError> {
        self.check(name.as_ref(), true, true)
            .map(|(included, _)| included)
    }

    pub fn is_xattr_included_for_delete_with_dir<P: AsRef<Path>>(
        &self,
        name: P,
    ) -> Result<(bool, bool), ParseError> {
        self.check(name.as_ref(), true, true)
    }

    pub fn preload_dir<P: AsRef<Path>>(&self, dir: P) -> Result<(), ParseError> {
        let dir = dir.as_ref();
        if let Some(root) = &self.root {
            if dir.starts_with(root) {
                let mut current = root.to_path_buf();
                let _ = self.dir_rules_at(&current, false, false)?;
                if let Ok(rel) = dir.strip_prefix(root) {
                    for comp in rel.components() {
                        current.push(comp.as_os_str());
                        let _ = self.dir_rules_at(&current, false, false)?;
                    }
                }
                return Ok(());
            }
        }
        let _ = self.dir_rules_at(dir, false, false)?;
        Ok(())
    }

    fn check(
        &self,
        path: &Path,
        for_delete: bool,
        xattr: bool,
    ) -> Result<(bool, bool), ParseError> {
        if self.existing {
            if let Some(root) = &self.root {
                if !root.join(path).exists() {
                    return Ok((false, false));
                }
            }
        }

        if path.as_os_str().is_empty() {
            return Ok((true, false));
        }

        let mut seq = 0usize;
        let mut active: Vec<(usize, usize, usize, Rule)> = Vec::new();

        for (idx, rule) in &self.rules {
            active.push((*idx, 0, seq, rule.clone()));
            seq += 1;
        }

        if let Some(root) = &self.root {
            let mut dirs = vec![root.clone()];
            if let Some(parent) = path.parent() {
                let iter = match parent.strip_prefix(root) {
                    Ok(rel) => rel.components(),
                    Err(_) => parent.components(),
                };
                let mut dir = root.clone();
                for comp in iter {
                    dir.push(comp.as_os_str());
                    dirs.push(dir.clone());
                }
            }

            let fname = path.file_name().map(|f| f.to_string_lossy().to_string());
            for (depth_idx, d) in dirs.iter().enumerate() {
                let depth = depth_idx + 1;
                for (idx, rule) in self.dir_rules_at(d, for_delete, xattr)? {
                    let mut idx_adj = idx;
                    if let Some(ref f) = fname {
                        let mut is_merge = self.per_dir.iter().any(|(_, pd)| pd.file == *f);
                        if !is_merge {
                            if let Some(extra) = self.extra_per_dir.borrow().get(d) {
                                is_merge = extra.iter().any(|(_, pd)| pd.file == *f);
                            }
                        }
                        if is_merge {
                            idx_adj += 2;
                        }
                    }
                    active.push((idx_adj, depth, seq, rule));
                    seq += 1;
                }
            }
        }

        active.sort_by(|a, b| {
            a.0.cmp(&b.0)
                .then_with(|| b.1.cmp(&a.1))
                .then_with(|| a.2.cmp(&b.2))
        });

        let mut ordered = Vec::new();
        for (_, _, _, rule) in active {
            if let Rule::Clear = rule {
                ordered.clear();
            } else {
                ordered.push(rule);
            }
        }

        let mut included = true;
        let mut matched = false;
        let mut matched_source: Option<PathBuf> = None;
        let mut dir_only_match = false;
        for rule in ordered.iter() {
            match rule {
                Rule::Protect(data) => {
                    if !data.flags.applies(for_delete, xattr) {
                        continue;
                    }
                    if data.dir_only {
                        if let Some(root) = &self.root {
                            if !root.join(path).is_dir() {
                                continue;
                            }
                        } else {
                            continue;
                        }
                    }
                    if for_delete && data.flags.perishable {
                        continue;
                    }
                    let matched_rule = data.matcher.is_match(path);
                    let rule_match =
                        (data.invert && !matched_rule) || (!data.invert && matched_rule);
                    self.stats
                        .borrow_mut()
                        .record(data.source.as_deref(), rule_match);
                    if rule_match {
                        included = true;
                        matched = true;
                        matched_source = data.source.clone();
                        break;
                    }
                }
                Rule::Include(data) => {
                    if !data.flags.applies(for_delete, xattr) {
                        continue;
                    }
                    if data.dir_only {
                        if let Some(root) = &self.root {
                            if !root.join(path).is_dir() {
                                continue;
                            }
                        } else {
                            continue;
                        }
                    }
                    if for_delete && data.flags.perishable {
                        continue;
                    }
                    let matched_rule = data.matcher.is_match(path);
                    let rule_match =
                        (data.invert && !matched_rule) || (!data.invert && matched_rule);
                    self.stats
                        .borrow_mut()
                        .record(data.source.as_deref(), rule_match);
                    if rule_match {
                        included = true;
                        matched = true;
                        matched_source = data.source.clone();
                        break;
                    }
                }
                Rule::Exclude(data) => {
                    if !data.flags.applies(for_delete, xattr) {
                        continue;
                    }
                    if data.dir_only {
                        if let Some(root) = &self.root {
                            if !root.join(path).is_dir() {
                                continue;
                            }
                        } else {
                            continue;
                        }
                    }
                    if for_delete && data.flags.perishable {
                        continue;
                    }
                    let matched_rule = data.matcher.is_match(path);
                    let rule_match =
                        (data.invert && !matched_rule) || (!data.invert && matched_rule);
                    self.stats
                        .borrow_mut()
                        .record(data.source.as_deref(), rule_match);
                    if rule_match {
                        included = false;
                        matched = true;
                        matched_source = data.source.clone();
                        dir_only_match = data.dir_only;
                        break;
                    }
                }
                Rule::DirMerge(_)
                | Rule::Clear
                | Rule::Existing
                | Rule::NoExisting
                | Rule::PruneEmptyDirs
                | Rule::NoPruneEmptyDirs => {}
            }
        }
        if included && self.prune_empty_dirs {
            if let Some(root) = &self.root {
                let full = root.join(path);
                if full.is_dir() {
                    let mut has_child = false;
                    for entry in fs::read_dir(&full)? {
                        let entry = entry?;
                        let rel = path.join(entry.file_name());
                        if self.check(&rel, for_delete, xattr)?.0 {
                            has_child = true;
                            break;
                        }
                    }
                    if !has_child {
                        included = false;
                    }
                }
            }
        }
        let source_str = matched_source
            .as_ref()
            .map(|p| p.display().to_string())
            .unwrap_or_default();
        let stats = self.stats.borrow();
        tracing::info!(
            target: InfoFlag::Filter.target(),
            path = %path.display(),
            matched,
            matches = stats.matches,
            misses = stats.misses,
            source = %source_str,
            rules = ordered.len(),
        );
        Ok((included, matched && dir_only_match && !included))
    }

    pub fn merge(&mut self, more: Vec<Rule>) {
        let mut max_idx = self
            .rules
            .iter()
            .map(|(i, _)| *i)
            .chain(self.per_dir.iter().map(|(i, _)| *i))
            .max()
            .unwrap_or(0);
        for r in more {
            max_idx += 1;
            match r {
                Rule::DirMerge(p) => self.per_dir.push((max_idx, p)),
                Rule::Existing => self.existing = true,
                Rule::NoExisting => self.existing = false,
                Rule::PruneEmptyDirs => self.prune_empty_dirs = true,
                Rule::NoPruneEmptyDirs => self.prune_empty_dirs = false,
                other => self.rules.push((max_idx, other)),
            }
        }
    }

    pub fn stats(&self) -> FilterStats {
        self.stats.borrow().clone()
    }

    pub fn report(&self) {
        let stats = self.stats();
        let source = stats
            .last_source
            .as_ref()
            .map(|p| p.display().to_string())
            .unwrap_or_default();
        tracing::info!(
            target: InfoFlag::Filter.target(),
            matches = stats.matches,
            misses = stats.misses,
            source = %source,
        );
    }

    fn dir_rules_at(
        &self,
        dir: &Path,
        for_delete: bool,
        xattr: bool,
    ) -> Result<Vec<(usize, Rule)>, ParseError> {
        if let Some(root) = &self.root {
            if !dir.starts_with(root) {
                return Ok(Vec::new());
            }
        }

        let mut per_dirs: Vec<(usize, PerDir)> = Vec::new();
        let mut ancestors = Vec::new();
        let mut anc = dir.parent();
        while let Some(a) = anc {
            ancestors.push(a.to_path_buf());
            anc = a.parent();
        }
        ancestors.reverse();
        for a in ancestors {
            if let Some(extra) = self.extra_per_dir.borrow().get(&a) {
                per_dirs.extend(extra.clone());
            }
        }
        per_dirs.extend(self.per_dir.clone());
        per_dirs.sort_by_key(|(idx, _)| *idx);

        let mut combined = Vec::new();
        let mut new_merges = Vec::new();

        for (idx, pd) in per_dirs {
            if !pd.flags.applies(for_delete, xattr) {
                continue;
            }
            let path = if pd.root_only {
                if let Some(root) = &self.root {
                    root.join(&pd.file)
                } else {
                    dir.join(&pd.file)
                }
            } else {
                dir.join(&pd.file)
            };

            let rel = if pd.root_only {
                None
            } else {
                self.root
                    .as_ref()
                    .and_then(|r| dir.strip_prefix(r).ok())
                    .map(|p| p.to_path_buf())
                    .filter(|p| !p.as_os_str().is_empty())
            };

            let key = (path.clone(), pd.sign, pd.word_split);
            let meta = fs::metadata(&path).ok();
            let (mtime, len) = match &meta {
                Some(m) => (m.modified().ok(), m.len()),
                None => (None, 0),
            };

            let state = {
                let cache = self.cached.borrow();
                if let Some(c) = cache.get(&key) {
                    if c.mtime == mtime && c.len == len {
                        Some(c.clone())
                    } else {
                        None
                    }
                } else {
                    None
                }
            };

            let state = if let Some(cached) = state {
                cached
            } else {
                let mut visited = HashSet::new();
                visited.insert(path.clone());
                let (rules, merges) = self.load_merge_file(
                    dir,
                    &path,
                    rel.as_deref(),
                    pd.cvs,
                    pd.word_split,
                    pd.sign,
                    &mut visited,
                    0,
                    idx,
                )?;
                let cached = Cached {
                    rules: rules.clone(),
                    merges: merges.clone(),
                    mtime,
                    len,
                };
                self.cached.borrow_mut().insert(key.clone(), cached.clone());
                cached
            };

            for (ridx, rule) in state.rules.iter() {
                let mut r = rule.clone();
                match &mut r {
                    Rule::Include(d) | Rule::Exclude(d) | Rule::Protect(d) => {
                        d.flags = d.flags.union(&pd.flags);
                    }
                    Rule::DirMerge(sub) => {
                        sub.flags = sub.flags.union(&pd.flags);
                    }
                    _ => {}
                }
                combined.push((*ridx, r));
            }
            for (midx, mut mpd) in state.merges.iter().cloned() {
                mpd.flags = mpd.flags.union(&pd.flags);
                new_merges.push((midx, mpd));
            }
        }

        if !new_merges.is_empty() {
            let mut map = self.extra_per_dir.borrow_mut();
            let entry = map.entry(dir.to_path_buf()).or_default();
            for (idx, pd) in new_merges {
                if pd.inherit {
                    if let Some(pos) = entry.iter().position(|(_, p)| p == &pd) {
                        entry.remove(pos);
                    }
                    entry.push((idx, pd));
                }
            }
        }

        Ok(combined)
    }

    #[allow(clippy::type_complexity, clippy::too_many_arguments)]
    fn load_merge_file(
        &self,
        dir: &Path,
        path: &Path,
        rel: Option<&Path>,
        cvs: bool,
        word_split: bool,
        sign: Option<char>,
        visited: &mut HashSet<PathBuf>,
        depth: usize,
        index: usize,
    ) -> Result<(Vec<(usize, Rule)>, Vec<(usize, PerDir)>), ParseError> {
        if depth >= MAX_PARSE_DEPTH {
            return Err(ParseError::RecursionLimit);
        }

        let mut content = match fs::read_to_string(path) {
            Ok(c) => c,
            Err(_) => return Ok((Vec::new(), Vec::new())),
        };

        let adjusted = if cvs {
            let rel_str = rel.map(|p| p.to_string_lossy().to_string());
            let mut buf = String::new();
            for token in content.split_whitespace() {
                if token.is_empty() || token.starts_with('#') {
                    continue;
                }
                if token.starts_with('!') {
                    return Err(ParseError::InvalidRule(token.to_string()));
                }
                let pat = if let Some(rel_str) = &rel_str {
                    if token.starts_with('/') {
                        format!("/{}/{}", rel_str, token.trim_start_matches('/'))
                    } else {
                        format!("/{}/{}", rel_str, token)
                    }
                } else if token.starts_with('/') {
                    token.to_string()
                } else {
                    format!("/{}", token)
                };
                buf.push_str("- ");
                buf.push_str(&pat);
                buf.push('\n');
            }
            buf
        } else {
            if word_split {
                let mut buf = String::new();
                if self.from0 {
                    for token in content.split('\0') {
                        if token.is_empty() {
                            continue;
                        }
                        buf.push_str(token);
                        buf.push('\n');
                    }
                } else {
                    for token in content.split_whitespace() {
                        buf.push_str(token);
                        buf.push('\n');
                    }
                }
                content = buf;
            }
            if let Some(ch) = sign {
                fn split_mods(s: &str) -> (&str, &str) {
                    let s = s.trim_start();
                    let mut idx = 0;
                    let bytes = s.as_bytes();
                    if bytes.first() == Some(&b',') {
                        idx += 1;
                    }
                    while let Some(&c) = bytes.get(idx) {
                        if b"/!Csrpx".contains(&c) {
                            idx += 1;
                        } else {
                            break;
                        }
                    }
                    let mods = &s[..idx];
                    let rest = s[idx..].trim_start();
                    (mods, rest)
                }

                let rel_str = rel.map(|p| p.to_string_lossy().to_string());
                let mut buf = String::new();
                let lines: Box<dyn Iterator<Item = &str>> = if self.from0 {
                    Box::new(content.split('\0'))
                } else {
                    Box::new(content.lines())
                };
                for raw_line in lines {
                    let line = raw_line.trim();
                    if line.is_empty() || line.starts_with('#') {
                        continue;
                    }
                    if line == "!" {
                        buf.push_str("!\n");
                        continue;
                    }
                    let (prefix, _rest) = match line.chars().next() {
                        Some(c @ ('+' | '-' | 'P' | 'p' | 'S' | 'H' | 'R')) => {
                            (Some(c), &line[1..])
                        }
                        _ => (None, line),
                    };
                    let rest = if matches!(
                        line.chars().next(),
                        Some('+' | '-' | 'P' | 'p' | 'S' | 'H' | 'R')
                    ) {
                        &line[1..]
                    } else {
                        line
                    };
                    let (mods, pat) = split_mods(rest);
                    let new_pat = if let Some(rel_str) = &rel_str {
                        if pat.starts_with('/') {
                            format!("/{}/{}", rel_str, pat.trim_start_matches('/'))
                        } else {
                            format!("{}/{}", rel_str, pat)
                        }
                    } else {
                        pat.to_string()
                    };
                    buf.push(prefix.unwrap_or(ch));
                    buf.push_str(mods);
                    buf.push(' ');
                    buf.push_str(&new_pat);
                    buf.push('\n');
                }
                buf
            } else if let Some(rel) = rel {
                let rel_str = rel.to_string_lossy();
                let mut buf = String::new();
                let lines: Box<dyn Iterator<Item = &str>> = if self.from0 {
                    Box::new(content.split('\0'))
                } else {
                    Box::new(content.lines())
                };
                for raw_line in lines {
                    let line = raw_line.trim();
                    if line.is_empty() || line.starts_with('#') {
                        continue;
                    }
                    if line == "!" {
                        buf.push_str("!\n");
                        continue;
                    }
                    let (kind, pat): (String, &str) = if let Some(rest) = line.strip_prefix('+') {
                        ("+".to_string(), rest.trim_start())
                    } else if let Some(rest) = line.strip_prefix('-') {
                        ("-".to_string(), rest.trim_start())
                    } else if let Some(rest) =
                        line.strip_prefix('P').or_else(|| line.strip_prefix('p'))
                    {
                        ("P".to_string(), rest.trim_start())
                    } else if let Some(rest) = line.strip_prefix('S') {
                        ("S".to_string(), rest.trim_start())
                    } else if let Some(rest) = line.strip_prefix('H') {
                        ("H".to_string(), rest.trim_start())
                    } else if let Some(rest) = line.strip_prefix('R') {
                        ("R".to_string(), rest.trim_start())
                    } else if let Some(rest) = line.strip_prefix("E+") {
                        ("E+".to_string(), rest.trim_start())
                    } else if let Some(rest) = line.strip_prefix("E-") {
                        ("E-".to_string(), rest.trim_start())
                    } else {
                        buf.push_str(raw_line);
                        buf.push('\n');
                        continue;
                    };
                    let new_pat = if pat.starts_with('/') {
                        format!("/{}/{}", rel_str, pat.trim_start_matches('/'))
                    } else {
                        format!("{}/{}", rel_str, pat)
                    };
                    buf.push_str(&kind);
                    buf.push(' ');
                    buf.push_str(&new_pat);
                    buf.push('\n');
                }
                buf
            } else {
                content
            }
        };

        let mut rules = Vec::new();
        let mut merges = Vec::new();

        fn is_excluded(rules: &[(usize, Rule)], path: &Path, is_dir: bool) -> bool {
            let mut state: Option<bool> = None;
            for (_, r) in rules {
                match r {
                    Rule::Clear => state = None,
                    Rule::Include(d) | Rule::Protect(d) => {
                        if d.dir_only && !is_dir {
                            continue;
                        }
                        let matched = d.matcher.is_match(path);
                        if (d.invert && !matched) || (!d.invert && matched) {
                            state = Some(true);
                        }
                    }
                    Rule::Exclude(d) => {
                        if d.dir_only && !is_dir {
                            continue;
                        }
                        let matched = d.matcher.is_match(path);
                        if (d.invert && !matched) || (!d.invert && matched) {
                            state = Some(false);
                        }
                    }
                    Rule::DirMerge(_)
                    | Rule::Existing
                    | Rule::NoExisting
                    | Rule::PruneEmptyDirs
                    | Rule::NoPruneEmptyDirs => {}
                }
            }
            matches!(state, Some(false))
        }

        let parsed = parse_with_options(
            &adjusted,
            self.from0,
            visited,
            depth + 1,
            Some(path.to_path_buf()),
        )?;

        for r in parsed {
            match r {
                Rule::DirMerge(pd) => {
                    let nested = if pd.root_only {
                        if let Some(root) = &self.root {
                            root.join(&pd.file)
                        } else {
                            dir.join(&pd.file)
                        }
                    } else {
                        dir.join(&pd.file)
                    };
                    let dir_for_rule = nested.parent().unwrap_or(&nested).to_path_buf();
                    if is_excluded(&rules, &dir_for_rule, true) {
                        continue;
                    }
                    merges.push((index, pd.clone()));
                    if !visited.insert(nested.clone()) {
                        return Err(ParseError::RecursiveInclude(nested));
                    }
                    let rel2 = if pd.root_only {
                        None
                    } else {
                        let mut base = rel.map(|p| p.to_path_buf()).unwrap_or_default();
                        if let Some(parent) = Path::new(&pd.file).parent() {
                            if !parent.as_os_str().is_empty() {
                                base = if base.as_os_str().is_empty() {
                                    parent.to_path_buf()
                                } else {
                                    base.join(parent)
                                };
                            }
                        }
                        if base.as_os_str().is_empty() {
                            None
                        } else {
                            Some(base)
                        }
                    };
                    let (mut nr, mut nm) = self.load_merge_file(
                        dir,
                        &nested,
                        rel2.as_deref(),
                        pd.cvs,
                        pd.word_split,
                        pd.sign,
                        visited,
                        depth + 1,
                        index,
                    )?;
                    rules.append(&mut nr);
                    merges.append(&mut nm);
                }
                other => rules.push((index, other)),
            }
        }

        Ok((rules, merges))
    }
}

#[derive(Debug)]
pub enum ParseError {
    InvalidRule(String),
    Glob(globset::Error),
    RecursiveInclude(PathBuf),
    RecursionLimit,
    Io(std::io::Error),
}

impl From<globset::Error> for ParseError {
    fn from(e: globset::Error) -> Self {
        Self::Glob(e)
    }
}

impl From<std::io::Error> for ParseError {
    fn from(e: std::io::Error) -> Self {
        Self::Io(e)
    }
}

enum RuleKind {
    Include,
    Exclude,
    Protect,
}

fn decode_line(raw: &str) -> Option<String> {
    let mut out = String::new();
    let chars = raw.trim_end_matches('\r').chars();
    let mut escaped = false;
    let mut started = false;
    let mut last_non_space = 0;
    for c in chars {
        if escaped {
            if c.is_whitespace() || c == '#' || c == '\\' {
                out.push(c);
            } else {
                out.push('\\');
                out.push(c);
            }
            last_non_space = out.len();
            escaped = false;
            started = true;
            continue;
        }
        if !started {
            if c.is_whitespace() {
                continue;
            }
            if c == '\\' {
                escaped = true;
                continue;
            }
            if c == '#' {
                return None;
            }
            started = true;
            out.push(c);
            if !c.is_whitespace() {
                last_non_space = out.len();
            }
        } else if c == '\\' {
            escaped = true;
        } else {
            out.push(c);
            if !c.is_whitespace() {
                last_non_space = out.len();
            }
        }
    }
    if escaped {
        out.push('\\');
        last_non_space = out.len();
    }
    out.truncate(last_non_space);
    if out.is_empty() { None } else { Some(out) }
}

pub fn parse_with_options(
    input: &str,
    from0: bool,
    visited: &mut HashSet<PathBuf>,
    depth: usize,
    source: Option<PathBuf>,
) -> Result<Vec<Rule>, ParseError> {
    if depth >= MAX_PARSE_DEPTH {
        return Err(ParseError::RecursionLimit);
    }
    fn split_mods<'a>(s: &'a str, allowed: &str) -> (&'a str, &'a str) {
        if let Some(ch) = s.chars().next() {
            if ch.is_whitespace() {
                let rest = &s[ch.len_utf8()..];
                return ("", rest);
            }
        } else {
            return ("", "");
        }
        let mut idx = 0;
        let bytes = s.as_bytes();
        if bytes.first() == Some(&b',') {
            idx += 1;
        }
        while let Some(&c) = bytes.get(idx) {
            if allowed.as_bytes().contains(&c) {
                idx += 1;
            } else {
                break;
            }
        }
        let rest = &s[idx..];
        let rest = if rest.starts_with(' ') || rest.starts_with('\t') {
            &rest[1..]
        } else {
            rest
        };
        (&s[..idx], rest)
    }

    let mut rules = Vec::new();

    for raw_line in input.lines() {
        let line = match decode_line(raw_line) {
            Some(l) => l,
            None => continue,
        };

        if line == "!" || line == "c" {
            rules.push(Rule::Clear);
            continue;
        }
        if line == "existing" {
            rules.push(Rule::Existing);
            continue;
        }
        if line == "no-existing" {
            rules.push(Rule::NoExisting);
            continue;
        }
        if line == "prune-empty-dirs" {
            rules.push(Rule::PruneEmptyDirs);
            continue;
        }
        if line == "no-prune-empty-dirs" {
            rules.push(Rule::NoPruneEmptyDirs);
            continue;
        }

        if let Some(rest) = line.strip_prefix("-F") {
            let count = rest.chars().take_while(|c| *c == 'F').count();
            if count == rest.len() {
                rules.push(Rule::DirMerge(PerDir {
                    file: ".rsync-filter".to_string(),
                    anchored: true,
                    root_only: false,
                    inherit: true,
                    cvs: false,
                    word_split: false,
                    sign: None,
                    flags: RuleFlags::default(),
                }));
                if count > 0 {
                    let matcher = compile_glob("**/.rsync-filter")?;
                    let data = RuleData {
                        matcher,
                        invert: false,
                        flags: RuleFlags::default(),
                        source: source.clone(),
                        dir_only: false,
                    };
                    rules.push(Rule::Exclude(data));
                }
                continue;
            }
        }

        let (kind, mods, rest) = if let Some(r) = line.strip_prefix('+') {
            let (m, rest) = split_mods(r, "/!Csrpx");
            (Some(RuleKind::Include), m.to_string(), rest)
        } else if let Some(r) = line.strip_prefix('-') {
            let (m, rest) = split_mods(r, "/!Csrpx");
            (Some(RuleKind::Exclude), m.to_string(), rest)
        } else if let Some(r) = line.strip_prefix('P').or_else(|| line.strip_prefix('p')) {
            let (m, rest) = split_mods(r, "/!Csrpx");
            let mut mods = m.to_string();
            if !mods.contains('r') {
                mods.push('r');
            }
            (Some(RuleKind::Protect), mods, rest)
        } else if let Some(r) = line.strip_prefix('S') {
            let (m, rest) = split_mods(r, "/!Csrpx");
            let mut mods = m.to_string();
            if !mods.contains('s') {
                mods.push('s');
            }
            (Some(RuleKind::Include), mods, rest)
        } else if let Some(r) = line.strip_prefix('H').or_else(|| line.strip_prefix('h')) {
            let (m, rest) = split_mods(r, "/!Csrpx");
            let mut mods = m.to_string();
            if !mods.contains('s') {
                mods.push('s');
            }
            (Some(RuleKind::Exclude), mods, rest)
        } else if let Some(r) = line.strip_prefix('R') {
            let (m, rest) = split_mods(r, "/!Csrpx");
            let mut mods = m.to_string();
            if !mods.contains('r') {
                mods.push('r');
            }
            (Some(RuleKind::Include), mods, rest)
        } else if let Some(r) = line.strip_prefix('.') {
            let (m, file) = split_mods(r, "-+Cenw/!srpx");
            if file.is_empty() {
                return Err(ParseError::InvalidRule(raw_line.to_string()));
            }
            let path = PathBuf::from(file);
            if !visited.insert(path.clone()) {
                return Err(ParseError::RecursiveInclude(path));
            }
            let data =
                fs::read(&path).map_err(|_| ParseError::InvalidRule(raw_line.to_string()))?;
            let mut sub = if from0 {
                if m.contains('C') {
                    let mut buf = Vec::new();
                    for token in data.split(|b| *b == 0) {
                        let token = trim_newlines(token);
                        if token.is_empty() || token.starts_with(b"#") {
                            continue;
                        }
                        buf.extend_from_slice(b"- ");
                        buf.extend_from_slice(token);
                        buf.push(b'\n');
                    }
                    parse_from_bytes(&buf, false, visited, depth + 1, Some(path.clone()))?
                } else if m.contains('+') || m.contains('-') {
                    let sign = if m.contains('+') { b'+' } else { b'-' };
                    let mut buf = Vec::new();
                    for token in data.split(|b| *b == 0) {
                        let token = trim_newlines(token);
                        if token.is_empty() || token.starts_with(b"#") {
                            continue;
                        }
                        buf.push(sign);
                        buf.push(b' ');
                        buf.extend_from_slice(token);
                        buf.push(b'\n');
                    }
                    parse_from_bytes(&buf, false, visited, depth + 1, Some(path.clone()))?
                } else {
                    parse_from_bytes(&data, true, visited, depth + 1, Some(path.clone()))?
                }
            } else {
                let mut content = String::from_utf8_lossy(&data).to_string();
                if m.contains('C') {
                    let mut buf = String::new();
                    for token in content.split_whitespace() {
                        if token.starts_with('#') {
                            continue;
                        }
                        buf.push_str("- ");
                        buf.push_str(token);
                        buf.push('\n');
                    }
                    content = buf;
                } else {
                    if m.contains('w') {
                        let mut buf = String::new();
                        for token in content.split_whitespace() {
                            buf.push_str(token);
                            buf.push('\n');
                        }
                        content = buf;
                    }
                    if m.contains('+') || m.contains('-') {
                        let sign = if m.contains('+') { '+' } else { '-' };
                        let mut buf = String::new();
                        for raw in content.lines() {
                            let line = raw.trim();
                            if line.is_empty() || line.starts_with('#') {
                                continue;
                            }
                            buf.push(sign);
                            buf.push(' ');
                            buf.push_str(line);
                            buf.push('\n');
                        }
                        content = buf;
                    }
                }
                parse_with_options(&content, from0, visited, depth + 1, Some(path.clone()))?
            };
            if m.contains('s') || m.contains('r') || m.contains('p') || m.contains('x') {
                let inherited = RuleFlags::from_mods(m);
                for rule in &mut sub {
                    if let Rule::Include(d) | Rule::Exclude(d) | Rule::Protect(d) = rule {
                        d.flags = d.flags.union(&inherited);
                    }
                }
            }
            rules.extend(sub);
            if m.contains('e') {
                let pat = format!("**/{}", file);
                let matcher = compile_glob(&pat)?;
                let data = RuleData {
                    matcher,
                    invert: false,
                    flags: RuleFlags::default(),
                    source: source.clone(),
                    dir_only: false,
                };
                rules.push(Rule::Exclude(data));
            }
            continue;
        } else if let Some(r) = line.strip_prefix('d') {
            let rewritten = format!(":{}\n", r);
            let sub = parse_with_options(&rewritten, from0, visited, depth + 1, source.clone())?;
            rules.extend(sub);
            continue;
        } else if let Some(rest) = line.strip_prefix(":include-merge") {
            let file = rest.trim();
            if file.is_empty() {
                return Err(ParseError::InvalidRule(raw_line.to_string()));
            }
            let path = PathBuf::from(file);
            if !visited.insert(path.clone()) {
                return Err(ParseError::RecursiveInclude(path));
            }
            let data =
                fs::read(&path).map_err(|_| ParseError::InvalidRule(raw_line.to_string()))?;
            let sub = parse_from_bytes(&data, from0, visited, depth + 1, Some(path.clone()))?;
            rules.extend(sub);
            continue;
        } else if let Some(r) = line.strip_prefix(':') {
            let (m, file) = split_mods(r, "-+Cenw/!srpx");
            if file.is_empty() {
                if m.contains('C') {
                    rules.push(Rule::DirMerge(PerDir {
                        file: ".cvsignore".into(),
                        anchored: false,
                        root_only: false,
                        inherit: true,
                        cvs: true,
                        word_split: false,
                        sign: None,
                        flags: RuleFlags::default(),
                    }));
                    continue;
                } else {
                    return Err(ParseError::InvalidRule(raw_line.to_string()));
                }
            }
            let anchored = file.starts_with('/') || m.contains('/');
            let fname = if anchored {
                file.trim_start_matches('/').to_string()
            } else {
                file.to_string()
            };
            let mut pd = PerDir {
                file: fname.clone(),
                anchored,
                root_only: anchored,
                inherit: true,
                cvs: false,
                word_split: false,
                sign: None,
                flags: RuleFlags::from_mods(m),
            };
            let mut exclude_self = false;
            for ch in m.chars() {
                match ch {
                    '+' => MergeModifier::IncludeOnly.apply(&mut pd),
                    '-' => MergeModifier::ExcludeOnly.apply(&mut pd),
                    'n' => MergeModifier::NoInherit.apply(&mut pd),
                    'w' => MergeModifier::WordSplit.apply(&mut pd),
                    'C' => MergeModifier::CvsMode.apply(&mut pd),
                    'e' => exclude_self = true,
                    _ => {}
                }
            }
            rules.push(Rule::DirMerge(pd));
            if exclude_self {
                let pat = format!("**/{}", fname);
                let matcher = compile_glob(&pat)?;
                let data = RuleData {
                    matcher,
                    invert: false,
                    flags: RuleFlags::default(),
                    source: source.clone(),
                    dir_only: false,
                };
                rules.push(Rule::Exclude(data));
            }
            continue;
        } else {
            let mut parts = line.split_whitespace();
            let token = parts.next().unwrap_or("");
            let rest = parts.next().unwrap_or("").trim();
            match token {
                "include" => (Some(RuleKind::Include), String::new(), rest),
                "exclude" => (Some(RuleKind::Exclude), String::new(), rest),
                "show" => (Some(RuleKind::Include), "s".to_string(), rest),
                "hide" => (Some(RuleKind::Exclude), "s".to_string(), rest),
                "protect" => (Some(RuleKind::Protect), "r".to_string(), rest),
                "risk" => (Some(RuleKind::Include), "r".to_string(), rest),
                "include-from" => {
                    let path = PathBuf::from(rest);
                    if !visited.insert(path.clone()) {
                        return Err(ParseError::RecursiveInclude(path));
                    }
                    let sub = parse_rule_list_file(&path, from0, '+', visited, depth + 1)?;
                    rules.extend(sub);
                    continue;
                }
                "exclude-from" => {
                    let path = PathBuf::from(rest);
                    if !visited.insert(path.clone()) {
                        return Err(ParseError::RecursiveInclude(path));
                    }
                    let sub = parse_rule_list_file(&path, from0, '-', visited, depth + 1)?;
                    rules.extend(sub);
                    continue;
                }
                "files-from" => {
                    let path = PathBuf::from(rest);
                    if !visited.insert(path.clone()) {
                        return Err(ParseError::RecursiveInclude(path));
                    }
                    let pats = parse_list_file(&path, from0)?;
                    for pat in pats {
                        let anchored = if pat.starts_with('/') {
                            pat.clone()
                        } else {
                            format!("/{}", pat)
                        };
                        let trimmed = anchored.trim_end_matches('/');
                        let list_parent = path.parent().unwrap_or_else(|| Path::new("."));
                        let fs_path = if Path::new(&pat).is_absolute() {
                            PathBuf::from(pat.trim_end_matches('/'))
                        } else {
                            list_parent.join(pat.trim_end_matches('/'))
                        };
                        let is_dir = pat.ends_with('/') || fs_path.is_dir();
                        let parts: Vec<&str> =
                            trimmed.split('/').filter(|s| !s.is_empty()).collect();
                        let mut prefix = String::new();
                        let mut ancestors: Vec<String> = Vec::new();
                        for part in parts.iter() {
                            prefix.push('/');
                            prefix.push_str(part);
                            ancestors.push(prefix.clone());
                        }
                        for anc in ancestors.iter().take(ancestors.len().saturating_sub(1)) {
                            let line = if from0 {
                                format!("+{anc}/\n")
                            } else {
                                format!("+ {anc}/\n")
                            };
                            rules.extend(parse_with_options(
                                &line,
                                from0,
                                visited,
                                depth + 1,
                                Some(path.clone()),
                            )?);
                        }
                        if let Some(last) = ancestors.last() {
                            let line = if from0 {
                                format!("+{last}\n")
                            } else {
                                format!("+ {last}\n")
                            };
                            rules.extend(parse_with_options(
                                &line,
                                from0,
                                visited,
                                depth + 1,
                                Some(path.clone()),
                            )?);
                            if is_dir {
                                let line = if from0 {
                                    format!("+{}/***\n", last)
                                } else {
                                    format!("+ {}/***\n", last)
                                };
                                rules.extend(parse_with_options(
                                    &line,
                                    from0,
                                    visited,
                                    depth + 1,
                                    Some(path.clone()),
                                )?);
                            }
                        }
                    }
                    rules.extend(parse_with_options(
                        "- /**\n",
                        from0,
                        visited,
                        depth + 1,
                        Some(path.clone()),
                    )?);
                    continue;
                }
                "merge" => {
                    let path = PathBuf::from(rest);
                    if !visited.insert(path.clone()) {
                        return Err(ParseError::RecursiveInclude(path));
                    }
                    let sub = match parse_file(&path, from0, visited, depth + 1) {
                        Ok(r) => r,
                        Err(ParseError::Io(_)) => {
                            return Err(ParseError::InvalidRule(raw_line.to_string()));
                        }
                        Err(e) => return Err(e),
                    };
                    rules.extend(sub);
                    continue;
                }
                "dir-merge" => {
                    let anchored = rest.starts_with('/');
                    let fname = if anchored {
                        rest.trim_start_matches('/').to_string()
                    } else {
                        rest.to_string()
                    };
                    rules.push(Rule::DirMerge(PerDir {
                        file: fname,
                        anchored,
                        root_only: anchored,
                        inherit: true,
                        cvs: false,
                        word_split: false,
                        sign: None,
                        flags: RuleFlags::default(),
                    }));
                    continue;
                }
                _ => (None, String::new(), rest),
            }
        };

        if matches!(kind, Some(RuleKind::Exclude)) && mods.contains('C') && rest.is_empty() {
            rules.extend(default_cvs_rules()?);
            continue;
        }

        let kind = match kind {
            Some(k) => k,
            None => return Err(ParseError::InvalidRule(raw_line.to_string())),
        };
        if rest.is_empty() {
            return Err(ParseError::InvalidRule(raw_line.to_string()));
        }

        let flags = RuleFlags::from_mods(&mods);

        let mut pattern = rest.to_string();
        let mut has_anchor = false;
        while pattern.starts_with("./") {
            has_anchor = true;
            pattern = pattern[2..].to_string();
        }
        if mods.contains('/') && !pattern.starts_with('/') {
            pattern = format!("/{}", pattern);
        }
        if has_anchor && !pattern.starts_with('/') {
            pattern = format!("/{}", pattern);
        }
        let anchored = pattern.starts_with('/') || pattern.contains('/');
        let dir_all = pattern.ends_with("/***");
        let dir_only = !dir_all && pattern.ends_with('/');
        let mut base = pattern.trim_start_matches('/').to_string();
        if dir_all {
            base = base.trim_end_matches("/***").to_string();
        } else if dir_only {
            base = base.trim_end_matches('/').to_string();
        }
        let base_for_ancestors = base.clone();
        let bases: Vec<String> = if !anchored && !base.starts_with("**/") && base != "**" {
            vec![base.clone(), format!("**/{}", base)]
        } else {
            vec![base.clone()]
        };

        if matches!(kind, RuleKind::Include) {
            if base_for_ancestors.contains('/')
                && !base_for_ancestors.contains('*')
                && !base_for_ancestors.contains('?')
                && !base_for_ancestors.contains('[')
                && !base_for_ancestors.contains('{')
            {
                let parts: Vec<&str> = base_for_ancestors.split('/').collect();
                for i in 1..parts.len() {
                    let ancestor = parts[..i].join("/");
                    let ancestor_bases: Vec<String> = if !anchored && ancestor != "**" {
                        vec![ancestor.clone(), format!("**/{}", ancestor)]
                    } else {
                        vec![ancestor]
                    };
                    for pat in ancestor_bases {
                        for exp in expand_braces(&pat) {
                            let matcher = compile_glob(&exp)?;
                            let data = RuleData {
                                matcher,
                                invert: mods.contains('!'),
                                flags: flags.clone(),
                                source: source.clone(),
                                dir_only: true,
                            };
                            rules.push(Rule::Include(data));
                        }
                    }
                }
            }
        }

        let mut pats: Vec<(String, bool)> = Vec::new();
        for b in bases {
            if dir_all || dir_only {
                pats.push((b.clone(), false));
                pats.push((format!("{}/**", b), false));
            } else {
                pats.push((b, false));
            }
        }

        let invert = mods.contains('!');
        for (pat, dir_only) in pats {
            for exp in expand_braces(&pat) {
                let matcher = compile_glob(&exp)?;
                let data = RuleData {
                    matcher,
                    invert,
                    flags: flags.clone(),
                    source: source.clone(),
                    dir_only,
                };
                match kind {
                    RuleKind::Include => rules.push(Rule::Include(data)),
                    RuleKind::Exclude => rules.push(Rule::Exclude(data)),
                    RuleKind::Protect => rules.push(Rule::Protect(data)),
                }
            }
        }
    }

    Ok(rules)
}

pub fn parse(
    input: &str,
    visited: &mut HashSet<PathBuf>,
    depth: usize,
) -> Result<Vec<Rule>, ParseError> {
    parse_with_options(input, false, visited, depth, None)
}

pub const CVS_DEFAULTS: &[&str] = &[
    "RCS",
    "SCCS",
    "CVS",
    "CVS.adm",
    "RCSLOG",
    "cvslog.*",
    "tags",
    "TAGS",
    ".make.state",
    ".nse_depinfo",
    "*~",
    "#*",
    ".#*",
    ",*",
    "_$*",
    "*$",
    "*.old",
    "*.bak",
    "*.BAK",
    "*.orig",
    "*.rej",
    ".del-*",
    "*.a",
    "*.olb",
    "*.o",
    "*.obj",
    "*.so",
    "*.exe",
    "*.Z",
    "*.elc",
    "*.ln",
    "core",
    ".svn/",
    ".git/",
    ".hg/",
    ".bzr/",
];

pub fn default_cvs_rules() -> Result<Vec<Rule>, ParseError> {
    let joined = CVS_DEFAULTS.join("\0");
    let mut rules =
        parse_rule_list_from_bytes(joined.as_bytes(), true, '-', &mut HashSet::new(), 0, None)?;
    for rule in &mut rules {
        match rule {
            Rule::Include(d) | Rule::Exclude(d) | Rule::Protect(d) => {
                d.flags.perishable = true;
            }
            Rule::DirMerge(pd) => {
                pd.flags.perishable = true;
            }
            _ => {}
        }
    }

    if let Ok(home) = env::var("HOME") {
        let path = Path::new(&home).join(".cvsignore");
        if let Ok(content) = fs::read_to_string(path) {
            let mut buf = String::new();
            for tok in content.split_whitespace() {
                if tok.is_empty() {
                    continue;
                }
                if matches!(
                    tok.chars().next(),
                    Some('+' | '-' | 'P' | 'p' | 'S' | 'H' | 'R' | '!')
                ) {
                    buf.push_str(tok);
                } else {
                    buf.push_str("-p ");
                    buf.push_str(tok);
                }
                buf.push('\n');
            }
            let mut v = parse(&buf, &mut HashSet::new(), 0)?;
            for rule in &mut v {
                match rule {
                    Rule::Include(d) | Rule::Exclude(d) | Rule::Protect(d) => {
                        d.flags.perishable = true;
                    }
                    Rule::DirMerge(pd) => {
                        pd.flags.perishable = true;
                    }
                    _ => {}
                }
            }
            rules.append(&mut v);
        }
    }

    if let Ok(envpats) = env::var("CVSIGNORE") {
        let mut buf = String::new();
        for tok in envpats.split_whitespace() {
            if tok.is_empty() {
                continue;
            }
            if matches!(
                tok.chars().next(),
                Some('+' | '-' | 'P' | 'p' | 'S' | 'H' | 'R' | '!')
            ) {
                buf.push_str(tok);
            } else {
                buf.push_str("-p ");
                buf.push_str(tok);
            }
            buf.push('\n');
        }
        let mut v = parse(&buf, &mut HashSet::new(), 0)?;
        for rule in &mut v {
            match rule {
                Rule::Include(d) | Rule::Exclude(d) | Rule::Protect(d) => {
                    d.flags.perishable = true;
                }
                Rule::DirMerge(pd) => {
                    pd.flags.perishable = true;
                }
                _ => {}
            }
        }
        rules.append(&mut v);
    }

    Ok(rules)
}

fn trim_newlines(mut s: &[u8]) -> &[u8] {
    while let Some((&last, rest)) = s.split_last() {
        if last == b'\n' || last == b'\r' {
            s = rest;
        } else {
            break;
        }
    }
    s
}

pub fn parse_list(input: &[u8], from0: bool) -> Vec<String> {
    if from0 {
        input
            .split(|b| *b == 0)
            .filter_map(|s| {
                let s = trim_newlines(s);
                if s.is_empty() {
                    return None;
                }
                Some(String::from_utf8_lossy(s).to_string())
            })
            .collect()
    } else {
        let s = String::from_utf8_lossy(input);
        s.lines().filter_map(decode_line).collect()
    }
}

fn read_path_or_stdin(path: &Path) -> io::Result<Vec<u8>> {
    if path == Path::new("-") {
        let mut buf = Vec::new();
        std::io::stdin().lock().read_to_end(&mut buf)?;
        Ok(buf)
    } else {
        fs::read(path)
    }
}

pub fn parse_list_file(path: &Path, from0: bool) -> Result<Vec<String>, ParseError> {
    let data = read_path_or_stdin(path)?;
    Ok(parse_list(&data, from0))
}

pub fn parse_from_bytes(
    input: &[u8],
    from0: bool,
    visited: &mut HashSet<PathBuf>,
    depth: usize,
    source: Option<PathBuf>,
) -> Result<Vec<Rule>, ParseError> {
    if from0 {
        let mut rules = Vec::new();
        for part in input.split(|b| *b == 0) {
            let part = trim_newlines(part);
            if part.is_empty() {
                continue;
            }
            let line = String::from_utf8_lossy(part).to_string();
            if line.is_empty() {
                continue;
            }
            let mut buf = line;
            buf.push('\n');
            rules.extend(parse_with_options(
                &buf,
                from0,
                visited,
                depth,
                source.clone(),
            )?);
        }
        Ok(rules)
    } else {
        let s = String::from_utf8_lossy(input);
        parse_with_options(&s, from0, visited, depth, source)
    }
}

pub fn parse_file(
    path: &Path,
    from0: bool,
    visited: &mut HashSet<PathBuf>,
    depth: usize,
) -> Result<Vec<Rule>, ParseError> {
    let data = read_path_or_stdin(path)?;
    let from0 = from0 || path == Path::new("-");
    let source = if path == Path::new("-") {
        None
    } else {
        Some(path.to_path_buf())
    };
    parse_from_bytes(&data, from0, visited, depth, source)
}

fn rooted_and_parents(pat: &str) -> (String, Vec<String>) {
    let rooted = if pat.starts_with('/') {
        pat.to_string()
    } else {
        format!("/{pat}")
    };
    let trimmed = rooted.trim_end_matches('/');
    let mut base = String::new();
    let mut dirs = Vec::new();
    let mut finished = true;
    for part in trimmed.trim_start_matches('/').split('/') {
        if !base.is_empty() {
            base.push('/');
        }
        base.push_str(part);
        let has_glob = part.contains(['*', '?', '[', ']']);
        if has_glob {
            dirs.push(format!("/{base}/"));
            dirs.push(format!("/{base}/**"));
            finished = false;
            break;
        }
        dirs.push(format!("/{base}/"));
    }
    if finished {
        dirs.pop();
    }
    (rooted, dirs)
}

pub fn parse_rule_list_from_bytes(
    input: &[u8],
    from0: bool,
    sign: char,
    visited: &mut HashSet<PathBuf>,
    depth: usize,
    source: Option<PathBuf>,
) -> Result<Vec<Rule>, ParseError> {
    let pats = parse_list(input, from0);
    let mut rules = Vec::new();
    for pat in pats {
<<<<<<< HEAD
        if pat.is_empty() {
            continue;
        }
        if sign == '+' && !pat.starts_with(['+', '-', ':']) {
            let (rooted, parents) = rooted_and_parents(&pat);
            let line = if from0 {
                format!("+{rooted}\n")
            } else {
                format!("+ {rooted}\n")
            };
            rules.extend(parse_with_options(
                &line,
                from0,
                visited,
                depth,
                source.clone(),
            )?);
            for dir in parents {
                let rule = if from0 {
                    format!("+{dir}\n")
                } else {
                    format!("+ {dir}\n")
                };
                rules.extend(parse_with_options(
                    &rule,
                    from0,
                    visited,
                    depth,
                    source.clone(),
                )?);
            }
        } else {
            let line = if from0 {
                format!("{sign}{pat}\n")
            } else {
                format!("{sign} {pat}\n")
            };
            rules.extend(parse_with_options(
                &line,
                from0,
                visited,
                depth,
                source.clone(),
            )?);
        }
=======
        let is_dir = pat.ends_with('/');
        let anchored = if pat.starts_with('/') {
            pat.clone()
        } else {
            format!("/{}", pat)
        };
        let line = if from0 {
            format!("{sign}{anchored}\n")
        } else {
            format!("{sign} {anchored}\n")
        };
        let mut sub = parse_with_options(&line, from0, visited, depth, source.clone())?;
        if is_dir {
            let trimmed = anchored.trim_start_matches('/').trim_end_matches('/');
            if !trimmed.is_empty() {
                let anc_count = trimmed.split('/').count().saturating_sub(1);
                if let Some(rule) = sub.get_mut(anc_count) {
                    match rule {
                        Rule::Include(d) | Rule::Exclude(d) | Rule::Protect(d) => {
                            d.dir_only = true;
                        }
                        _ => {}
                    }
                }
            }
        }
        rules.extend(sub);
>>>>>>> 6f4c3f7b
    }
    Ok(rules)
}

pub fn parse_rule_list_file(
    path: &Path,
    from0: bool,
    sign: char,
    visited: &mut HashSet<PathBuf>,
    depth: usize,
) -> Result<Vec<Rule>, ParseError> {
    let data = read_path_or_stdin(path)?;
    parse_rule_list_from_bytes(&data, from0, sign, visited, depth, Some(path.to_path_buf()))
}

#[cfg(test)]
mod tests {
    use super::read_path_or_stdin;
    use std::io::{Seek, SeekFrom, Write};
    #[cfg(unix)]
    use std::os::unix::io::IntoRawFd;
    use std::path::Path;
    use tempfile::{NamedTempFile, tempfile};

    #[test]
    fn reads_from_file() {
        let mut tmp = NamedTempFile::new().unwrap();
        write!(tmp, "hello world").unwrap();
        let data = read_path_or_stdin(tmp.path()).unwrap();
        assert_eq!(data, b"hello world");
    }

    #[cfg(unix)]
    #[test]
    fn reads_from_stdin() {
        let mut file = tempfile().unwrap();
        write!(file, "stdin data").unwrap();
        file.seek(SeekFrom::Start(0)).unwrap();

        let stdin_fd = unsafe { libc::dup(0) };
        assert!(stdin_fd >= 0);

        let file_fd = file.into_raw_fd();
        assert!(unsafe { libc::dup2(file_fd, 0) } >= 0);
        unsafe { libc::close(file_fd) };

        let data = read_path_or_stdin(Path::new("-")).unwrap();

        assert!(unsafe { libc::dup2(stdin_fd, 0) } >= 0);
        unsafe { libc::close(stdin_fd) };

        assert_eq!(data, b"stdin data");
    }
}<|MERGE_RESOLUTION|>--- conflicted
+++ resolved
@@ -2099,7 +2099,6 @@
     let pats = parse_list(input, from0);
     let mut rules = Vec::new();
     for pat in pats {
-<<<<<<< HEAD
         if pat.is_empty() {
             continue;
         }
@@ -2145,35 +2144,6 @@
                 source.clone(),
             )?);
         }
-=======
-        let is_dir = pat.ends_with('/');
-        let anchored = if pat.starts_with('/') {
-            pat.clone()
-        } else {
-            format!("/{}", pat)
-        };
-        let line = if from0 {
-            format!("{sign}{anchored}\n")
-        } else {
-            format!("{sign} {anchored}\n")
-        };
-        let mut sub = parse_with_options(&line, from0, visited, depth, source.clone())?;
-        if is_dir {
-            let trimmed = anchored.trim_start_matches('/').trim_end_matches('/');
-            if !trimmed.is_empty() {
-                let anc_count = trimmed.split('/').count().saturating_sub(1);
-                if let Some(rule) = sub.get_mut(anc_count) {
-                    match rule {
-                        Rule::Include(d) | Rule::Exclude(d) | Rule::Protect(d) => {
-                            d.dir_only = true;
-                        }
-                        _ => {}
-                    }
-                }
-            }
-        }
-        rules.extend(sub);
->>>>>>> 6f4c3f7b
     }
     Ok(rules)
 }
