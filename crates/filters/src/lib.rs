--- conflicted
+++ resolved
@@ -511,13 +511,11 @@
                         buf.push_str("!\n");
                         continue;
                     }
-<<<<<<< HEAD
                     let (prefix, pat) = match line.chars().next() {
                         Some(c @ ('+' | '-' | 'P' | 'p' | 'S' | 'H' | 'R')) => {
                             (Some(c), line[1..].trim_start())
                         }
                         _ => (None, line),
-=======
                     let rest = if matches!(
                         line.chars().next(),
                         Some('+' | '-' | 'P' | 'p' | 'S' | 'H' | 'R')
@@ -525,7 +523,6 @@
                         &line[1..]
                     } else {
                         line
->>>>>>> a52495c3
                     };
                     let (mods, pat) = split_mods(rest);
                     let new_pat = if let Some(rel_str) = &rel_str {
@@ -537,12 +534,9 @@
                     } else {
                         pat.to_string()
                     };
-<<<<<<< HEAD
                     buf.push(prefix.unwrap_or(ch));
-=======
                     buf.push(ch);
                     buf.push_str(mods);
->>>>>>> a52495c3
                     buf.push(' ');
                     buf.push_str(&new_pat);
                     buf.push('\n');
