// crates/filters/src/lib.rs
#![allow(clippy::collapsible_if)]

use globset::{GlobBuilder, GlobMatcher};
use logging::InfoFlag;
use std::cell::RefCell;
use std::collections::{HashMap, HashSet};
use std::env;
use std::fs;
use std::io::{self, Read};
use std::path::{Path, PathBuf};
use std::time::SystemTime;

const MAX_PARSE_DEPTH: usize = 64;

#[derive(Clone, Default, Hash, PartialEq, Eq)]
pub struct RuleFlags {
    sender: bool,
    receiver: bool,
    perishable: bool,
    xattr: bool,
}

impl RuleFlags {
    fn applies(&self, for_delete: bool, xattr: bool) -> bool {
        if self.xattr != xattr {
            return false;
        }
        if for_delete {
            if self.sender && !self.receiver {
                return false;
            }
        } else if self.receiver && !self.sender {
            return false;
        }
        true
    }

    fn union(&self, other: &Self) -> Self {
        Self {
            sender: self.sender || other.sender,
            receiver: self.receiver || other.receiver,
            perishable: self.perishable || other.perishable,
            xattr: self.xattr || other.xattr,
        }
    }
}

#[derive(Clone)]
pub struct RuleData {
    matcher: GlobMatcher,
    invert: bool,
    flags: RuleFlags,
    source: Option<PathBuf>,
    dir_only: bool,
}

#[derive(Clone)]
pub enum Rule {
    Include(RuleData),
    Exclude(RuleData),
    Protect(RuleData),
    Clear,
    DirMerge(PerDir),
    Existing,
    NoExisting,
    PruneEmptyDirs,
    NoPruneEmptyDirs,
}

#[derive(Clone, Hash, PartialEq, Eq)]
pub struct PerDir {
    file: String,
    anchored: bool,
    root_only: bool,
    inherit: bool,
    cvs: bool,
    word_split: bool,
    sign: Option<char>,
    flags: RuleFlags,
}

#[derive(Clone)]
struct Cached {
    rules: Vec<(usize, Rule)>,
    merges: Vec<(usize, PerDir)>,
    mtime: Option<SystemTime>,
    len: u64,
}

#[derive(Clone, Default)]
pub struct FilterStats {
    pub matches: usize,
    pub misses: usize,
    pub last_source: Option<PathBuf>,
}

impl FilterStats {
    fn record(&mut self, source: Option<&Path>, matched: bool) {
        if matched {
            self.matches += 1;
            self.last_source = source.map(|p| p.to_path_buf());
        } else {
            self.misses += 1;
        }
    }
}

fn compile_glob(pat: &str) -> Result<GlobMatcher, ParseError> {
    Ok(GlobBuilder::new(pat)
        .literal_separator(true)
        .build()?
        .compile_matcher())
}

#[derive(Clone, Default)]
pub struct Matcher {
    root: Option<PathBuf>,
    rules: Vec<(usize, Rule)>,
    per_dir: Vec<(usize, PerDir)>,
    extra_per_dir: RefCell<HashMap<PathBuf, Vec<(usize, PerDir)>>>,
    #[allow(clippy::type_complexity)]
    cached: RefCell<HashMap<(PathBuf, Option<char>, bool), Cached>>,
    existing: bool,
    prune_empty_dirs: bool,
    from0: bool,
    stats: RefCell<FilterStats>,
}

impl Matcher {
    pub fn new(rules: Vec<Rule>) -> Self {
        let mut per_dir = Vec::new();
        let mut global = Vec::new();
        let mut existing = false;
        let mut prune_empty_dirs = false;
        for (idx, r) in rules.into_iter().enumerate() {
            match r {
                Rule::DirMerge(p) => per_dir.push((idx, p)),
                Rule::Existing => existing = true,
                Rule::NoExisting => existing = false,
                Rule::PruneEmptyDirs => prune_empty_dirs = true,
                Rule::NoPruneEmptyDirs => prune_empty_dirs = false,
                other => global.push((idx, other)),
            }
        }
        Self {
            root: None,
            rules: global,
            per_dir,
            extra_per_dir: RefCell::new(HashMap::new()),
            cached: RefCell::new(HashMap::new()),
            existing,
            prune_empty_dirs,
            from0: false,
            stats: RefCell::new(FilterStats::default()),
        }
    }

    pub fn with_root(mut self, root: impl Into<PathBuf>) -> Self {
        self.root = Some(root.into());
        self
    }

    pub fn with_existing(mut self) -> Self {
        self.existing = true;
        self
    }

    pub fn with_prune_empty_dirs(mut self) -> Self {
        self.prune_empty_dirs = true;
        self
    }

    pub fn with_from0(mut self) -> Self {
        self.from0 = true;
        self
    }

    pub fn is_included<P: AsRef<Path>>(&self, path: P) -> Result<bool, ParseError> {
        self.check(path.as_ref(), false, false)
            .map(|(included, _)| included)
    }

    pub fn is_included_with_dir<P: AsRef<Path>>(
        &self,
        path: P,
    ) -> Result<(bool, bool), ParseError> {
        self.check(path.as_ref(), false, false)
    }

    pub fn is_included_for_delete<P: AsRef<Path>>(&self, path: P) -> Result<bool, ParseError> {
        self.check(path.as_ref(), true, false)
            .map(|(included, _)| included)
    }

    pub fn is_included_for_delete_with_dir<P: AsRef<Path>>(
        &self,
        path: P,
    ) -> Result<(bool, bool), ParseError> {
        self.check(path.as_ref(), true, false)
    }

    pub fn is_xattr_included<P: AsRef<Path>>(&self, name: P) -> Result<bool, ParseError> {
        self.check(name.as_ref(), false, true)
            .map(|(included, _)| included)
    }

    pub fn is_xattr_included_for_delete<P: AsRef<Path>>(
        &self,
        name: P,
    ) -> Result<bool, ParseError> {
        self.check(name.as_ref(), true, true)
            .map(|(included, _)| included)
    }

    pub fn is_xattr_included_for_delete_with_dir<P: AsRef<Path>>(
        &self,
        name: P,
    ) -> Result<(bool, bool), ParseError> {
        self.check(name.as_ref(), true, true)
    }

    pub fn preload_dir<P: AsRef<Path>>(&self, dir: P) -> Result<(), ParseError> {
        let dir = dir.as_ref();
        if let Some(root) = &self.root {
            if dir.starts_with(root) {
                let mut current = root.to_path_buf();
                let _ = self.dir_rules_at(&current, false, false)?;
                if let Ok(rel) = dir.strip_prefix(root) {
                    for comp in rel.components() {
                        current.push(comp.as_os_str());
                        let _ = self.dir_rules_at(&current, false, false)?;
                    }
                }
                return Ok(());
            }
        }
        let _ = self.dir_rules_at(dir, false, false)?;
        Ok(())
    }

    fn check(
        &self,
        path: &Path,
        for_delete: bool,
        xattr: bool,
    ) -> Result<(bool, bool), ParseError> {
        if self.existing {
            if let Some(root) = &self.root {
                if !root.join(path).exists() {
                    return Ok((false, false));
                }
            }
        }

        if path.as_os_str().is_empty() {
            return Ok((true, false));
        }

        let mut seq = 0usize;
        let mut active: Vec<(usize, usize, usize, Rule)> = Vec::new();

        for (idx, rule) in &self.rules {
            active.push((*idx, 0, seq, rule.clone()));
            seq += 1;
        }

        if let Some(root) = &self.root {
            let mut dirs = vec![root.clone()];
            if let Some(parent) = path.parent() {
                let iter = match parent.strip_prefix(root) {
                    Ok(rel) => rel.components(),
                    Err(_) => parent.components(),
                };
                let mut dir = root.clone();
                for comp in iter {
                    dir.push(comp.as_os_str());
                    dirs.push(dir.clone());
                }
            }

            let fname = path.file_name().map(|f| f.to_string_lossy().to_string());
            for (depth_idx, d) in dirs.iter().enumerate() {
                let depth = depth_idx + 1;
                for (idx, rule) in self.dir_rules_at(d, for_delete, xattr)? {
                    let mut idx_adj = idx;
                    if let Some(ref f) = fname {
                        let mut is_merge = self.per_dir.iter().any(|(_, pd)| pd.file == *f);
                        if !is_merge {
                            if let Some(extra) = self.extra_per_dir.borrow().get(d) {
                                is_merge = extra.iter().any(|(_, pd)| pd.file == *f);
                            }
                        }
                        if is_merge {
                            idx_adj += 2;
                        }
                    }
                    active.push((idx_adj, depth, seq, rule));
                    seq += 1;
                }
            }
        }

        active.sort_by(|a, b| {
            a.0.cmp(&b.0)
                .then_with(|| b.1.cmp(&a.1))
                .then_with(|| a.2.cmp(&b.2))
        });

        let mut ordered = Vec::new();
        for (_, _, _, rule) in active {
            if let Rule::Clear = rule {
                ordered.clear();
            } else {
                ordered.push(rule);
            }
        }

        let mut included = true;
        let mut matched = false;
        let mut matched_source: Option<PathBuf> = None;
        let mut dir_only_match = false;
        for rule in ordered.iter() {
            match rule {
                Rule::Protect(data) => {
                    if !data.flags.applies(for_delete, xattr) {
                        continue;
                    }
                    if data.dir_only {
                        if let Some(root) = &self.root {
                            if !root.join(path).is_dir() {
                                continue;
                            }
                        } else {
                            continue;
                        }
                    }
                    if for_delete && data.flags.perishable {
                        continue;
                    }
                    let matched_rule = data.matcher.is_match(path);
                    let rule_match =
                        (data.invert && !matched_rule) || (!data.invert && matched_rule);
                    self.stats
                        .borrow_mut()
                        .record(data.source.as_deref(), rule_match);
                    if rule_match {
                        included = true;
                        matched = true;
                        matched_source = data.source.clone();
                        break;
                    }
                }
                Rule::Include(data) => {
                    if !data.flags.applies(for_delete, xattr) {
                        continue;
                    }
                    if data.dir_only {
                        if let Some(root) = &self.root {
                            if !root.join(path).is_dir() {
                                continue;
                            }
                        } else {
                            continue;
                        }
                    }
                    if for_delete && data.flags.perishable {
                        continue;
                    }
                    let matched_rule = data.matcher.is_match(path);
                    let rule_match =
                        (data.invert && !matched_rule) || (!data.invert && matched_rule);
                    self.stats
                        .borrow_mut()
                        .record(data.source.as_deref(), rule_match);
                    if rule_match {
                        included = true;
                        matched = true;
                        matched_source = data.source.clone();
                        break;
                    }
                }
                Rule::Exclude(data) => {
                    if !data.flags.applies(for_delete, xattr) {
                        continue;
                    }
                    if data.dir_only {
                        if let Some(root) = &self.root {
                            if !root.join(path).is_dir() {
                                continue;
                            }
                        } else {
                            continue;
                        }
                    }
                    if for_delete && data.flags.perishable {
                        continue;
                    }
                    let matched_rule = data.matcher.is_match(path);
                    let rule_match =
                        (data.invert && !matched_rule) || (!data.invert && matched_rule);
                    self.stats
                        .borrow_mut()
                        .record(data.source.as_deref(), rule_match);
                    if rule_match {
                        included = false;
                        matched = true;
                        matched_source = data.source.clone();
                        dir_only_match = data.dir_only;
                        break;
                    }
                }
                Rule::DirMerge(_)
                | Rule::Clear
                | Rule::Existing
                | Rule::NoExisting
                | Rule::PruneEmptyDirs
                | Rule::NoPruneEmptyDirs => {}
            }
        }
        if included && self.prune_empty_dirs {
            if let Some(root) = &self.root {
                let full = root.join(path);
                if full.is_dir() {
                    let mut has_child = false;
                    for entry in fs::read_dir(&full)? {
                        let entry = entry?;
                        let rel = path.join(entry.file_name());
                        if self.check(&rel, for_delete, xattr)?.0 {
                            has_child = true;
                            break;
                        }
                    }
                    if !has_child {
                        included = false;
                    }
                }
            }
        }
        let source_str = matched_source
            .as_ref()
            .map(|p| p.display().to_string())
            .unwrap_or_default();
        let stats = self.stats.borrow();
        tracing::info!(
            target: InfoFlag::Filter.target(),
            path = %path.display(),
            matched,
            matches = stats.matches,
            misses = stats.misses,
            source = %source_str,
            rules = ordered.len(),
        );
        Ok((included, matched && dir_only_match && !included))
    }

    pub fn merge(&mut self, more: Vec<Rule>) {
        let mut max_idx = self
            .rules
            .iter()
            .map(|(i, _)| *i)
            .chain(self.per_dir.iter().map(|(i, _)| *i))
            .max()
            .unwrap_or(0);
        for r in more {
            max_idx += 1;
            match r {
                Rule::DirMerge(p) => self.per_dir.push((max_idx, p)),
                Rule::Existing => self.existing = true,
                Rule::NoExisting => self.existing = false,
                Rule::PruneEmptyDirs => self.prune_empty_dirs = true,
                Rule::NoPruneEmptyDirs => self.prune_empty_dirs = false,
                other => self.rules.push((max_idx, other)),
            }
        }
    }

    pub fn stats(&self) -> FilterStats {
        self.stats.borrow().clone()
    }

    pub fn report(&self) {
        let stats = self.stats();
        let source = stats
            .last_source
            .as_ref()
            .map(|p| p.display().to_string())
            .unwrap_or_default();
        tracing::info!(
            target: InfoFlag::Filter.target(),
            matches = stats.matches,
            misses = stats.misses,
            source = %source,
        );
    }

    fn dir_rules_at(
        &self,
        dir: &Path,
        for_delete: bool,
        xattr: bool,
    ) -> Result<Vec<(usize, Rule)>, ParseError> {
        if let Some(root) = &self.root {
            if !dir.starts_with(root) {
                return Ok(Vec::new());
            }
        }

        let mut per_dirs: Vec<(usize, PerDir)> = Vec::new();
        let mut ancestors = Vec::new();
        let mut anc = dir.parent();
        while let Some(a) = anc {
            ancestors.push(a.to_path_buf());
            anc = a.parent();
        }
        ancestors.reverse();
        for a in ancestors {
            if let Some(extra) = self.extra_per_dir.borrow().get(&a) {
                per_dirs.extend(extra.clone());
            }
        }
        per_dirs.extend(self.per_dir.clone());
        per_dirs.sort_by_key(|(idx, _)| *idx);

        let mut combined = Vec::new();
        let mut new_merges = Vec::new();

        for (idx, pd) in per_dirs {
            if !pd.flags.applies(for_delete, xattr) {
                continue;
            }
            let path = if pd.root_only {
                if let Some(root) = &self.root {
                    root.join(&pd.file)
                } else {
                    dir.join(&pd.file)
                }
            } else {
                dir.join(&pd.file)
            };

            let rel = if pd.root_only {
                None
            } else {
                self.root
                    .as_ref()
                    .and_then(|r| dir.strip_prefix(r).ok())
                    .map(|p| p.to_path_buf())
                    .filter(|p| !p.as_os_str().is_empty())
            };

            let key = (path.clone(), pd.sign, pd.word_split);
            let meta = fs::metadata(&path).ok();
            let (mtime, len) = match &meta {
                Some(m) => (m.modified().ok(), m.len()),
                None => (None, 0),
            };

            let state = {
                let cache = self.cached.borrow();
                if let Some(c) = cache.get(&key) {
                    if c.mtime == mtime && c.len == len {
                        Some(c.clone())
                    } else {
                        None
                    }
                } else {
                    None
                }
            };

            let state = if let Some(cached) = state {
                cached
            } else {
                let mut visited = HashSet::new();
                visited.insert(path.clone());
                let (rules, merges) = self.load_merge_file(
                    dir,
                    &path,
                    rel.as_deref(),
                    pd.cvs,
                    pd.word_split,
                    pd.sign,
                    &mut visited,
                    0,
                    idx,
                )?;
                let cached = Cached {
                    rules: rules.clone(),
                    merges: merges.clone(),
                    mtime,
                    len,
                };
                self.cached.borrow_mut().insert(key.clone(), cached.clone());
                cached
            };

            for (ridx, rule) in state.rules.iter() {
                let mut r = rule.clone();
                match &mut r {
                    Rule::Include(d) | Rule::Exclude(d) | Rule::Protect(d) => {
                        d.flags = d.flags.union(&pd.flags);
                    }
                    Rule::DirMerge(sub) => {
                        sub.flags = sub.flags.union(&pd.flags);
                    }
                    _ => {}
                }
                combined.push((*ridx, r));
            }
            for (midx, mut mpd) in state.merges.iter().cloned() {
                mpd.flags = mpd.flags.union(&pd.flags);
                new_merges.push((midx, mpd));
            }
        }

        if !new_merges.is_empty() {
            let mut map = self.extra_per_dir.borrow_mut();
            let entry = map.entry(dir.to_path_buf()).or_default();
            for (idx, pd) in new_merges {
                if pd.inherit {
                    if let Some(pos) = entry.iter().position(|(_, p)| p == &pd) {
                        entry.remove(pos);
                    }
                    entry.push((idx, pd));
                }
            }
        }

        Ok(combined)
    }

    #[allow(clippy::type_complexity, clippy::too_many_arguments)]
    fn load_merge_file(
        &self,
        dir: &Path,
        path: &Path,
        rel: Option<&Path>,
        cvs: bool,
        word_split: bool,
        sign: Option<char>,
        visited: &mut HashSet<PathBuf>,
        depth: usize,
        index: usize,
    ) -> Result<(Vec<(usize, Rule)>, Vec<(usize, PerDir)>), ParseError> {
        if depth >= MAX_PARSE_DEPTH {
            return Err(ParseError::RecursionLimit);
        }

        let mut content = match fs::read_to_string(path) {
            Ok(c) => c,
            Err(_) => return Ok((Vec::new(), Vec::new())),
        };

        let adjusted = if cvs {
            let rel_str = rel.map(|p| p.to_string_lossy().to_string());
            let mut buf = String::new();
            let iter: Box<dyn Iterator<Item = &str>> = if self.from0 {
                Box::new(content.split('\0'))
            } else {
                Box::new(content.split_whitespace())
            };
            for token in iter {
                if token.is_empty() || token.starts_with('#') {
                    continue;
                }
                let pat = if let Some(rel_str) = &rel_str {
                    if token.starts_with('/') {
                        format!("/{}/{}", rel_str, token.trim_start_matches('/'))
                    } else {
                        format!("/{}/{}", rel_str, token)
                    }
                } else if token.starts_with('/') {
                    token.to_string()
                } else {
                    format!("/{}", token)
                };
                buf.push_str("- ");
                buf.push_str(&pat);
                buf.push('\n');
            }
            buf
        } else {
            if word_split {
                let mut buf = String::new();
                if self.from0 {
                    for token in content.split('\0') {
                        if token.is_empty() {
                            continue;
                        }
                        buf.push_str(token);
                        buf.push('\n');
                    }
                } else {
                    for token in content.split_whitespace() {
                        buf.push_str(token);
                        buf.push('\n');
                    }
                }
                content = buf;
            }
            if let Some(ch) = sign {
                fn split_mods(s: &str) -> (&str, &str) {
                    let s = s.trim_start();
                    let mut idx = 0;
                    let bytes = s.as_bytes();
                    if bytes.first() == Some(&b',') {
                        idx += 1;
                    }
                    while let Some(&c) = bytes.get(idx) {
                        if b"/!Csrpx".contains(&c) {
                            idx += 1;
                        } else {
                            break;
                        }
                    }
                    let mods = &s[..idx];
                    let rest = s[idx..].trim_start();
                    (mods, rest)
                }

                let rel_str = rel.map(|p| p.to_string_lossy().to_string());
                let mut buf = String::new();
                let lines: Box<dyn Iterator<Item = &str>> = if self.from0 {
                    Box::new(content.split('\0'))
                } else {
                    Box::new(content.lines())
                };
                for raw_line in lines {
                    let line = raw_line.trim();
                    if line.is_empty() || line.starts_with('#') {
                        continue;
                    }
                    if line == "!" {
                        buf.push_str("!\n");
                        continue;
                    }
                    let (prefix, _rest) = match line.chars().next() {
                        Some(c @ ('+' | '-' | 'P' | 'p' | 'S' | 'H' | 'R')) => {
                            (Some(c), &line[1..])
                        }
                        _ => (None, line),
                    };
                    let rest = if matches!(
                        line.chars().next(),
                        Some('+' | '-' | 'P' | 'p' | 'S' | 'H' | 'R')
                    ) {
                        &line[1..]
                    } else {
                        line
                    };
                    let (mods, pat) = split_mods(rest);
                    let new_pat = if let Some(rel_str) = &rel_str {
                        if pat.starts_with('/') {
                            format!("/{}/{}", rel_str, pat.trim_start_matches('/'))
                        } else {
                            format!("{}/{}", rel_str, pat)
                        }
                    } else {
                        pat.to_string()
                    };
                    buf.push(prefix.unwrap_or(ch));
                    buf.push_str(mods);
                    buf.push(' ');
                    buf.push_str(&new_pat);
                    buf.push('\n');
                }
                buf
            } else if let Some(rel) = rel {
                let rel_str = rel.to_string_lossy();
                let mut buf = String::new();
                let lines: Box<dyn Iterator<Item = &str>> = if self.from0 {
                    Box::new(content.split('\0'))
                } else {
                    Box::new(content.lines())
                };
                for raw_line in lines {
                    let line = raw_line.trim();
                    if line.is_empty() || line.starts_with('#') {
                        continue;
                    }
                    if line == "!" {
                        buf.push_str("!\n");
                        continue;
                    }
                    let (kind, pat) = if let Some(rest) = line.strip_prefix('+') {
                        ('+', rest.trim_start())
                    } else if let Some(rest) = line.strip_prefix('-') {
                        ('-', rest.trim_start())
                    } else if let Some(rest) =
                        line.strip_prefix('P').or_else(|| line.strip_prefix('p'))
                    {
                        ('P', rest.trim_start())
                    } else {
                        buf.push_str(raw_line);
                        buf.push('\n');
                        continue;
                    };
                    let new_pat = if pat.starts_with('/') {
                        format!("/{}/{}", rel_str, pat.trim_start_matches('/'))
                    } else {
                        format!("{}/{}", rel_str, pat)
                    };
                    buf.push(kind);
                    buf.push(' ');
                    buf.push_str(&new_pat);
                    buf.push('\n');
                }
                buf
            } else {
                content
            }
        };

        let mut rules = Vec::new();
        let mut merges = Vec::new();

        fn is_excluded(rules: &[(usize, Rule)], path: &Path) -> bool {
            let mut state: Option<bool> = None;
            for (_, r) in rules {
                match r {
                    Rule::Clear => state = None,
                    Rule::Include(d) | Rule::Protect(d) => {
                        if d.dir_only && !path.is_dir() {
                            continue;
                        }
                        let matched = d.matcher.is_match(path);
                        if (d.invert && !matched) || (!d.invert && matched) {
                            state = Some(true);
                        }
                    }
                    Rule::Exclude(d) => {
                        if d.dir_only && !path.is_dir() {
                            continue;
                        }
                        let matched = d.matcher.is_match(path);
                        if (d.invert && !matched) || (!d.invert && matched) {
                            state = Some(false);
                        }
                    }
                    Rule::DirMerge(_)
                    | Rule::Existing
                    | Rule::NoExisting
                    | Rule::PruneEmptyDirs
                    | Rule::NoPruneEmptyDirs => {}
                }
            }
            matches!(state, Some(false))
        }

        let parsed = parse_with_options(
            &adjusted,
            self.from0,
            visited,
            depth + 1,
            Some(path.to_path_buf()),
        )?;

        for r in parsed {
            match r {
                Rule::DirMerge(pd) => {
                    let nested = if pd.root_only {
                        if let Some(root) = &self.root {
                            root.join(&pd.file)
                        } else {
                            dir.join(&pd.file)
                        }
                    } else {
                        dir.join(&pd.file)
                    };
                    let dir_for_rule = nested.parent().unwrap_or(&nested).to_path_buf();
                    if is_excluded(&rules, &dir_for_rule) {
                        continue;
                    }
                    merges.push((index, pd.clone()));
                    if !visited.insert(nested.clone()) {
                        return Err(ParseError::RecursiveInclude(nested));
                    }
                    let rel2 = if pd.root_only {
                        None
                    } else {
                        let mut base = rel.map(|p| p.to_path_buf()).unwrap_or_default();
                        if let Some(parent) = Path::new(&pd.file).parent() {
                            if !parent.as_os_str().is_empty() {
                                base = if base.as_os_str().is_empty() {
                                    parent.to_path_buf()
                                } else {
                                    base.join(parent)
                                };
                            }
                        }
                        if base.as_os_str().is_empty() {
                            None
                        } else {
                            Some(base)
                        }
                    };
                    let (mut nr, mut nm) = self.load_merge_file(
                        dir,
                        &nested,
                        rel2.as_deref(),
                        pd.cvs,
                        pd.word_split,
                        pd.sign,
                        visited,
                        depth + 1,
                        index,
                    )?;
                    rules.append(&mut nr);
                    merges.append(&mut nm);
                }
                other => rules.push((index, other)),
            }
        }

        Ok((rules, merges))
    }
}

#[derive(Debug)]
pub enum ParseError {
    InvalidRule(String),
    Glob(globset::Error),
    RecursiveInclude(PathBuf),
    RecursionLimit,
    Io(std::io::Error),
}

impl From<globset::Error> for ParseError {
    fn from(e: globset::Error) -> Self {
        Self::Glob(e)
    }
}

impl From<std::io::Error> for ParseError {
    fn from(e: std::io::Error) -> Self {
        Self::Io(e)
    }
}

enum RuleKind {
    Include,
    Exclude,
    Protect,
}

fn decode_line(raw: &str) -> Option<String> {
    let mut out = String::new();
    let chars = raw.trim_end_matches('\r').chars();
    let mut escaped = false;
    let mut started = false;
    let mut has_data = false;
    let mut prev_space = false;
    let mut last_non_space = 0;
    for c in chars {
        if escaped {
            out.push(c);
            if !c.is_whitespace() {
                has_data = true;
                last_non_space = out.len();
                prev_space = false;
            } else {
                last_non_space = out.len();
                prev_space = true;
            }
            escaped = false;
            started = true;
            continue;
        }
        if !started {
            if c.is_whitespace() {
                continue;
            }
            if c == '\\' {
                escaped = true;
                continue;
            }
            if c == '#' {
                return None;
            }
            started = true;
            out.push(c);
            if !c.is_whitespace() {
                has_data = true;
                last_non_space = out.len();
                prev_space = false;
            } else {
                prev_space = true;
            }
        } else if c == '\\' {
            escaped = true;
        } else if c == '#' && prev_space && has_data {
            break;
        } else {
            out.push(c);
            if !c.is_whitespace() {
                has_data = true;
                last_non_space = out.len();
                prev_space = false;
            } else {
                prev_space = true;
            }
        }
    }
    if escaped {
        out.push('\\');
        last_non_space = out.len();
    }
    out.truncate(last_non_space);
    if out.is_empty() { None } else { Some(out) }
}

pub fn parse_with_options(
    input: &str,
    from0: bool,
    visited: &mut HashSet<PathBuf>,
    depth: usize,
    source: Option<PathBuf>,
) -> Result<Vec<Rule>, ParseError> {
    if depth >= MAX_PARSE_DEPTH {
        return Err(ParseError::RecursionLimit);
    }
    fn split_mods<'a>(s: &'a str, allowed: &str) -> (&'a str, &'a str) {
        if let Some(ch) = s.chars().next() {
            if ch.is_whitespace() {
                let rest = &s[ch.len_utf8()..];
                return ("", rest);
            }
        } else {
            return ("", "");
        }
        let mut idx = 0;
        let bytes = s.as_bytes();
        if bytes.first() == Some(&b',') {
            idx += 1;
        }
        while let Some(&c) = bytes.get(idx) {
            if allowed.as_bytes().contains(&c) {
                idx += 1;
            } else {
                break;
            }
        }
        let rest = &s[idx..];
        let rest = if rest.starts_with(' ') || rest.starts_with('\t') {
            &rest[1..]
        } else {
            rest
        };
        (&s[..idx], rest)
    }

    let mut rules = Vec::new();

    for raw_line in input.lines() {
        let line = match decode_line(raw_line) {
            Some(l) => l,
            None => continue,
        };

        if line == "!" {
            rules.push(Rule::Clear);
            continue;
        }
        if line == "existing" {
            rules.push(Rule::Existing);
            continue;
        }
        if line == "no-existing" {
            rules.push(Rule::NoExisting);
            continue;
        }
        if line == "prune-empty-dirs" {
            rules.push(Rule::PruneEmptyDirs);
            continue;
        }
        if line == "no-prune-empty-dirs" {
            rules.push(Rule::NoPruneEmptyDirs);
            continue;
        }

        if let Some(rest) = line.strip_prefix("-F") {
            let count = rest.chars().take_while(|c| *c == 'F').count();
            if count == rest.len() {
                rules.push(Rule::DirMerge(PerDir {
                    file: ".rsync-filter".to_string(),
                    anchored: true,
                    root_only: false,
                    inherit: true,
                    cvs: false,
                    word_split: false,
                    sign: None,
                    flags: RuleFlags::default(),
                }));
                if count > 0 {
                    let matcher = compile_glob("**/.rsync-filter")?;
                    let data = RuleData {
                        matcher,
                        invert: false,
                        flags: RuleFlags::default(),
                        source: source.clone(),
                        dir_only: false,
                    };
                    rules.push(Rule::Exclude(data));
                }
                continue;
            }
        }

        let (kind, mods, rest) = if let Some(r) = line.strip_prefix('+') {
            let (m, rest) = split_mods(r, "/!Csrpx");
            (Some(RuleKind::Include), m.to_string(), rest)
        } else if let Some(r) = line.strip_prefix('-') {
            let (m, rest) = split_mods(r, "/!Csrpx");
            (Some(RuleKind::Exclude), m.to_string(), rest)
        } else if let Some(r) = line.strip_prefix('P').or_else(|| line.strip_prefix('p')) {
            let (m, rest) = split_mods(r, "/!Csrpx");
            let mut mods = m.to_string();
            if !mods.contains('r') {
                mods.push('r');
            }
            (Some(RuleKind::Protect), mods, rest)
        } else if let Some(r) = line.strip_prefix('S') {
            let (m, rest) = split_mods(r, "/!Csrpx");
            let mut mods = m.to_string();
            if !mods.contains('s') {
                mods.push('s');
            }
            (Some(RuleKind::Include), mods, rest)
        } else if let Some(r) = line.strip_prefix('H') {
            let (m, rest) = split_mods(r, "/!Csrpx");
            let mut mods = m.to_string();
            if !mods.contains('s') {
                mods.push('s');
            }
            (Some(RuleKind::Exclude), mods, rest)
        } else if let Some(r) = line.strip_prefix('R') {
            let (m, rest) = split_mods(r, "/!Csrpx");
            let mut mods = m.to_string();
            if !mods.contains('r') {
                mods.push('r');
            }
            (Some(RuleKind::Include), mods, rest)
        } else if let Some(r) = line.strip_prefix('.') {
            let (m, file) = split_mods(r, "-+Cenw/!srpx");
            if file.is_empty() {
                return Err(ParseError::InvalidRule(raw_line.to_string()));
            }
            let path = PathBuf::from(file);
            if !visited.insert(path.clone()) {
                return Err(ParseError::RecursiveInclude(path));
            }
            let data =
                fs::read(&path).map_err(|_| ParseError::InvalidRule(raw_line.to_string()))?;
            let mut sub = if from0 {
                if m.contains('C') {
                    let mut buf = Vec::new();
                    for token in data.split(|b| *b == 0) {
                        let token = trim_newlines(token);
                        if token.is_empty() || token.starts_with(b"#") {
                            continue;
                        }
                        buf.extend_from_slice(b"- ");
                        buf.extend_from_slice(token);
                        buf.push(b'\n');
                    }
                    parse_from_bytes(&buf, false, visited, depth + 1, Some(path.clone()))?
                } else if m.contains('+') || m.contains('-') {
                    let sign = if m.contains('+') { b'+' } else { b'-' };
                    let mut buf = Vec::new();
                    for token in data.split(|b| *b == 0) {
                        let token = trim_newlines(token);
                        if token.is_empty() || token.starts_with(b"#") {
                            continue;
                        }
                        buf.push(sign);
                        buf.push(b' ');
                        buf.extend_from_slice(token);
                        buf.push(b'\n');
                    }
                    parse_from_bytes(&buf, false, visited, depth + 1, Some(path.clone()))?
                } else {
                    parse_from_bytes(&data, true, visited, depth + 1, Some(path.clone()))?
                }
            } else {
                let mut content = String::from_utf8_lossy(&data).to_string();
                if m.contains('C') {
                    let mut buf = String::new();
                    for token in content.split_whitespace() {
                        if token.starts_with('#') {
                            continue;
                        }
                        buf.push_str("- ");
                        buf.push_str(token);
                        buf.push('\n');
                    }
                    content = buf;
                } else {
                    if m.contains('w') {
                        let mut buf = String::new();
                        for token in content.split_whitespace() {
                            buf.push_str(token);
                            buf.push('\n');
                        }
                        content = buf;
                    }
                    if m.contains('+') || m.contains('-') {
                        let sign = if m.contains('+') { '+' } else { '-' };
                        let mut buf = String::new();
                        for raw in content.lines() {
                            let line = raw.trim();
                            if line.is_empty() || line.starts_with('#') {
                                continue;
                            }
                            buf.push(sign);
                            buf.push(' ');
                            buf.push_str(line);
                            buf.push('\n');
                        }
                        content = buf;
                    }
                }
                parse_with_options(&content, from0, visited, depth + 1, Some(path.clone()))?
            };
            if m.contains('s') || m.contains('r') || m.contains('p') || m.contains('x') {
                for rule in &mut sub {
                    if let Rule::Include(d) | Rule::Exclude(d) | Rule::Protect(d) = rule {
                        if m.contains('s') {
                            d.flags.sender = true;
                        }
                        if m.contains('r') {
                            d.flags.receiver = true;
                        }
                        if m.contains('p') {
                            d.flags.perishable = true;
                        }
                        if m.contains('x') {
                            d.flags.xattr = true;
                        }
                    }
                }
            }
            rules.extend(sub);
            if m.contains('e') {
                let pat = format!("**/{}", file);
                let matcher = compile_glob(&pat)?;
                let data = RuleData {
                    matcher,
                    invert: false,
                    flags: RuleFlags::default(),
                    source: source.clone(),
                    dir_only: false,
                };
                rules.push(Rule::Exclude(data));
            }
            continue;
        } else if let Some(rest) = line.strip_prefix(":include-merge") {
            let file = rest.trim();
            if file.is_empty() {
                return Err(ParseError::InvalidRule(raw_line.to_string()));
            }
            let path = PathBuf::from(file);
            if !visited.insert(path.clone()) {
                return Err(ParseError::RecursiveInclude(path));
            }
            let data =
                fs::read(&path).map_err(|_| ParseError::InvalidRule(raw_line.to_string()))?;
            let sub = parse_from_bytes(&data, from0, visited, depth + 1, Some(path.clone()))?;
            rules.extend(sub);
            continue;
        } else if let Some(r) = line.strip_prefix(':') {
            let (m, file) = split_mods(r, "-+Cenw/!srpx");
            if file.is_empty() {
                if m.contains('C') {
                    rules.push(Rule::DirMerge(PerDir {
                        file: ".cvsignore".into(),
                        anchored: false,
                        root_only: false,
                        inherit: true,
                        cvs: true,
                        word_split: false,
                        sign: None,
                        flags: RuleFlags::default(),
                    }));
                    continue;
                } else {
                    return Err(ParseError::InvalidRule(raw_line.to_string()));
                }
            }
            let anchored = file.starts_with('/') || m.contains('/');
            let fname = if anchored {
                file.trim_start_matches('/').to_string()
            } else {
                file.to_string()
            };
            let sign = if m.contains('+') {
                Some('+')
            } else if m.contains('-') {
                Some('-')
            } else {
                None
            };
            rules.push(Rule::DirMerge(PerDir {
                file: fname.clone(),
                anchored,
                root_only: anchored,
                inherit: !m.contains('n'),
                cvs: m.contains('C'),
                word_split: m.contains('w'),
                sign,
                flags: {
                    let mut f = RuleFlags::default();
                    if m.contains('s') {
                        f.sender = true;
                    }
                    if m.contains('r') {
                        f.receiver = true;
                    }
                    if m.contains('p') {
                        f.perishable = true;
                    }
                    if m.contains('x') {
                        f.xattr = true;
                    }
                    f
                },
            }));
            if m.contains('e') {
                let pat = format!("**/{}", fname);
                let matcher = compile_glob(&pat)?;
                let data = RuleData {
                    matcher,
                    invert: false,
                    flags: RuleFlags::default(),
                    source: source.clone(),
                    dir_only: false,
                };
                rules.push(Rule::Exclude(data));
            }
            continue;
        } else {
            let mut parts = line.split_whitespace();
            let token = parts.next().unwrap_or("");
            let rest = parts.next().unwrap_or("").trim();
            match token {
                "include" => (Some(RuleKind::Include), String::new(), rest),
                "exclude" => (Some(RuleKind::Exclude), String::new(), rest),
                "show" => (Some(RuleKind::Include), "s".to_string(), rest),
                "hide" => (Some(RuleKind::Exclude), "s".to_string(), rest),
                "protect" => (Some(RuleKind::Protect), "r".to_string(), rest),
                "risk" => (Some(RuleKind::Include), "r".to_string(), rest),
                "include-from" => {
                    let path = PathBuf::from(rest);
                    if !visited.insert(path.clone()) {
                        return Err(ParseError::RecursiveInclude(path));
                    }
                    let sub = parse_rule_list_file(&path, from0, '+', visited, depth + 1)?;
                    rules.extend(sub);
                    continue;
                }
                "exclude-from" => {
                    let path = PathBuf::from(rest);
                    if !visited.insert(path.clone()) {
                        return Err(ParseError::RecursiveInclude(path));
                    }
                    let sub = parse_rule_list_file(&path, from0, '-', visited, depth + 1)?;
                    rules.extend(sub);
                    continue;
                }
                "files-from" => {
                    let path = PathBuf::from(rest);
                    if !visited.insert(path.clone()) {
                        return Err(ParseError::RecursiveInclude(path));
                    }
                    let pats = parse_list_file(&path, from0)?;
                    for pat in pats {
                        let anchored = if pat.starts_with('/') {
                            pat.clone()
                        } else {
                            format!("/{}", pat)
                        };
                        let dir_pat = format!("{}/***", anchored.trim_end_matches('/'));
                        let line1 = if from0 {
                            format!("+{anchored}\n")
                        } else {
                            format!("+ {anchored}\n")
                        };
                        rules.extend(parse_with_options(
                            &line1,
                            from0,
                            visited,
                            depth + 1,
                            Some(path.clone()),
                        )?);
                        let line2 = if from0 {
                            format!("+{dir_pat}\n")
                        } else {
                            format!("+ {dir_pat}\n")
                        };
                        rules.extend(parse_with_options(
                            &line2,
                            from0,
                            visited,
                            depth + 1,
                            Some(path.clone()),
                        )?);
                    }
                    rules.extend(parse_with_options(
                        "- *\n",
                        from0,
                        visited,
                        depth + 1,
                        Some(path.clone()),
                    )?);
                    continue;
                }
                "merge" => {
                    let path = PathBuf::from(rest);
                    if !visited.insert(path.clone()) {
                        return Err(ParseError::RecursiveInclude(path));
                    }
                    let sub = match parse_file(&path, from0, visited, depth + 1) {
                        Ok(r) => r,
                        Err(ParseError::Io(_)) => {
                            return Err(ParseError::InvalidRule(raw_line.to_string()));
                        }
                        Err(e) => return Err(e),
                    };
                    rules.extend(sub);
                    continue;
                }
                "dir-merge" => {
                    let anchored = rest.starts_with('/');
                    let fname = if anchored {
                        rest.trim_start_matches('/').to_string()
                    } else {
                        rest.to_string()
                    };
                    rules.push(Rule::DirMerge(PerDir {
                        file: fname,
                        anchored,
                        root_only: anchored,
                        inherit: true,
                        cvs: false,
                        word_split: false,
                        sign: None,
                        flags: RuleFlags::default(),
                    }));
                    continue;
                }
                _ => (None, String::new(), rest),
            }
        };

        if mods.contains('C') && rest.is_empty() {
            rules.extend(default_cvs_rules()?);
            continue;
        }

        let kind = match kind {
            Some(k) => k,
            None => return Err(ParseError::InvalidRule(raw_line.to_string())),
        };
        if rest.is_empty() {
            return Err(ParseError::InvalidRule(raw_line.to_string()));
        }

        let mut flags = RuleFlags::default();
        if mods.contains('s') {
            flags.sender = true;
        }
        if mods.contains('r') {
            flags.receiver = true;
        }
        if mods.contains('p') {
            flags.perishable = true;
        }
        if mods.contains('x') {
            flags.xattr = true;
        }

        let mut pattern = rest.to_string();
        let mut has_anchor = false;
        while pattern.starts_with("./") {
            has_anchor = true;
            pattern = pattern[2..].to_string();
        }
        if mods.contains('/') && !pattern.starts_with('/') {
            pattern = format!("/{}", pattern);
        }
        if has_anchor && !pattern.starts_with('/') {
            pattern = format!("/{}", pattern);
        }
        let anchored = pattern.starts_with('/') || pattern.contains('/');
        let dir_all = pattern.ends_with("/***");
        let dir_only = !dir_all && pattern.ends_with('/');
        let mut base = pattern.trim_start_matches('/').to_string();
        if dir_all {
            base = base.trim_end_matches("/***").to_string();
        } else if dir_only {
            base = base.trim_end_matches('/').to_string();
        }
<<<<<<< HEAD
        let base_for_ancestors = base.clone();
        let bases: Vec<String> = if !anchored && !base.starts_with("**/") && base != "**" {
            vec![base.clone(), format!("**/{}", base)]
        } else {
            vec![base.clone()]
        };

        if matches!(kind, RuleKind::Include) {
            if base_for_ancestors.contains('/')
                && !base_for_ancestors.contains('*')
                && !base_for_ancestors.contains('?')
                && !base_for_ancestors.contains('[')
                && !base_for_ancestors.contains('{')
            {
                let parts: Vec<&str> = base_for_ancestors.split('/').collect();
                for i in 1..parts.len() {
                    let ancestor = parts[..i].join("/");
                    let ancestor_bases: Vec<String> = if !anchored && ancestor != "**" {
                        vec![ancestor.clone(), format!("**/{}", ancestor)]
                    } else {
                        vec![ancestor]
                    };
                    for pat in ancestor_bases {
                        let matcher = compile_glob(&pat)?;
                        let data = RuleData {
                            matcher,
                            invert: mods.contains('!'),
                            flags: flags.clone(),
                            source: source.clone(),
                            dir_only: true,
                        };
                        rules.push(Rule::Include(data));
                    }
                }
            }
        }

=======
        let bases: Vec<String> =
            if !anchored && !base.starts_with("**/") && base != "**" && !base.contains('/') {
                vec![base.clone(), format!("**/{}", base)]
            } else {
                vec![base]
            };
>>>>>>> 27e09e1b
        let mut pats: Vec<(String, bool)> = Vec::new();
        for b in bases {
            if dir_all {
                pats.push((b.clone(), true));
                pats.push((format!("{}/**", b), false));
            } else {
                pats.push((b, dir_only));
            }
        }

        let invert = mods.contains('!');
        for (pat, dir_only) in pats {
            let matcher = compile_glob(&pat)?;
            let data = RuleData {
                matcher,
                invert,
                flags: flags.clone(),
                source: source.clone(),
                dir_only,
            };
            match kind {
                RuleKind::Include => rules.push(Rule::Include(data)),
                RuleKind::Exclude => rules.push(Rule::Exclude(data)),
                RuleKind::Protect => rules.push(Rule::Protect(data)),
            }
        }
    }

    Ok(rules)
}

pub fn parse(
    input: &str,
    visited: &mut HashSet<PathBuf>,
    depth: usize,
) -> Result<Vec<Rule>, ParseError> {
    parse_with_options(input, false, visited, depth, None)
}

pub const CVS_DEFAULTS: &[&str] = &[
    "RCS",
    "SCCS",
    "CVS",
    "CVS.adm",
    "RCSLOG",
    "cvslog.*",
    "tags",
    "TAGS",
    ".make.state",
    ".nse_depinfo",
    "*~",
    "#*",
    ".#*",
    ",*",
    "_$*",
    "*$",
    "*.old",
    "*.bak",
    "*.BAK",
    "*.orig",
    "*.rej",
    ".del-*",
    "*.a",
    "*.olb",
    "*.o",
    "*.obj",
    "*.so",
    "*.exe",
    "*.Z",
    "*.elc",
    "*.ln",
    "core",
    ".svn/",
    ".git/",
    ".hg/",
    ".bzr/",
];

pub fn default_cvs_rules() -> Result<Vec<Rule>, ParseError> {
    fn add_pat(out: &mut Vec<Rule>, pat: &str) -> Result<(), ParseError> {
        let dir_all = pat.ends_with('/') || pat.ends_with("/***");
        let mut base = pat.to_string();
        if pat.ends_with("/***") {
            base = base.trim_end_matches("/***").to_string();
        } else if pat.ends_with('/') {
            base = base.trim_end_matches('/').to_string();
        }
        let bases: Vec<String> = if !base.starts_with("**/") && base != "**" && !base.contains('/')
        {
            vec![base.clone(), format!("**/{}", base)]
        } else {
            vec![base]
        };
        let mut pats: Vec<(String, bool)> = Vec::new();
        for b in bases {
            if dir_all {
                pats.push((b.clone(), true));
                pats.push((format!("{}/**", b), false));
            } else {
                pats.push((b, false));
            }
        }
        for (p, dir_only) in pats {
            let matcher = compile_glob(&p)?;
            let data = RuleData {
                matcher,
                invert: false,
                flags: RuleFlags {
                    perishable: true,
                    ..Default::default()
                },
                source: None,
                dir_only,
            };
            out.push(Rule::Exclude(data));
        }
        Ok(())
    }

    let mut out = Vec::new();
    for pat in CVS_DEFAULTS {
        add_pat(&mut out, pat)?;
    }

    if let Ok(home) = env::var("HOME") {
        let path = Path::new(&home).join(".cvsignore");
        if let Ok(content) = fs::read_to_string(path) {
            for pat in content.split_whitespace() {
                if !pat.is_empty() {
                    add_pat(&mut out, pat)?;
                }
            }
        }
    }

    if let Ok(envpats) = env::var("CVSIGNORE") {
        for pat in envpats.split_whitespace() {
            if !pat.is_empty() {
                add_pat(&mut out, pat)?;
            }
        }
    }

    Ok(out)
}

fn trim_newlines(mut s: &[u8]) -> &[u8] {
    while let Some((&last, rest)) = s.split_last() {
        if last == b'\n' || last == b'\r' {
            s = rest;
        } else {
            break;
        }
    }
    s
}

pub fn parse_list(input: &[u8], from0: bool) -> Vec<String> {
    if from0 {
        input
            .split(|b| *b == 0)
            .filter_map(|s| {
                let s = trim_newlines(s);
                if s.is_empty() {
                    return None;
                }
                Some(String::from_utf8_lossy(s).to_string())
            })
            .collect()
    } else {
        let s = String::from_utf8_lossy(input);
        s.lines().filter_map(decode_line).collect()
    }
}

fn read_path_or_stdin(path: &Path) -> io::Result<Vec<u8>> {
    if path == Path::new("-") {
        let mut buf = Vec::new();
        std::io::stdin().lock().read_to_end(&mut buf)?;
        Ok(buf)
    } else {
        fs::read(path)
    }
}

pub fn parse_list_file(path: &Path, from0: bool) -> Result<Vec<String>, ParseError> {
    let data = read_path_or_stdin(path)?;
    Ok(parse_list(&data, from0))
}

pub fn parse_from_bytes(
    input: &[u8],
    from0: bool,
    visited: &mut HashSet<PathBuf>,
    depth: usize,
    source: Option<PathBuf>,
) -> Result<Vec<Rule>, ParseError> {
    if from0 {
        let mut rules = Vec::new();
        for part in input.split(|b| *b == 0) {
            let part = trim_newlines(part);
            if part.is_empty() {
                continue;
            }
            let line = String::from_utf8_lossy(part).to_string();
            if line.is_empty() {
                continue;
            }
            let mut buf = line;
            buf.push('\n');
            rules.extend(parse_with_options(
                &buf,
                from0,
                visited,
                depth,
                source.clone(),
            )?);
        }
        Ok(rules)
    } else {
        let s = String::from_utf8_lossy(input);
        parse_with_options(&s, from0, visited, depth, source)
    }
}

pub fn parse_file(
    path: &Path,
    from0: bool,
    visited: &mut HashSet<PathBuf>,
    depth: usize,
) -> Result<Vec<Rule>, ParseError> {
    let data = read_path_or_stdin(path)?;
    let from0 = from0 || path == Path::new("-");
    let source = if path == Path::new("-") {
        None
    } else {
        Some(path.to_path_buf())
    };
    parse_from_bytes(&data, from0, visited, depth, source)
}

pub fn parse_rule_list_from_bytes(
    input: &[u8],
    from0: bool,
    sign: char,
    visited: &mut HashSet<PathBuf>,
    depth: usize,
    source: Option<PathBuf>,
) -> Result<Vec<Rule>, ParseError> {
    let pats = parse_list(input, from0);
    let mut rules = Vec::new();
    for pat in pats {
        let line = if from0 {
            format!("{sign}{pat}\n")
        } else {
            format!("{sign} {pat}\n")
        };
        rules.extend(parse_with_options(
            &line,
            from0,
            visited,
            depth,
            source.clone(),
        )?);
    }
    Ok(rules)
}

pub fn parse_rule_list_file(
    path: &Path,
    from0: bool,
    sign: char,
    visited: &mut HashSet<PathBuf>,
    depth: usize,
) -> Result<Vec<Rule>, ParseError> {
    let data = read_path_or_stdin(path)?;
    parse_rule_list_from_bytes(&data, from0, sign, visited, depth, Some(path.to_path_buf()))
}

#[cfg(test)]
mod tests {
    use super::read_path_or_stdin;
    use std::io::{Seek, SeekFrom, Write};
    #[cfg(unix)]
    use std::os::unix::io::IntoRawFd;
    use std::path::Path;
    use tempfile::{NamedTempFile, tempfile};

    #[test]
    fn reads_from_file() {
        let mut tmp = NamedTempFile::new().unwrap();
        write!(tmp, "hello world").unwrap();
        let data = read_path_or_stdin(tmp.path()).unwrap();
        assert_eq!(data, b"hello world");
    }

    #[cfg(unix)]
    #[test]
    fn reads_from_stdin() {
        let mut file = tempfile().unwrap();
        write!(file, "stdin data").unwrap();
        file.seek(SeekFrom::Start(0)).unwrap();

        let stdin_fd = unsafe { libc::dup(0) };
        assert!(stdin_fd >= 0);

        let file_fd = file.into_raw_fd();
        assert!(unsafe { libc::dup2(file_fd, 0) } >= 0);
        unsafe { libc::close(file_fd) };

        let data = read_path_or_stdin(Path::new("-")).unwrap();

        assert!(unsafe { libc::dup2(stdin_fd, 0) } >= 0);
        unsafe { libc::close(stdin_fd) };

        assert_eq!(data, b"stdin data");
    }
}<|MERGE_RESOLUTION|>--- conflicted
+++ resolved
@@ -1500,7 +1500,6 @@
         } else if dir_only {
             base = base.trim_end_matches('/').to_string();
         }
-<<<<<<< HEAD
         let base_for_ancestors = base.clone();
         let bases: Vec<String> = if !anchored && !base.starts_with("**/") && base != "**" {
             vec![base.clone(), format!("**/{}", base)]
@@ -1538,14 +1537,6 @@
             }
         }
 
-=======
-        let bases: Vec<String> =
-            if !anchored && !base.starts_with("**/") && base != "**" && !base.contains('/') {
-                vec![base.clone(), format!("**/{}", base)]
-            } else {
-                vec![base]
-            };
->>>>>>> 27e09e1b
         let mut pats: Vec<(String, bool)> = Vec::new();
         for b in bases {
             if dir_all {
