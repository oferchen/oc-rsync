--- conflicted
+++ resolved
@@ -1,8 +1,4 @@
 // crates/filters/src/lib.rs
-<<<<<<< HEAD
-
-=======
->>>>>>> 40833454
 pub mod matcher;
 pub mod parser;
 pub mod perdir;
