// crates/filters/src/lib.rs
<<<<<<< HEAD

=======
>>>>>>> b6d3a3be
pub mod matcher;
pub mod parser;
pub mod perdir;
pub mod rule;
pub mod stats;

pub use matcher::{MatchResult, Matcher};
pub use parser::*;
pub use perdir::PerDir;
pub use rule::{Rule, RuleData, RuleFlags};
pub use stats::FilterStats;<|MERGE_RESOLUTION|>--- conflicted
+++ resolved
@@ -1,8 +1,4 @@
 // crates/filters/src/lib.rs
-<<<<<<< HEAD
-
-=======
->>>>>>> b6d3a3be
 pub mod matcher;
 pub mod parser;
 pub mod perdir;
