--- conflicted
+++ resolved
@@ -1,7 +1,4 @@
-<<<<<<< HEAD
-=======
 // crates/filters/src/matcher.rs — extracted from lib.rs to handle rule matching and caching; public API preserved via re-exports.
->>>>>>> b5271d87
 #![allow(clippy::collapsible_if)]
 
 use crate::{
