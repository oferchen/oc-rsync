--- conflicted
+++ resolved
@@ -1,12 +1,6 @@
-<<<<<<< HEAD
 // crates/filters/src/matcher.rs — extracted from lib.rs to handle rule matching and caching; public API preserved via re-exports.
-
 #![allow(clippy::collapsible_if)]
 
-=======
-// crates/filters/src/matcher.rs
-#![allow(clippy::collapsible_if)]
->>>>>>> 40833454
 use crate::{
     parser::{MAX_PARSE_DEPTH, ParseError, parse_with_options},
     perdir::PerDir,
