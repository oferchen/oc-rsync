--- conflicted
+++ resolved
@@ -784,10 +784,7 @@
                 }
             }
         }
-<<<<<<< HEAD
-=======
-
->>>>>>> 5aec10fc
+
         let mut out = if self.opts.write_devices {
             OpenOptions::new().write(true).open(&tmp_dest)?
         } else if self.opts.inplace
