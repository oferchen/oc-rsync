--- conflicted
+++ resolved
@@ -1470,7 +1470,6 @@
                 .rand_bytes(6)
                 .tempdir_in(tmp_parent)
                 .map_err(|e| io_context(tmp_parent, e))?
-<<<<<<< HEAD
                 .into_temp_path()
                 .keep()
                 .map_err(|e| io_context(tmp_parent, e.error))?
@@ -1478,10 +1477,6 @@
             && existing_partial.is_some()
         {
             existing_partial.clone().unwrap()
-=======
-                .keep();
-            dir_path.join("tmp")
->>>>>>> 56a79ed3
         } else if self.opts.partial {
             partial.clone()
         } else {
