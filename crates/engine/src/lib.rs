// crates/engine/src/lib.rs
#[cfg(all(unix, any(target_os = "linux", target_os = "android")))]
use nix::fcntl::{fallocate, FallocateFlags};
#[cfg(unix)]
use nix::unistd::{chown, Gid, Uid};
use std::any::Any;
use std::collections::{HashMap, VecDeque};
use std::fs::{self, File, OpenOptions};
use std::io::{BufReader, Cursor, Read, Seek, SeekFrom, Write};
#[cfg(all(unix, any(target_os = "linux", target_os = "android")))]
use std::os::fd::AsRawFd;
#[cfg(unix)]
use std::os::unix::fs::{FileTypeExt, MetadataExt, PermissionsExt};
use std::path::{Path, PathBuf};
use std::sync::Arc;
use std::time::Duration;

use checksums::{ChecksumConfig, ChecksumConfigBuilder};
pub use checksums::{ModernHash, StrongHash};
#[cfg(feature = "lz4")]
use compress::Lz4;
use compress::{
    available_codecs, should_compress, Codec, Compressor, Decompressor, ModernCompress, Zlib, Zstd,
};
use filters::Matcher;
use logging::human_bytes;
use thiserror::Error;

pub mod cdc;
use cdc::{chunk_file, Manifest};
pub mod flist;

#[derive(Debug, Error)]
pub enum EngineError {
    #[error(transparent)]
    Io(#[from] std::io::Error),
    #[error("max-alloc limit exceeded")]
    MaxAlloc,
    #[error("{0}")]
    Other(String),
}

pub type Result<T> = std::result::Result<T, EngineError>;
use walk::walk;

#[derive(Clone)]
pub struct IdMapper(pub Arc<dyn Fn(u32) -> u32 + Send + Sync>);

impl std::fmt::Debug for IdMapper {
    fn fmt(&self, f: &mut std::fmt::Formatter<'_>) -> std::fmt::Result {
        f.write_str("IdMapper")
    }
}

trait ReadSeek: Read + Seek {}
impl<T: Read + Seek> ReadSeek for T {}

fn io_context(path: &Path, err: std::io::Error) -> EngineError {
    EngineError::Io(std::io::Error::new(
        err.kind(),
        format!("{}: {}", path.display(), err),
    ))
}

fn ensure_max_alloc(len: u64, opts: &SyncOptions) -> Result<()> {
    if opts.max_alloc != 0 && len > opts.max_alloc as u64 {
        Err(EngineError::MaxAlloc)
    } else {
        Ok(())
    }
}

#[cfg(unix)]
fn preallocate(file: &File, len: u64) -> std::io::Result<()> {
    use std::os::fd::AsRawFd;

    #[cfg(any(target_os = "linux", target_os = "android"))]
    unsafe {
        let ret = libc::fallocate(file.as_raw_fd(), 0, 0, len as libc::off_t);
        if ret == 0 {
            Ok(())
        } else {
            Err(std::io::Error::from_raw_os_error(ret))
        }
    }

    #[cfg(target_os = "macos")]
    unsafe {
        let fd = file.as_raw_fd();
        let mut fstore = libc::fstore_t {
            fst_flags: libc::F_ALLOCATECONTIG,
            fst_posmode: libc::F_PEOFPOSMODE,
            fst_offset: 0,
            fst_length: len as libc::off_t,
            fst_bytesalloc: 0,
        };
        let ret = libc::fcntl(fd, libc::F_PREALLOCATE, &fstore);
        if ret == -1 {
            fstore.fst_flags = libc::F_ALLOCATEALL;
            if libc::fcntl(fd, libc::F_PREALLOCATE, &fstore) == -1 {
                if libc::ftruncate(fd, len as libc::off_t) == -1 {
                    return Err(std::io::Error::last_os_error());
                }
                return Ok(());
            }
        }
        if libc::ftruncate(fd, len as libc::off_t) == -1 {
            Err(std::io::Error::last_os_error())
        } else {
            Ok(())
        }
    }

    #[cfg(any(
        target_os = "freebsd",
        target_os = "dragonfly",
        target_os = "netbsd",
        target_os = "openbsd",
        target_os = "illumos",
        target_os = "solaris"
    ))]
    unsafe {
        let ret = libc::posix_fallocate(file.as_raw_fd(), 0, len as libc::off_t);
        if ret == 0 {
            Ok(())
        } else {
            Err(std::io::Error::from_raw_os_error(ret))
        }
    }

    #[cfg(not(any(
        target_os = "linux",
        target_os = "android",
        target_os = "macos",
        target_os = "freebsd",
        target_os = "dragonfly",
        target_os = "netbsd",
        target_os = "openbsd",
        target_os = "illumos",
        target_os = "solaris"
    )))]
    {
        file.set_len(len)
    }
}

#[cfg(not(unix))]
fn preallocate(_file: &File, _len: u64) -> std::io::Result<()> {
    Ok(())
}

fn outside_size_bounds(len: u64, opts: &SyncOptions) -> bool {
    if let Some(min) = opts.min_size {
        if len < min {
            return true;
        }
    }
    if let Some(max) = opts.max_size {
        if len > max {
            return true;
        }
    }
    false
}

fn atomic_rename(src: &Path, dst: &Path) -> Result<()> {
    match fs::rename(src, dst) {
        Ok(_) => Ok(()),
        Err(e) => {
            #[cfg(unix)]
            {
                if e.raw_os_error() == Some(nix::errno::Errno::EXDEV as i32) {
                    let _ = fs::copy(src, dst).map_err(|e| io_context(src, e))?;
                    fs::remove_file(src).map_err(|e| io_context(src, e))?;
                    return Ok(());
                }
            }
            Err(io_context(src, e))
        }
    }
}

fn remove_file_opts(path: &Path, opts: &SyncOptions) -> Result<()> {
    match fs::remove_file(path) {
        Ok(_) => Ok(()),
        Err(e) => {
            let e = io_context(path, e);
            if opts.ignore_errors {
                Ok(())
            } else {
                Err(e)
            }
        }
    }
}

fn remove_dir_all_opts(path: &Path, opts: &SyncOptions) -> Result<()> {
    match fs::remove_dir_all(path) {
        Ok(_) => Ok(()),
        Err(e) => {
            let e = io_context(path, e);
            if opts.ignore_errors {
                Ok(())
            } else {
                Err(e)
            }
        }
    }
}

fn files_identical(a: &Path, b: &Path) -> bool {
    if let (Ok(ma), Ok(mb)) = (fs::metadata(a), fs::metadata(b)) {
        if ma.len() != mb.len() {
            return false;
        }
        let mut fa = match File::open(a) {
            Ok(f) => f,
            Err(_) => return false,
        };
        let mut fb = match File::open(b) {
            Ok(f) => f,
            Err(_) => return false,
        };
        let mut ba = [0u8; 8192];
        let mut bb = [0u8; 8192];
        loop {
            match (fa.read(&mut ba), fb.read(&mut bb)) {
                (Ok(ra), Ok(rb)) => {
                    if ra != rb {
                        return false;
                    }
                    if ra == 0 {
                        break;
                    }
                    if ba[..ra] != bb[..rb] {
                        return false;
                    }
                }
                _ => return false,
            }
        }
        true
    } else {
        false
    }
}

fn last_good_block(
    cfg: &ChecksumConfig,
    src: &Path,
    dst: &Path,
    block_size: usize,
    opts: &SyncOptions,
) -> Result<u64> {
    let block_size = block_size.max(1);
    ensure_max_alloc(block_size as u64, opts)?;
    let mut src = match File::open(src) {
        Ok(f) => f,
        Err(_) => return Ok(0),
    };
    let mut dst = match File::open(dst) {
        Ok(f) => f,
        Err(_) => return Ok(0),
    };
    let mut offset = 0u64;
    let mut src_buf = vec![0u8; block_size];
    let mut dst_buf = vec![0u8; block_size];
    while let Ok(rs) = src.read(&mut src_buf) {
        let rd = match dst.read(&mut dst_buf) {
            Ok(n) => n,
            Err(_) => break,
        };
        let n = rs.min(rd);
        if n == 0 {
            break;
        }
        let src_sum = cfg.checksum(&src_buf[..n]).strong;
        let dst_sum = cfg.checksum(&dst_buf[..n]).strong;
        if src_sum != dst_sum {
            break;
        }
        offset += n as u64;
        if n < block_size {
            break;
        }
    }
    Ok(offset - (offset % block_size as u64))
}

#[derive(Debug, Clone, PartialEq, Eq)]
pub enum SenderState {
    Idle,
    Walking,
    Finished,
}

#[derive(Debug, Clone, PartialEq, Eq)]
pub enum ReceiverState {
    Idle,
    Applying,
    Finished,
}

#[derive(Debug, Clone, PartialEq, Eq)]
pub enum Op {
    Data(Vec<u8>),
    Copy { offset: usize, len: usize },
}

const DEFAULT_BASIS_WINDOW: usize = 8 * 1024;
const LIT_CAP: usize = 1 << 20;

pub struct DeltaIter<'a, R: Read + Seek> {
    cfg: &'a ChecksumConfig,
    target: &'a mut R,
    block_size: usize,
    map: HashMap<u32, Vec<(Vec<u8>, usize, usize)>>,
    lit: Vec<u8>,
    window: VecDeque<u8>,
    byte: [u8; 1],
    done: bool,
}

impl<'a, R: Read + Seek> Iterator for DeltaIter<'a, R> {
    type Item = Result<Op>;

    fn next(&mut self) -> Option<Self::Item> {
        loop {
            if self.window.is_empty() {
                if self.done {
                    if self.lit.is_empty() {
                        return None;
                    } else {
                        return Some(Ok(Op::Data(std::mem::take(&mut self.lit))));
                    }
                }
                while self.window.len() < self.block_size {
                    match self.target.read(&mut self.byte) {
                        Ok(0) => {
                            self.done = true;
                            break;
                        }
                        Ok(_) => self.window.push_back(self.byte[0]),
                        Err(e) => return Some(Err(e.into())),
                    }
                }
                if self.window.is_empty() && self.done {
                    if self.lit.is_empty() {
                        return None;
                    } else {
                        return Some(Ok(Op::Data(std::mem::take(&mut self.lit))));
                    }
                }
            }

            let len = usize::min(self.window.len(), self.block_size);
            self.window.make_contiguous();
            let sum = self.cfg.checksum(&self.window.as_slices().0[..len]);
            if let Some(candidates) = self.map.get(&sum.weak) {
                if let Some((_, off, blen)) = candidates
                    .iter()
                    .find(|(s, _, l)| *s == sum.strong && *l == len)
                {
                    if !self.lit.is_empty() {
                        return Some(Ok(Op::Data(std::mem::take(&mut self.lit))));
                    }
                    self.window.drain(..len);
                    return Some(Ok(Op::Copy {
                        offset: *off,
                        len: *blen,
                    }));
                }
            }

            if let Some(b) = self.window.pop_front() {
                self.lit.push(b);
                if self.lit.len() >= LIT_CAP {
                    return Some(Ok(Op::Data(std::mem::take(&mut self.lit))));
                }
            }
            if self.done && self.window.is_empty() {
                return Some(Ok(Op::Data(std::mem::take(&mut self.lit))));
            }
        }
    }
}

pub fn compute_delta<'a, R1: Read + Seek, R2: Read + Seek>(
    cfg: &'a ChecksumConfig,
    basis: &mut R1,
    target: &'a mut R2,
    block_size: usize,
    basis_window: usize,
    opts: &SyncOptions,
) -> Result<DeltaIter<'a, R2>> {
    let block_size = block_size.max(1);
    ensure_max_alloc(block_size as u64, opts)?;
    basis.seek(SeekFrom::Start(0))?;
    target.seek(SeekFrom::Start(0))?;
    let mut map: HashMap<u32, Vec<(Vec<u8>, usize, usize)>> = HashMap::new();
    let mut order: VecDeque<(u32, Vec<u8>, usize, usize)> = VecDeque::new();
    let mut off = 0usize;
    let mut buf = vec![0u8; block_size];
    loop {
        let n = basis.read(&mut buf)?;
        if n == 0 {
            break;
        }
        let sum = cfg.checksum(&buf[..n]);
        map.entry(sum.weak)
            .or_default()
            .push((sum.strong.clone(), off, n));
        order.push_back((sum.weak, sum.strong, off, n));
        if order.len() > basis_window {
            if let Some((w, s, o, l)) = order.pop_front() {
                if let Some(v) = map.get_mut(&w) {
                    if let Some(pos) = v
                        .iter()
                        .position(|(ss, oo, ll)| *oo == o && *ll == l && *ss == s)
                    {
                        v.remove(pos);
                    }
                    if v.is_empty() {
                        map.remove(&w);
                    }
                }
            }
        }
        off += n;
        if n < block_size {
            break;
        }
    }

    Ok(DeltaIter {
        cfg,
        target,
        block_size,
        map,
        lit: Vec::new(),
        window: VecDeque::new(),
        byte: [0u8; 1],
        done: false,
    })
}

fn write_sparse(file: &mut File, data: &[u8]) -> Result<()> {
    let mut i = 0;
    while i < data.len() {
        if data[i] == 0 {
            let start = i;
            while i < data.len() && data[i] == 0 {
                i += 1;
            }
            let len = i - start;
            #[cfg(all(unix, any(target_os = "linux", target_os = "android")))]
            {
                let fd = file.as_raw_fd();
                let offset = file.stream_position()?;
                let _ = fallocate(
                    fd,
                    FallocateFlags::FALLOC_FL_PUNCH_HOLE | FallocateFlags::FALLOC_FL_KEEP_SIZE,
                    offset as i64,
                    len as i64,
                );
            }
            file.seek(SeekFrom::Current(len as i64))?;
        } else {
            let start = i;
            while i < data.len() && data[i] != 0 {
                i += 1;
            }
            file.write_all(&data[start..i])?;
        }
    }
    Ok(())
}

fn format_number(n: u64) -> String {
    let mut s = n.to_string();
    let mut i = s.len() as isize - 3;
    while i > 0 {
        s.insert(i as usize, ',');
        i -= 3;
    }
    s
}

struct Progress<'a> {
    total: u64,
    written: u64,
    last_print: std::time::Instant,
    human_readable: bool,
    #[allow(dead_code)]
    dest: &'a Path,
    quiet: bool,
}

const PROGRESS_UPDATE_INTERVAL: Duration = Duration::from_secs(1);

impl<'a> Progress<'a> {
    fn new(dest: &'a Path, total: u64, human_readable: bool, initial: u64, quiet: bool) -> Self {
        if !quiet {
            eprintln!("{}", dest.display());
        }
        Self {
            total,
            written: initial,
            last_print: std::time::Instant::now() - PROGRESS_UPDATE_INTERVAL,
            human_readable,
            dest,
            quiet,
        }
    }

    fn add(&mut self, bytes: u64) {
        self.written += bytes;
        if !self.quiet
            && self.last_print.elapsed() >= PROGRESS_UPDATE_INTERVAL
            && self.written < self.total
        {
            self.print(false);
            self.last_print = std::time::Instant::now();
        }
    }

    fn finish(&mut self) {
        if !self.quiet {
            self.print(true);
        }
    }

    fn print(&self, done: bool) {
        if self.quiet {
            return;
        }
        use std::io::Write as _;
        let bytes = if self.human_readable {
            human_bytes(self.written)
        } else {
            format_number(self.written)
        };
        let percent = if self.total == 0 {
            100
        } else {
            self.written * 100 / self.total
        };
        if done {
            eprintln!("\r{:>15} {:>3}%", bytes, percent);
        } else {
            eprint!("\r{:>15} {:>3}%", bytes, percent);
            let _ = std::io::stderr().flush();
        }
    }
}

fn apply_op_plain<R: Read + Seek, W: Write + Seek>(
    basis: &mut R,
    op: Op,
    out: &mut W,
    buf: &mut [u8],
    progress: &mut Option<Progress>,
) -> Result<()> {
    match op {
        Op::Data(d) => {
            out.write_all(&d)?;
            if let Some(p) = progress {
                p.add(d.len() as u64);
            }
        }
        Op::Copy { offset, len } => {
            basis.seek(SeekFrom::Start(offset as u64))?;
            let mut remaining = len;
            while remaining > 0 {
                let to_read = remaining.min(buf.len());
                basis.read_exact(&mut buf[..to_read])?;
                out.write_all(&buf[..to_read])?;
                remaining -= to_read;
                if let Some(p) = progress {
                    p.add(to_read as u64);
                }
            }
        }
    }
    Ok(())
}

fn apply_op_inplace<R: Read + Seek>(
    basis: &mut R,
    op: Op,
    out: &mut File,
    buf: &mut [u8],
    progress: &mut Option<Progress>,
) -> Result<()> {
    match op {
        Op::Data(d) => {
            out.write_all(&d)?;
            if let Some(p) = progress {
                p.add(d.len() as u64);
            }
        }
        Op::Copy { offset, len } => {
            let pos = out.stream_position()?;
            if offset as u64 == pos {
                out.seek(SeekFrom::Current(len as i64))?;
                if let Some(p) = progress {
                    p.add(len as u64);
                }
            } else {
                basis.seek(SeekFrom::Start(offset as u64))?;
                let mut remaining = len;
                while remaining > 0 {
                    let to_read = remaining.min(buf.len());
                    basis.read_exact(&mut buf[..to_read])?;
                    out.write_all(&buf[..to_read])?;
                    remaining -= to_read;
                    if let Some(p) = progress {
                        p.add(to_read as u64);
                    }
                }
            }
        }
    }
    Ok(())
}

fn apply_op_sparse<R: Read + Seek>(
    basis: &mut R,
    op: Op,
    out: &mut File,
    buf: &mut [u8],
    progress: &mut Option<Progress>,
) -> Result<()> {
    match op {
        Op::Data(d) => {
            write_sparse(out, &d)?;
            if let Some(p) = progress {
                p.add(d.len() as u64);
            }
        }
        Op::Copy { offset, len } => {
            basis.seek(SeekFrom::Start(offset as u64))?;
            let mut remaining = len;
            while remaining > 0 {
                let to_read = remaining.min(buf.len());
                basis.read_exact(&mut buf[..to_read])?;
                write_sparse(out, &buf[..to_read])?;
                remaining -= to_read;
                if let Some(p) = progress {
                    p.add(to_read as u64);
                }
            }
        }
    }
    Ok(())
}

fn apply_delta<R: Read + Seek, W: Write + Seek + Any, I>(
    basis: &mut R,
    ops: I,
    out: &mut W,
    opts: &SyncOptions,
    mut skip: u64,
    progress: &mut Option<Progress>,
) -> Result<()>
where
    I: IntoIterator<Item = Result<Op>>,
{
    ensure_max_alloc(8192, opts)?;
    let mut buf = vec![0u8; 8192];
    let mut adjust = |op: Op| -> Option<Op> {
        if skip == 0 {
            return Some(op);
        }
        match op {
            Op::Data(d) => {
                if (skip as usize) >= d.len() {
                    skip -= d.len() as u64;
                    None
                } else {
                    let start = skip as usize;
                    skip = 0;
                    Some(Op::Data(d[start..].to_vec()))
                }
            }
            Op::Copy { offset, len } => {
                if (skip as usize) >= len {
                    skip -= len as u64;
                    None
                } else {
                    let start = skip as usize;
                    skip = 0;
                    Some(Op::Copy {
                        offset: offset + start,
                        len: len - start,
                    })
                }
            }
        }
    };
    if opts.inplace {
        let file = (&mut *out as &mut dyn Any)
            .downcast_mut::<File>()
            .ok_or_else(|| EngineError::Other("inplace output must be a File".into()))?;
        for op in ops {
            let op = op?;
            if let Some(op) = adjust(op) {
                apply_op_inplace(basis, op, file, &mut buf, progress)?;
            }
        }
    } else if opts.sparse {
        let file = (&mut *out as &mut dyn Any)
            .downcast_mut::<File>()
            .ok_or_else(|| EngineError::Other("sparse output must be a File".into()))?;
        for op in ops {
            let op = op?;
            if let Some(op) = adjust(op) {
                apply_op_sparse(basis, op, file, &mut buf, progress)?;
            }
        }
        let pos = file.stream_position()?;
        file.set_len(pos)?;
    } else {
        for op in ops {
            let op = op?;
            if let Some(op) = adjust(op) {
                apply_op_plain(basis, op, out, &mut buf, progress)?;
            }
        }
    }
    Ok(())
}

pub struct Sender {
    state: SenderState,
    cfg: ChecksumConfig,
    block_size: usize,
    _matcher: Matcher,
    codec: Option<Codec>,
    opts: SyncOptions,
}

impl Sender {
    pub fn new(
        block_size: usize,
        matcher: Matcher,
        codec: Option<Codec>,
        opts: SyncOptions,
    ) -> Self {
        Self {
            state: SenderState::Idle,
            cfg: ChecksumConfigBuilder::new()
                .strong(opts.strong)
                .seed(opts.checksum_seed)
                .build(),
            block_size,
            _matcher: matcher,
            codec,
            opts,
        }
    }

    fn strong_file_checksum(&self, path: &Path) -> Result<Vec<u8>> {
        let data = fs::read(path).map_err(|e| io_context(path, e))?;
        Ok(self.cfg.checksum(&data).strong)
    }

    fn metadata_unchanged(&self, path: &Path, dest: &Path) -> bool {
        if self.opts.size_only {
            if let (Ok(src_meta), Ok(dst_meta)) = (fs::metadata(path), fs::metadata(dest)) {
                return src_meta.len() == dst_meta.len();
            }
            return false;
        }
        if self.opts.ignore_times {
            return false;
        }
        if let (Ok(src_meta), Ok(dst_meta)) = (fs::metadata(path), fs::metadata(dest)) {
            if src_meta.len() == dst_meta.len() {
                if let (Ok(sm), Ok(dm)) = (src_meta.modified(), dst_meta.modified()) {
                    let diff = if sm > dm {
                        sm.duration_since(dm).unwrap_or(Duration::ZERO)
                    } else {
                        dm.duration_since(sm).unwrap_or(Duration::ZERO)
                    };
                    return diff <= self.opts.modify_window;
                }
            }
        }
        false
    }

    fn start(&mut self) {
        self.state = SenderState::Walking;
    }

    fn finish(&mut self) {
        self.state = SenderState::Finished;
    }

    fn process_file(
        &mut self,
        path: &Path,
        dest: &Path,
        rel: &Path,
        recv: &mut Receiver,
    ) -> Result<bool> {
        if self.opts.checksum {
            if let Ok(dst_sum) = self.strong_file_checksum(dest) {
                let src_sum = self.strong_file_checksum(path)?;
                if src_sum == dst_sum {
                    recv.copy_metadata(path, dest)?;
                    return Ok(false);
                }
            } else if self.metadata_unchanged(path, dest) {
                recv.copy_metadata(path, dest)?;
                return Ok(false);
            }
        } else if self.metadata_unchanged(path, dest) {
            recv.copy_metadata(path, dest)?;
            return Ok(false);
        }

        let meta = fs::metadata(path).map_err(|e| io_context(path, e))?;
        let src_len = meta.len();
        ensure_max_alloc(src_len, &self.opts)?;
        let block_size = if self.block_size == 0 {
            cdc::block_size(src_len)
        } else {
            self.block_size
        };
        let file_type = meta.file_type();
        let atime_guard = if self.opts.atimes {
            meta::AccessTime::new(path).ok()
        } else {
            None
        };
        let src = File::open(path).map_err(|e| io_context(path, e))?;
        let mut src_reader = BufReader::new(src);
        let file_codec = if should_compress(path, &self.opts.skip_compress) {
            self.codec
        } else {
            None
        };
        let partial_path = if let Some(dir) = &self.opts.partial_dir {
            let file = dest.file_name().unwrap_or_default();
            if let Some(parent) = dest.parent() {
                parent.join(dir).join(file)
            } else {
                dir.join(file)
            }
        } else {
            dest.with_extension("partial")
        };
        let basis_path = if self.opts.partial && partial_path.exists() {
            partial_path.clone()
        } else {
            dest.to_path_buf()
        };
        let mut resume = if self.opts.partial && partial_path.exists() {
            last_good_block(&self.cfg, path, &partial_path, block_size, &self.opts)?
        } else if self.opts.append || self.opts.append_verify {
            if self.opts.append_verify {
                last_good_block(&self.cfg, path, dest, block_size, &self.opts)?
            } else {
                fs::metadata(dest).map(|m| m.len()).unwrap_or(0)
            }
        } else {
            0
        };
        if resume > src_len {
            resume = src_len;
        }
        let mut basis_reader: Box<dyn ReadSeek> = if self.opts.whole_file {
            Box::new(Cursor::new(Vec::new()))
        } else {
            match File::open(&basis_path) {
                Ok(f) => {
                    let len = f.metadata().map(|m| m.len()).unwrap_or(0);
                    ensure_max_alloc(len, &self.opts)?;
                    Box::new(BufReader::new(f))
                }
                Err(_) => Box::new(Cursor::new(Vec::new())),
            }
        };
        let delta: Box<dyn Iterator<Item = Result<Op>> + '_> = if self.opts.copy_devices
            && (file_type.is_block_device() || file_type.is_char_device())
            && src_len == 0
        {
            Box::new(std::iter::empty())
        } else if self.opts.whole_file {
            ensure_max_alloc(block_size.max(8192) as u64, &self.opts)?;
            let mut buf = vec![0u8; block_size.max(8192)];
            Box::new(std::iter::from_fn(move || {
                match src_reader.read(&mut buf) {
                    Ok(0) => None,
                    Ok(n) => Some(Ok(Op::Data(buf[..n].to_vec()))),
                    Err(e) => Some(Err(e.into())),
                }
            }))
        } else {
            Box::new(compute_delta(
                &self.cfg,
                &mut basis_reader,
                &mut src_reader,
                block_size,
                DEFAULT_BASIS_WINDOW,
                &self.opts,
            )?)
        };
        if self.opts.backup && dest.exists() {
            let backup_path = if let Some(ref dir) = self.opts.backup_dir {
                dir.join(rel)
            } else {
                let name = dest
                    .file_name()
                    .map(|n| format!("{}~", n.to_string_lossy()))
                    .unwrap_or_else(|| "~".to_string());
                dest.with_file_name(name)
            };
            if let Some(parent) = backup_path.parent() {
                fs::create_dir_all(parent).map_err(|e| io_context(parent, e))?;
            }
            atomic_rename(dest, &backup_path)?;
        }
        let mut skip = resume as u64;
        let adjusted = delta.filter_map(move |op_res| match op_res {
            Ok(op) => {
                if skip == 0 {
                    return Some(Ok(op));
                }
                match op {
                    Op::Data(d) => {
                        if (skip as usize) >= d.len() {
                            skip -= d.len() as u64;
                            None
                        } else {
                            let start = skip as usize;
                            skip = 0;
                            Some(Ok(Op::Data(d[start..].to_vec())))
                        }
                    }
                    Op::Copy { offset, len } => {
                        if (skip as usize) >= len {
                            skip -= len as u64;
                            None
                        } else {
                            let start = skip as usize;
                            skip = 0;
                            Some(Ok(Op::Copy {
                                offset: offset + start,
                                len: len - start,
                            }))
                        }
                    }
                }
            }
            Err(e) => Some(Err(e)),
        });
        let ops = adjusted.map(|op_res| {
            let mut op = op_res?;
            if let Some(codec) = file_codec {
                if let Op::Data(ref mut d) = op {
                    *d = match codec {
                        Codec::Zlib => {
                            let lvl = self.opts.compress_level.unwrap_or(6);
                            Zlib::new(lvl).compress(d).map_err(EngineError::from)?
                        }
                        Codec::Zstd => {
                            let lvl = self.opts.compress_level.unwrap_or(0);
                            Zstd::new(lvl).compress(d).map_err(EngineError::from)?
                        }
                        Codec::Lz4 => {
                            #[cfg(feature = "lz4")]
                            {
                                Lz4.compress(d).map_err(EngineError::from)?
                            }
                            #[cfg(not(feature = "lz4"))]
                            {
                                return Err(EngineError::Other("LZ4 feature not enabled".into()));
                            }
                        }
                    };
                }
            }
            Ok(op)
        });
        recv.apply(path, dest, rel, ops)?;
        drop(atime_guard);
        recv.copy_metadata(path, dest)?;
        Ok(true)
    }
}

pub struct Receiver {
    state: ReceiverState,
    codec: Option<Codec>,
    opts: SyncOptions,
    delayed: Vec<(PathBuf, PathBuf, PathBuf)>,
    #[cfg(unix)]
    link_map: HashMap<(u64, u64), PathBuf>,
    #[cfg(unix)]
    pending_links: Vec<(PathBuf, PathBuf)>,
}

impl Default for Receiver {
    fn default() -> Self {
        Self::new(None, SyncOptions::default())
    }
}

impl Receiver {
    pub fn new(codec: Option<Codec>, opts: SyncOptions) -> Self {
        Self {
            state: ReceiverState::Idle,
            codec,
            opts,
            delayed: Vec::new(),
            #[cfg(unix)]
            link_map: HashMap::new(),
            #[cfg(unix)]
            pending_links: Vec::new(),
        }
    }

    #[cfg(unix)]
    fn register_hard_link(&mut self, dev: u64, inode: u64, dest: &Path) -> Result<bool> {
        if let Some(existing) = self.link_map.get(&(dev, inode)) {
            if self.opts.delay_updates || self.delayed.iter().any(|(_, _, d)| d == existing) {
                self.pending_links
                    .push((existing.clone(), dest.to_path_buf()));
            } else {
                fs::hard_link(existing, dest).map_err(|e| io_context(dest, e))?;
            }
            Ok(false)
        } else {
            self.link_map.insert((dev, inode), dest.to_path_buf());
            Ok(true)
        }
    }

    pub fn apply<I>(&mut self, src: &Path, dest: &Path, rel: &Path, delta: I) -> Result<PathBuf>
    where
        I: IntoIterator<Item = Result<Op>>,
    {
        self.state = ReceiverState::Applying;
        let partial = if let Some(dir) = &self.opts.partial_dir {
            let file = dest.file_name().unwrap_or_default();
            if let Some(parent) = dest.parent() {
                parent.join(dir).join(file)
            } else {
                dir.join(file)
            }
        } else {
            dest.with_extension("partial")
        };
        let basis_path = if self.opts.inplace {
            dest.to_path_buf()
        } else if self.opts.partial && partial.exists() {
            partial.clone()
        } else {
            dest.to_path_buf()
        };
        let mut tmp_dest = if self.opts.inplace {
            dest.to_path_buf()
        } else if let Some(dir) = &self.opts.temp_dir {
            dir.join(rel).with_extension("tmp")
        } else if self.opts.partial {
            partial.clone()
        } else {
            dest.to_path_buf()
        };
        let auto_tmp = !self.opts.inplace
            && !self.opts.partial
            && self.opts.temp_dir.is_none()
            && basis_path == dest
            && !self.opts.write_devices;
        if auto_tmp {
            tmp_dest = dest.with_extension("tmp");
        }
        let mut needs_rename =
            !self.opts.inplace && (self.opts.partial || self.opts.temp_dir.is_some() || auto_tmp);
        if self.opts.delay_updates && !self.opts.inplace && !self.opts.write_devices {
            if tmp_dest == dest {
                tmp_dest = dest.with_extension("tmp");
            }
            needs_rename = true;
        }
        let cfg = ChecksumConfigBuilder::new()
            .strong(self.opts.strong)
            .seed(self.opts.checksum_seed)
            .build();
        let src_len = fs::metadata(src).map(|m| m.len()).unwrap_or(0);
        let block_size = if self.opts.block_size == 0 {
            cdc::block_size(src_len)
        } else {
            self.opts.block_size
        };
        let mut resume = if self.opts.partial || self.opts.append || self.opts.append_verify {
            if self.opts.append && !self.opts.append_verify {
                fs::metadata(&tmp_dest).map(|m| m.len()).unwrap_or(0)
            } else {
                last_good_block(&cfg, src, &tmp_dest, block_size, &self.opts)?
            }
        } else {
            0
        };
        if resume > src_len {
            resume = src_len;
        }
        let mut basis: Box<dyn ReadSeek> = if self.opts.copy_devices || self.opts.write_devices {
            if let Ok(meta) = fs::symlink_metadata(&basis_path) {
                let ft = meta.file_type();
                if ft.is_block_device() || ft.is_char_device() {
                    Box::new(Cursor::new(Vec::new()))
                } else {
                    match File::open(&basis_path) {
                        Ok(f) => {
                            let len = f.metadata().map(|m| m.len()).unwrap_or(0);
                            ensure_max_alloc(len, &self.opts)?;
                            Box::new(BufReader::new(f))
                        }
                        Err(_) => Box::new(Cursor::new(Vec::new())),
                    }
                }
            } else {
                Box::new(Cursor::new(Vec::new()))
            }
        } else {
            match File::open(&basis_path) {
                Ok(f) => {
                    let len = f.metadata().map(|m| m.len()).unwrap_or(0);
                    ensure_max_alloc(len, &self.opts)?;
                    Box::new(BufReader::new(f))
                }
                Err(_) => Box::new(Cursor::new(Vec::new())),
            }
        };
        if let Some(parent) = tmp_dest.parent() {
            let created = !parent.exists();
            fs::create_dir_all(parent).map_err(|e| io_context(parent, e))?;
            #[cfg(unix)]
            if created {
                if let Some((uid, gid)) = self.opts.copy_as {
                    let gid = gid.map(Gid::from_raw);
                    chown(parent, Some(Uid::from_raw(uid)), gid)
                        .map_err(|e| io_context(parent, std::io::Error::from(e)))?;
                }
            }
        }
        #[cfg(unix)]
        if !self.opts.write_devices {
            let check_path = if auto_tmp { dest } else { &tmp_dest };
            if let Ok(meta) = fs::symlink_metadata(check_path) {
                let ft = meta.file_type();
                if ft.is_block_device() || ft.is_char_device() {
                    if self.opts.copy_devices {
                        fs::remove_file(check_path).map_err(|e| io_context(check_path, e))?;
                    } else {
                        return Err(EngineError::Other(
                            "refusing to write to device; use --write-devices".into(),
                        ));
                    }
                }
            }
        }

        let mut out = if self.opts.write_devices {
            OpenOptions::new()
                .write(true)
                .open(&tmp_dest)
                .map_err(|e| io_context(&tmp_dest, e))?
        } else if self.opts.inplace
            || self.opts.partial
            || self.opts.append
            || self.opts.append_verify
        {
            OpenOptions::new()
                .read(true)
                .write(true)
                .create(true)
                .truncate(true)
                .open(&tmp_dest)
                .map_err(|e| io_context(&tmp_dest, e))?
        } else {
            File::create(&tmp_dest).map_err(|e| io_context(&tmp_dest, e))?
        };
        if !self.opts.write_devices {
            out.set_len(resume)?;
            out.seek(SeekFrom::Start(resume))?;
            if self.opts.preallocate {
                preallocate(&out, src_len)?;
            }
        }
        let file_codec = if should_compress(src, &self.opts.skip_compress) {
            self.codec
        } else {
            None
        };
        let mut progress = if self.opts.progress {
            Some(Progress::new(
                dest,
                src_len,
                self.opts.human_readable,
                resume,
                self.opts.quiet,
            ))
        } else {
            None
        };
        let ops = delta.into_iter().map(|op_res| {
            let mut op = op_res?;
            if let Some(codec) = file_codec {
                if let Op::Data(ref mut d) = op {
                    *d = match codec {
                        Codec::Zlib => Zlib::default().decompress(d).map_err(EngineError::from)?,
                        Codec::Zstd => Zstd::default().decompress(d).map_err(EngineError::from)?,
                        Codec::Lz4 => {
                            #[cfg(feature = "lz4")]
                            {
                                Lz4.decompress(d).map_err(EngineError::from)?
                            }
                            #[cfg(not(feature = "lz4"))]
                            {
                                return Err(EngineError::Other("LZ4 feature not enabled".into()));
                            }
                        }
                    };
                }
            }
            Ok(op)
        });
        apply_delta(&mut basis, ops, &mut out, &self.opts, 0, &mut progress)?;
        if let Some(mut p) = progress {
            p.finish();
        }
        if !self.opts.write_devices {
            let len = out.stream_position()?;
            out.set_len(len)?;
        }
        drop(out);
        if needs_rename {
            if self.opts.delay_updates {
                self.delayed
                    .push((src.to_path_buf(), tmp_dest.clone(), dest.to_path_buf()));
            } else {
                atomic_rename(&tmp_dest, dest)?;
                if let Some(tmp_parent) = tmp_dest.parent() {
                    if dest.parent() != Some(tmp_parent)
                        && tmp_parent
                            .read_dir()
                            .map(|mut i| i.next().is_none())
                            .unwrap_or(false)
                    {
                        let _ = fs::remove_dir(tmp_parent);
                    }
                }
            }
            #[cfg(unix)]
            if let Some((uid, gid)) = self.opts.copy_as {
                let gid = gid.map(Gid::from_raw);
                chown(dest, Some(Uid::from_raw(uid)), gid)
                    .map_err(|e| io_context(dest, std::io::Error::from(e)))?;
            }
        } else {
            #[cfg(unix)]
            if let Some((uid, gid)) = self.opts.copy_as {
                let gid = gid.map(Gid::from_raw);
                chown(dest, Some(Uid::from_raw(uid)), gid)
                    .map_err(|e| io_context(dest, std::io::Error::from(e)))?;
            }
        }
        self.state = ReceiverState::Finished;
        Ok(if self.opts.delay_updates && needs_rename {
            tmp_dest
        } else {
            dest.to_path_buf()
        })
    }
}

impl Receiver {
    fn copy_metadata_now(&self, src: &Path, dest: &Path) -> Result<()> {
        #[cfg(unix)]
        if self.opts.write_devices {
            if let Ok(meta) = fs::symlink_metadata(dest) {
                let ft = meta.file_type();
                if ft.is_char_device() || ft.is_block_device() {
                    return Ok(());
                }
            }
        }

        #[cfg(unix)]
        if self.opts.perms {
            let src_meta = fs::symlink_metadata(src).map_err(|e| io_context(src, e))?;
            if !src_meta.file_type().is_symlink() {
                let mode = meta::mode_from_metadata(&src_meta);
                fs::set_permissions(dest, fs::Permissions::from_mode(mode))
                    .map_err(|e| io_context(dest, e))?;
            }
        }

        #[cfg(any(target_os = "linux", target_os = "macos"))]
        {
            let chown_uid = self.opts.chown.and_then(|(u, _)| u);
            let chown_gid = self.opts.chown.and_then(|(_, g)| g);

            let uid_map: Option<Arc<dyn Fn(u32) -> u32 + Send + Sync>> =
                if let Some(ref map) = self.opts.uid_map {
                    Some(map.0.clone())
                } else if let Some(uid) = chown_uid {
                    Some(Arc::new(move |_| uid))
                } else if self.opts.numeric_ids {
                    None
                } else {
                    Some(Arc::new(|uid: u32| {
                        use nix::unistd::{Uid, User};
                        if let Ok(Some(u)) = User::from_uid(Uid::from_raw(uid)) {
                            if let Ok(Some(local)) = User::from_name(&u.name) {
                                return local.uid.as_raw();
                            }
                        }
                        uid
                    }))
                };

            let gid_map: Option<Arc<dyn Fn(u32) -> u32 + Send + Sync>> =
                if let Some(ref map) = self.opts.gid_map {
                    Some(map.0.clone())
                } else if let Some(gid) = chown_gid {
                    Some(Arc::new(move |_| gid))
                } else if self.opts.numeric_ids {
                    None
                } else {
                    Some(Arc::new(|gid: u32| {
                        use nix::unistd::{Gid, Group};
                        if let Ok(Some(g)) = Group::from_gid(Gid::from_raw(gid)) {
                            if let Ok(Some(local)) = Group::from_name(&g.name) {
                                return local.gid.as_raw();
                            }
                        }
                        gid
                    }))
                };

<<<<<<< HEAD
            let meta_opts = meta::Options {
=======
            if self.opts.perms {
                let src_meta = fs::symlink_metadata(src).map_err(|e| io_context(src, e))?;
                if !src_meta.file_type().is_symlink() {
                    let mode = meta::mode_from_metadata(&src_meta);
                    fs::set_permissions(dest, fs::Permissions::from_mode(mode))
                        .map_err(|e| io_context(dest, e))?;
                }
            }

            let mut meta_opts = meta::Options {
>>>>>>> 7c83555c
                xattrs: {
                    #[cfg(feature = "xattr")]
                    {
                        self.opts.xattrs || self.opts.fake_super
                    }
                    #[cfg(not(feature = "xattr"))]
                    {
                        false
                    }
                },
                acl: {
                    #[cfg(feature = "acl")]
                    {
                        self.opts.acls
                    }
                    #[cfg(not(feature = "acl"))]
                    {
                        false
                    }
                },
                chmod: self.opts.chmod.clone(),
                owner: self.opts.owner,
                group: self.opts.group,
                perms: self.opts.perms,
                executability: self.opts.executability,
                times: self.opts.times,
                atimes: self.opts.atimes,
                crtimes: self.opts.crtimes,
                omit_dir_times: self.opts.omit_dir_times,
                omit_link_times: self.opts.omit_link_times,
                uid_map,
                gid_map,
                fake_super: self.opts.fake_super,
            };

            if meta_opts.needs_metadata() {
                if let Ok(src_meta) = fs::symlink_metadata(src) {
                    if src_meta.file_type().is_dir() {
                        if let Some(ref rules) = meta_opts.chmod {
                            if rules
                                .iter()
                                .all(|r| matches!(r.target, meta::ChmodTarget::File))
                            {
                                meta_opts.chmod = None;
                                if !meta_opts.needs_metadata() {
                                    return Ok(());
                                }
                            }
                        }
                    }
                }

                let meta =
                    meta::Metadata::from_path(src, meta_opts.clone()).map_err(EngineError::from)?;
                meta.apply(dest, meta_opts.clone())
                    .map_err(EngineError::from)?;
                if self.opts.fake_super {
                    #[cfg(feature = "xattr")]
                    {
                        meta::store_fake_super(dest, meta.uid, meta.gid, meta.mode);
                    }
                }
            }
        }
        let _ = (src, dest);
        Ok(())
    }

    pub fn copy_metadata(&mut self, src: &Path, dest: &Path) -> Result<()> {
        if self.opts.delay_updates && self.delayed.iter().any(|(_, _, d)| d == dest) {
            return Ok(());
        }
        self.copy_metadata_now(src, dest)
    }

    pub fn finalize(&mut self) -> Result<()> {
        for (src, tmp, dest) in std::mem::take(&mut self.delayed) {
            atomic_rename(&tmp, &dest)?;
            if let Some(tmp_parent) = tmp.parent() {
                if dest.parent() != Some(tmp_parent)
                    && tmp_parent
                        .read_dir()
                        .map(|mut i| i.next().is_none())
                        .unwrap_or(false)
                {
                    let _ = fs::remove_dir(tmp_parent);
                }
            }
            #[cfg(unix)]
            if let Some((uid, gid)) = self.opts.copy_as {
                let gid = gid.map(Gid::from_raw);
                chown(&dest, Some(Uid::from_raw(uid)), gid)
                    .map_err(|e| io_context(&dest, std::io::Error::from(e)))?;
            }
            self.copy_metadata_now(&src, &dest)?;
        }
        #[cfg(unix)]
        {
            for (src, dest) in std::mem::take(&mut self.pending_links) {
                fs::hard_link(&src, &dest).map_err(|e| io_context(&dest, e))?;
            }
            self.link_map.clear();
        }
        Ok(())
    }
}

#[derive(Debug, Clone, Copy, PartialEq, Eq)]
pub enum DeleteMode {
    Before,
    During,
    After,
}

#[derive(Debug, Clone, Copy, PartialEq, Eq)]
pub enum ModernCdc {
    Fastcdc,
    Off,
}

#[derive(Debug, Clone)]
pub struct SyncOptions {
    pub delete: Option<DeleteMode>,
    pub delete_excluded: bool,
    pub ignore_missing_args: bool,
    pub delete_missing_args: bool,
    pub remove_source_files: bool,
    pub ignore_errors: bool,
    pub max_delete: Option<usize>,
    pub max_alloc: usize,
    pub max_size: Option<u64>,
    pub min_size: Option<u64>,
    pub preallocate: bool,
    pub checksum: bool,
    pub compress: bool,
    pub modern_compress: Option<ModernCompress>,
    pub modern_hash: Option<ModernHash>,
    pub modern_cdc: ModernCdc,
    pub modern_cdc_min: usize,
    pub modern_cdc_max: usize,
    pub dirs: bool,
    pub list_only: bool,
    pub update: bool,
    pub existing: bool,
    pub ignore_existing: bool,
    pub size_only: bool,
    pub ignore_times: bool,
    pub perms: bool,
    pub executability: bool,
    pub times: bool,
    pub atimes: bool,
    pub crtimes: bool,
    pub omit_dir_times: bool,
    pub omit_link_times: bool,
    pub owner: bool,
    pub group: bool,
    pub links: bool,
    pub copy_links: bool,
    pub copy_dirlinks: bool,
    pub keep_dirlinks: bool,
    pub copy_unsafe_links: bool,
    pub safe_links: bool,
    pub hard_links: bool,
    pub devices: bool,
    pub specials: bool,
    pub fake_super: bool,
    #[cfg(feature = "xattr")]
    pub xattrs: bool,
    #[cfg(feature = "acl")]
    pub acls: bool,
    pub sparse: bool,
    pub strong: StrongHash,

    pub checksum_seed: u32,
    pub compress_level: Option<i32>,
    pub compress_choice: Option<Vec<Codec>>,
    pub whole_file: bool,
    pub skip_compress: Vec<String>,
    pub partial: bool,
    pub progress: bool,
    pub human_readable: bool,
    pub itemize_changes: bool,
    pub partial_dir: Option<PathBuf>,
    pub temp_dir: Option<PathBuf>,
    pub append: bool,
    pub append_verify: bool,
    pub numeric_ids: bool,
    pub inplace: bool,
    pub delay_updates: bool,
    pub modify_window: Duration,
    pub bwlimit: Option<u64>,
    pub block_size: usize,
    pub link_dest: Option<PathBuf>,
    pub copy_dest: Option<PathBuf>,
    pub compare_dest: Option<PathBuf>,
    pub backup: bool,
    pub backup_dir: Option<PathBuf>,
    pub chmod: Option<Vec<meta::Chmod>>,
    pub chown: Option<(Option<u32>, Option<u32>)>,
    pub copy_as: Option<(u32, Option<u32>)>,
    pub eight_bit_output: bool,
    pub blocking_io: bool,
    pub early_input: Option<PathBuf>,
    pub secluded_args: bool,
    pub sockopts: Vec<String>,
    pub remote_options: Vec<String>,
    pub write_batch: Option<PathBuf>,
    pub copy_devices: bool,
    pub write_devices: bool,
    pub quiet: bool,
    pub uid_map: Option<IdMapper>,
    pub gid_map: Option<IdMapper>,
}

impl Default for SyncOptions {
    fn default() -> Self {
        Self {
            delete: None,
            delete_excluded: false,
            ignore_missing_args: false,
            delete_missing_args: false,
            remove_source_files: false,
            ignore_errors: false,
            max_delete: None,
            max_alloc: 1 << 30,
            max_size: None,
            min_size: None,
            preallocate: false,
            checksum: false,
            compress: false,
            modern_compress: None,
            modern_hash: None,
            modern_cdc: ModernCdc::Off,
            modern_cdc_min: 2 * 1024,
            modern_cdc_max: 16 * 1024,
            perms: false,
            executability: false,
            times: false,
            atimes: false,
            crtimes: false,
            omit_dir_times: false,
            omit_link_times: false,
            owner: false,
            group: false,
            links: false,
            copy_links: false,
            copy_dirlinks: false,
            keep_dirlinks: false,
            copy_unsafe_links: false,
            safe_links: false,
            hard_links: false,
            devices: false,
            specials: false,
            fake_super: false,
            #[cfg(feature = "xattr")]
            xattrs: false,
            #[cfg(feature = "acl")]
            acls: false,
            sparse: false,
            dirs: false,
            list_only: false,
            update: false,
            existing: false,
            ignore_existing: false,
            size_only: false,
            ignore_times: false,
            strong: StrongHash::Md5,
            checksum_seed: 0,
            compress_level: None,
            compress_choice: None,
            whole_file: false,
            skip_compress: Vec::new(),
            partial: false,
            progress: false,
            human_readable: false,
            itemize_changes: false,
            partial_dir: None,
            temp_dir: None,
            append: false,
            append_verify: false,
            numeric_ids: false,
            inplace: false,
            delay_updates: false,
            modify_window: Duration::ZERO,
            bwlimit: None,
            block_size: 0,
            link_dest: None,
            copy_dest: None,
            compare_dest: None,
            backup: false,
            backup_dir: None,
            chmod: None,
            chown: None,
            copy_as: None,
            eight_bit_output: false,
            blocking_io: false,
            early_input: None,
            secluded_args: false,
            sockopts: Vec::new(),
            remote_options: Vec::new(),
            write_batch: None,
            copy_devices: false,
            write_devices: false,
            quiet: false,
            uid_map: None,
            gid_map: None,
        }
    }
}

impl SyncOptions {
    pub fn prepare_remote(&mut self) {
        if let Some(dir) = &self.partial_dir {
            self.remote_options
                .push(format!("--partial-dir={}", dir.display()));
        }
    }
}

#[derive(Debug, Default, Clone, Copy, PartialEq, Eq)]
pub struct Stats {
    pub files_transferred: usize,
    pub files_deleted: usize,
    pub bytes_transferred: u64,
}

fn cpu_prefers_lz4() -> bool {
    #[cfg(any(target_arch = "x86", target_arch = "x86_64"))]
    {
        !std::arch::is_x86_feature_detected!("sse4.2")
    }
    #[cfg(not(any(target_arch = "x86", target_arch = "x86_64")))]
    {
        false
    }
}

pub fn select_codec(remote: &[Codec], opts: &SyncOptions) -> Option<Codec> {
    if !opts.compress || opts.compress_level == Some(0) {
        return None;
    }
    if let Some(choice) = &opts.compress_choice {
        return choice.iter().copied().find(|c| remote.contains(c));
    }
    let modern = match opts.modern_compress {
        Some(m) => m,
        None => return remote.contains(&Codec::Zlib).then_some(Codec::Zlib),
    };
    let local = available_codecs(Some(modern));
    match modern {
        ModernCompress::Auto => {
            let prefer_lz4 = cpu_prefers_lz4();
            if prefer_lz4 && local.contains(&Codec::Lz4) && remote.contains(&Codec::Lz4) {
                Some(Codec::Lz4)
            } else if local.contains(&Codec::Zstd) && remote.contains(&Codec::Zstd) {
                Some(Codec::Zstd)
            } else if local.contains(&Codec::Lz4) && remote.contains(&Codec::Lz4) {
                Some(Codec::Lz4)
            } else if remote.contains(&Codec::Zlib) {
                Some(Codec::Zlib)
            } else {
                None
            }
        }
        ModernCompress::Zstd => {
            if remote.contains(&Codec::Zstd) {
                Some(Codec::Zstd)
            } else if remote.contains(&Codec::Zlib) {
                Some(Codec::Zlib)
            } else {
                None
            }
        }
        ModernCompress::Lz4 => {
            if remote.contains(&Codec::Lz4) {
                Some(Codec::Lz4)
            } else if remote.contains(&Codec::Zstd) {
                Some(Codec::Zstd)
            } else if remote.contains(&Codec::Zlib) {
                Some(Codec::Zlib)
            } else {
                None
            }
        }
    }
}

fn delete_extraneous(
    src: &Path,
    dst: &Path,
    matcher: &Matcher,
    opts: &SyncOptions,
    stats: &mut Stats,
) -> Result<()> {
    let walker = walk(dst, 1024, opts.links);
    let mut state = String::new();

    let mut first_err: Option<EngineError> = None;
    for batch in walker {
        let batch = batch.map_err(|e| EngineError::Other(e.to_string()))?;
        for entry in batch {
            let path = entry.apply(&mut state);
            let file_type = entry.file_type;
            if let Ok(rel) = path.strip_prefix(dst) {
                let included = matcher
                    .is_included_for_delete(rel)
                    .map_err(|e| EngineError::Other(format!("{:?}", e)))?;
                let src_exists = src.join(rel).exists();
                if (included && !src_exists) || (!included && opts.delete_excluded) {
                    if let Some(max) = opts.max_delete {
                        if stats.files_deleted >= max {
                            return Err(EngineError::Other("max-delete limit exceeded".into()));
                        }
                    }
                    let res = if opts.backup {
                        let backup_path = if let Some(ref dir) = opts.backup_dir {
                            dir.join(rel)
                        } else {
                            let name = path
                                .file_name()
                                .map(|n| format!("{}~", n.to_string_lossy()))
                                .unwrap_or_else(|| "~".to_string());
                            path.with_file_name(name)
                        };
                        let dir_res = if let Some(parent) = backup_path.parent() {
                            fs::create_dir_all(parent).map_err(|e| io_context(parent, e))
                        } else {
                            Ok(())
                        };
                        dir_res
                            .and_then(|_| atomic_rename(&path, &backup_path))
                            .err()
                    } else if file_type.is_dir() {
                        remove_dir_all_opts(&path, opts).err()
                    } else {
                        remove_file_opts(&path, opts).err()
                    };
                    match res {
                        None => {
                            stats.files_deleted += 1;
                        }
                        Some(e) => {
                            if first_err.is_none() {
                                first_err = Some(e);
                            }
                        }
                    }
                }
            }
        }
    }
    if let Some(e) = first_err {
        if opts.ignore_errors {
            Ok(())
        } else {
            Err(e)
        }
    } else {
        Ok(())
    }
}

pub fn sync(
    src: &Path,
    dst: &Path,
    matcher: &Matcher,
    remote: &[Codec],
    opts: &SyncOptions,
) -> Result<Stats> {
    let mut batch_file = opts
        .write_batch
        .as_ref()
        .and_then(|p| OpenOptions::new().create(true).append(true).open(p).ok());
    let src_root = fs::canonicalize(src).unwrap_or_else(|_| src.to_path_buf());
    let mut stats = Stats::default();
    if !src_root.exists() {
        if opts.delete_missing_args {
            if dst.exists() {
                if let Some(max) = opts.max_delete {
                    if stats.files_deleted >= max {
                        return Err(EngineError::Other("max-delete limit exceeded".into()));
                    }
                }
                let meta = fs::symlink_metadata(dst).map_err(|e| io_context(dst, e))?;
                let res = if opts.backup {
                    let backup_path = if let Some(ref dir) = opts.backup_dir {
                        if let Some(name) = dst.file_name() {
                            dir.join(name)
                        } else {
                            dir.join(dst)
                        }
                    } else {
                        let name = dst
                            .file_name()
                            .map(|n| format!("{}~", n.to_string_lossy()))
                            .unwrap_or_else(|| "~".to_string());
                        dst.with_file_name(name)
                    };
                    if let Some(parent) = backup_path.parent() {
                        fs::create_dir_all(parent).map_err(|e| io_context(parent, e))?;
                    }
                    atomic_rename(dst, &backup_path).err()
                } else if meta.file_type().is_dir() {
                    remove_dir_all_opts(dst, opts).err()
                } else {
                    remove_file_opts(dst, opts).err()
                };
                match res {
                    None => stats.files_deleted += 1,
                    Some(e) => {
                        if !opts.ignore_errors {
                            return Err(e);
                        }
                    }
                }
            }
            return Ok(stats);
        } else if opts.ignore_missing_args {
            return Ok(stats);
        } else {
            return Err(EngineError::Other(format!(
                "source path missing: {}",
                src.display()
            )));
        }
    }
    if opts.list_only {
        let matcher = matcher.clone().with_root(src_root.clone());
        let walker = walk(&src_root, 1024, opts.links);
        let mut state = String::new();
        for batch in walker {
            let batch = batch.map_err(|e| EngineError::Other(e.to_string()))?;
            for entry in batch {
                let path = entry.apply(&mut state);
                if let Ok(rel) = path.strip_prefix(&src_root) {
                    if !matcher
                        .is_included(rel)
                        .map_err(|e| EngineError::Other(format!("{:?}", e)))?
                    {
                        continue;
                    }
                    if entry.file_type.is_dir() {
                        matcher
                            .preload_dir(&path)
                            .map_err(|e| EngineError::Other(format!("{:?}", e)))?;
                    }
                    if opts.dirs && !entry.file_type.is_dir() {
                        continue;
                    }
                    if entry.file_type.is_file() {
                        let len = fs::metadata(&path).map_err(|e| io_context(&path, e))?.len();
                        if outside_size_bounds(len, opts) {
                            continue;
                        }
                    }
                    if !opts.quiet {
                        if rel.as_os_str().is_empty() {
                            println!(".");
                        } else if entry.file_type.is_dir() {
                            println!("{}/", rel.display());
                        } else {
                            println!("{}", rel.display());
                        }
                    }
                }
            }
        }
        return Ok(stats);
    }

    if !dst.exists() {
        fs::create_dir_all(dst).map_err(|e| {
            std::io::Error::new(
                e.kind(),
                format!(
                    "failed to create destination directory {}: {e}",
                    dst.display()
                ),
            )
        })?;
        #[cfg(unix)]
        if let Some((uid, gid)) = opts.copy_as {
            let gid = gid.map(Gid::from_raw);
            chown(dst, Some(Uid::from_raw(uid)), gid)
                .map_err(|e| io_context(dst, std::io::Error::from(e)))?;
        }
    }

    let codec = select_codec(remote, opts);
    let matcher = matcher.clone().with_root(src_root.clone());
    let mut sender = Sender::new(opts.block_size, matcher.clone(), codec, opts.clone());
    let mut receiver = Receiver::new(codec, opts.clone());
    let mut manifest = if matches!(opts.modern_cdc, ModernCdc::Fastcdc) {
        Manifest::load()
    } else {
        Manifest::default()
    };
    let mut dir_meta: Vec<(PathBuf, PathBuf)> = Vec::new();
    if matches!(opts.delete, Some(DeleteMode::Before)) {
        delete_extraneous(&src_root, dst, &matcher, opts, &mut stats)?;
    }
    sender.start();
    let mut state = String::new();
    let mut walker = walk(&src_root, 1024, opts.links);
    while let Some(batch) = walker.next() {
        let batch = batch.map_err(|e| EngineError::Other(e.to_string()))?;
        for entry in batch {
            let path = entry.apply(&mut state);
            let file_type = entry.file_type;
            if let Ok(rel) = path.strip_prefix(&src_root) {
                if !matcher
                    .is_included(rel)
                    .map_err(|e| EngineError::Other(format!("{:?}", e)))?
                {
                    continue;
                }
                let dest_path = dst.join(rel);
                if opts.dirs && !file_type.is_dir() {
                    continue;
                }
                if file_type.is_file()
                    || (opts.copy_devices
                        && (file_type.is_char_device() || file_type.is_block_device()))
                {
                    let src_meta = fs::metadata(&path).map_err(|e| io_context(&path, e))?;
                    if outside_size_bounds(src_meta.len(), opts) {
                        continue;
                    }
                    if opts.ignore_existing && dest_path.exists() {
                        continue;
                    }
                    if opts.update && dest_path.exists() {
                        if let Ok(dst_meta) = fs::metadata(&dest_path) {
                            if let (Ok(src_mtime), Ok(dst_mtime)) =
                                (src_meta.modified(), dst_meta.modified())
                            {
                                if dst_mtime > src_mtime
                                    && dst_mtime
                                        .duration_since(src_mtime)
                                        .unwrap_or(Duration::ZERO)
                                        > opts.modify_window
                                {
                                    continue;
                                }
                            }
                        }
                    }
                    #[cfg(unix)]
                    if opts.hard_links
                        && !receiver.register_hard_link(
                            walker.devs()[entry.dev],
                            walker.inodes()[entry.inode],
                            &dest_path,
                        )?
                    {
                        continue;
                    }
                    let partial_exists = if opts.partial {
                        let partial_path = if let Some(ref dir) = opts.partial_dir {
                            let file = dest_path.file_name().unwrap_or_default();
                            if let Some(parent) = dest_path.parent() {
                                parent.join(dir).join(file)
                            } else {
                                dir.join(file)
                            }
                        } else {
                            dest_path.with_extension("partial")
                        };
                        partial_path.exists()
                    } else {
                        false
                    };
                    if opts.existing && !dest_path.exists() && !partial_exists {
                        continue;
                    }
                    if opts.update && !dest_path.exists() && !partial_exists {
                        continue;
                    }
                    if !dest_path.exists() && !partial_exists {
                        if matches!(opts.modern_cdc, ModernCdc::Fastcdc) {
                            if let Ok(chunks) = chunk_file(
                                &path,
                                opts.modern_cdc_min,
                                (opts.modern_cdc_min + opts.modern_cdc_max) / 2,
                                opts.modern_cdc_max,
                            ) {
                                if !chunks.is_empty() {
                                    if let Some(existing) =
                                        manifest.lookup(&chunks[0].hash, &dest_path)
                                    {
                                        let all = chunks.iter().all(|c| {
                                            manifest.lookup(&c.hash, &dest_path).is_some()
                                        });
                                        if all {
                                            if let Some(parent) = dest_path.parent() {
                                                fs::create_dir_all(parent)
                                                    .map_err(|e| io_context(parent, e))?;
                                            }
                                            fs::copy(&existing, &dest_path)
                                                .map_err(|e| io_context(&dest_path, e))?;
                                            stats.files_transferred += 1;
                                            receiver.copy_metadata(&path, &dest_path)?;
                                            if let Some(f) = batch_file.as_mut() {
                                                let _ = writeln!(f, "{}", rel.display());
                                            }
                                            if opts.itemize_changes && !opts.quiet {
                                                println!(">f+++++++++ {}", rel.display());
                                            }
                                            for c in &chunks {
                                                manifest.insert(&c.hash, &dest_path);
                                            }
                                            if opts.remove_source_files {
                                                remove_file_opts(&path, opts)?;
                                            }
                                            continue;
                                        }
                                    }
                                }
                            }
                        }
                        if let Some(ref link_dir) = opts.link_dest {
                            let link_path = link_dir.join(rel);
                            if files_identical(&path, &link_path) {
                                if let Some(parent) = dest_path.parent() {
                                    fs::create_dir_all(parent)
                                        .map_err(|e| io_context(parent, e))?;
                                }
                                fs::hard_link(&link_path, &dest_path)
                                    .map_err(|e| io_context(&dest_path, e))?;
                                receiver.copy_metadata(&path, &dest_path)?;
                                if opts.remove_source_files {
                                    remove_file_opts(&path, opts)?;
                                }
                                continue;
                            }
                        }
                        if let Some(ref copy_dir) = opts.copy_dest {
                            let copy_path = copy_dir.join(rel);
                            if files_identical(&path, &copy_path) {
                                if let Some(parent) = dest_path.parent() {
                                    fs::create_dir_all(parent)
                                        .map_err(|e| io_context(parent, e))?;
                                }
                                fs::copy(&copy_path, &dest_path)
                                    .map_err(|e| io_context(&dest_path, e))?;
                                receiver.copy_metadata(&path, &dest_path)?;
                                if opts.remove_source_files {
                                    remove_file_opts(&path, opts)?;
                                }
                                continue;
                            }
                        }
                        if let Some(ref compare_dir) = opts.compare_dest {
                            let comp_path = compare_dir.join(rel);
                            if files_identical(&path, &comp_path) {
                                if opts.remove_source_files {
                                    remove_file_opts(&path, opts)?;
                                }
                                continue;
                            }
                        }
                    }
                    if sender.process_file(&path, &dest_path, rel, &mut receiver)? {
                        stats.files_transferred += 1;
                        stats.bytes_transferred +=
                            fs::metadata(&path).map_err(|e| io_context(&path, e))?.len();
                        if let Some(f) = batch_file.as_mut() {
                            let _ = writeln!(f, "{}", rel.display());
                        }
                        if opts.itemize_changes && !opts.quiet {
                            println!(">f+++++++++ {}", rel.display());
                        }
                        if matches!(opts.modern_cdc, ModernCdc::Fastcdc) {
                            if let Ok(chunks) = chunk_file(
                                &dest_path,
                                opts.modern_cdc_min,
                                (opts.modern_cdc_min + opts.modern_cdc_max) / 2,
                                opts.modern_cdc_max,
                            ) {
                                for c in &chunks {
                                    manifest.insert(&c.hash, &dest_path);
                                }
                            }
                        }
                    }
                    if opts.remove_source_files {
                        remove_file_opts(&path, opts)?;
                    }
                } else if file_type.is_dir() {
                    matcher
                        .preload_dir(&path)
                        .map_err(|e| EngineError::Other(format!("{:?}", e)))?;
                    let dest_meta = fs::symlink_metadata(&dest_path).ok();
                    let dest_is_symlink = dest_meta
                        .as_ref()
                        .map(|m| m.file_type().is_symlink())
                        .unwrap_or(false);
                    let mut created = dest_meta.is_none();
                    if dest_is_symlink {
                        if opts.keep_dirlinks {
                            created = false;
                        } else {
                            remove_file_opts(&dest_path, opts)?;
                            fs::create_dir_all(&dest_path)
                                .map_err(|e| io_context(&dest_path, e))?;
                            created = true;
                        }
                    } else {
                        fs::create_dir_all(&dest_path).map_err(|e| io_context(&dest_path, e))?;
                    }
                    if created {
                        #[cfg(unix)]
                        if let Some((uid, gid)) = opts.copy_as {
                            let gid = gid.map(Gid::from_raw);
                            chown(&dest_path, Some(Uid::from_raw(uid)), gid)
                                .map_err(|e| io_context(&dest_path, std::io::Error::from(e)))?;
                        }
                        if opts.itemize_changes && !opts.quiet {
                            println!("cd+++++++++ {}/", rel.display());
                        }
                    }
                    if !(dest_is_symlink && opts.keep_dirlinks) {
                        dir_meta.push((path.clone(), dest_path.clone()));
                    }
                } else if file_type.is_symlink() {
                    let target = fs::read_link(&path).map_err(|e| io_context(&path, e))?;
                    let target_path = if target.is_absolute() {
                        target.clone()
                    } else {
                        path.parent().unwrap_or(Path::new("")).join(&target)
                    };
                    let is_unsafe = match fs::canonicalize(&target_path) {
                        Ok(p) => !p.starts_with(&src_root),
                        Err(_) => true,
                    };
                    if opts.safe_links && is_unsafe {
                        continue;
                    }
                    let meta = fs::metadata(&target_path).ok();
                    if opts.copy_links
                        || (opts.copy_dirlinks
                            && meta.as_ref().map(|m| m.is_dir()).unwrap_or(false))
                        || (opts.copy_unsafe_links && is_unsafe)
                    {
                        if let Some(meta) = meta {
                            if meta.is_dir() {
                                if let Some(parent) = dest_path.parent() {
                                    fs::create_dir_all(parent)
                                        .map_err(|e| io_context(parent, e))?;
                                }
                                let sub = sync(&target_path, &dest_path, &matcher, remote, opts)?;
                                stats.files_transferred += sub.files_transferred;
                                stats.files_deleted += sub.files_deleted;
                                stats.bytes_transferred += sub.bytes_transferred;
                            } else if meta.is_file()
                                && sender.process_file(
                                    &target_path,
                                    &dest_path,
                                    rel,
                                    &mut receiver,
                                )?
                            {
                                stats.files_transferred += 1;
                                stats.bytes_transferred += meta.len();
                                if let Some(f) = batch_file.as_mut() {
                                    let _ = writeln!(f, "{}", rel.display());
                                }
                            }
                            if opts.remove_source_files {
                                remove_file_opts(&path, opts)?;
                            }
                        }
                    } else if opts.links {
                        let created = fs::symlink_metadata(&dest_path).is_err();
                        if let Some(parent) = dest_path.parent() {
                            fs::create_dir_all(parent).map_err(|e| io_context(parent, e))?;
                        }
                        if let Ok(meta_dest) = fs::symlink_metadata(&dest_path) {
                            if meta_dest.is_dir() {
                                remove_dir_all_opts(&dest_path, opts)?;
                            } else {
                                remove_file_opts(&dest_path, opts)?;
                            }
                        }
                        #[cfg(unix)]
                        std::os::unix::fs::symlink(&target, &dest_path)
                            .map_err(|e| io_context(&dest_path, e))?;
                        #[cfg(windows)]
                        {
                            if meta.as_ref().map_or(false, |m| m.is_dir()) {
                                std::os::windows::fs::symlink_dir(&target, &dest_path)
                                    .map_err(|e| io_context(&dest_path, e))?;
                            } else {
                                std::os::windows::fs::symlink_file(&target, &dest_path)
                                    .map_err(|e| io_context(&dest_path, e))?;
                            }
                        }
                        receiver.copy_metadata(&path, &dest_path)?;
                        if created {
                            stats.files_transferred += 1;
                            if opts.itemize_changes && !opts.quiet {
                                println!("cL+++++++++ {} -> {}", rel.display(), target.display());
                            }
                        }
                        if opts.remove_source_files {
                            remove_file_opts(&path, opts)?;
                        }
                    }
                } else {
                    #[cfg(unix)]
                    {
                        if (file_type.is_char_device() || file_type.is_block_device())
                            && opts.devices
                            && !opts.copy_devices
                        {
                            use nix::sys::stat::{Mode, SFlag};
                            let created = fs::symlink_metadata(&dest_path).is_err();
                            if !created {
                                remove_file_opts(&dest_path, opts)?;
                            }
                            if let Some(parent) = dest_path.parent() {
                                fs::create_dir_all(parent).map_err(|e| io_context(parent, e))?;
                            }
                            let meta =
                                fs::symlink_metadata(&path).map_err(|e| io_context(&path, e))?;
                            let kind = if file_type.is_char_device() {
                                SFlag::S_IFCHR
                            } else {
                                SFlag::S_IFBLK
                            };
                            let perm =
                                Mode::from_bits_truncate((meta.mode() & 0o777) as libc::mode_t);
                            meta::mknod(&dest_path, kind, perm, meta.rdev())
                                .map_err(|e| io_context(&dest_path, e))?;
                            receiver.copy_metadata(&path, &dest_path)?;
                            if created {
                                stats.files_transferred += 1;
                                if opts.itemize_changes && !opts.quiet {
                                    println!("cD+++++++++ {}", rel.display());
                                }
                            }
                        } else if file_type.is_fifo() && opts.specials {
                            use nix::sys::stat::Mode;
                            meta::mkfifo(&dest_path, Mode::from_bits_truncate(0o644))
                                .map_err(|e| io_context(&dest_path, e))?;
                            receiver.copy_metadata(&path, &dest_path)?;
                        }
                    }
                    if opts.remove_source_files {
                        remove_file_opts(&path, opts)?;
                    }
                }
            } else {
                continue;
            }
        }
    }
    sender.finish();
    receiver.finalize()?;
    if matches!(
        opts.delete,
        Some(DeleteMode::After) | Some(DeleteMode::During)
    ) {
        delete_extraneous(&src_root, dst, &matcher, opts, &mut stats)?;
    }
    for (src_dir, dest_dir) in dir_meta.into_iter().rev() {
        receiver.copy_metadata(&src_dir, &dest_dir)?;
    }
    if matches!(opts.modern_cdc, ModernCdc::Fastcdc) {
        manifest.save()?;
    }
    if let Some(mut f) = batch_file {
        let _ = writeln!(
            f,
            "files_transferred={} bytes_transferred={}",
            stats.files_transferred, stats.bytes_transferred
        );
    }
    Ok(stats)
}

#[cfg(test)]
mod tests {
    use super::*;
    use checksums::rolling_checksum;
    use tempfile::tempdir;

    #[test]
    fn delta_roundtrip() {
        let cfg = ChecksumConfigBuilder::new().build();
        let mut basis = Cursor::new(b"hello world".to_vec());
        let mut target = Cursor::new(b"hello brave new world".to_vec());
        let delta = compute_delta(
            &cfg,
            &mut basis,
            &mut target,
            4,
            usize::MAX,
            &SyncOptions::default(),
        )
        .unwrap();
        let mut basis = Cursor::new(b"hello world".to_vec());
        let mut out = Cursor::new(Vec::new());
        let mut progress = None;
        apply_delta(
            &mut basis,
            delta,
            &mut out,
            &SyncOptions::default(),
            0,
            &mut progress,
        )
        .unwrap();
        assert_eq!(out.into_inner(), b"hello brave new world");
    }

    #[test]
    fn weak_checksum_collision() {
        let cfg = ChecksumConfigBuilder::new().build();
        let block1 = b"\x01\x00\x01";
        let block2 = b"\x00\x02\x00";
        assert_eq!(rolling_checksum(block1), rolling_checksum(block2));
        let basis: Vec<u8> = [block1.as_ref(), block2.as_ref()].concat();
        let mut basis_reader = Cursor::new(basis.clone());
        let mut target_reader = Cursor::new(basis.clone());
        let delta: Vec<Op> = compute_delta(
            &cfg,
            &mut basis_reader,
            &mut target_reader,
            3,
            usize::MAX,
            &SyncOptions::default(),
        )
        .unwrap()
        .collect::<Result<_>>()
        .unwrap();
        assert_eq!(
            delta,
            vec![
                Op::Copy { offset: 0, len: 3 },
                Op::Copy { offset: 3, len: 3 },
            ]
        );
        let mut basis_reader = Cursor::new(basis.clone());
        let mut out = Cursor::new(Vec::new());
        let mut progress = None;
        apply_delta(
            &mut basis_reader,
            delta.into_iter().map(Ok),
            &mut out,
            &SyncOptions::default(),
            0,
            &mut progress,
        )
        .unwrap();
        assert_eq!(out.into_inner(), basis);
    }

    #[test]
    fn emits_literal_for_new_data() {
        let cfg = ChecksumConfigBuilder::new().build();
        let mut basis = Cursor::new(Vec::new());
        let mut target = Cursor::new(b"abc".to_vec());
        let delta: Vec<Op> = compute_delta(
            &cfg,
            &mut basis,
            &mut target,
            4,
            usize::MAX,
            &SyncOptions::default(),
        )
        .unwrap()
        .collect::<Result<_>>()
        .unwrap();
        assert_eq!(delta, vec![Op::Data(b"abc".to_vec())]);
    }

    #[test]
    fn empty_target_yields_no_ops() {
        let cfg = ChecksumConfigBuilder::new().build();
        let mut basis = Cursor::new(b"hello".to_vec());
        let mut target = Cursor::new(Vec::new());
        let delta: Vec<Op> = compute_delta(
            &cfg,
            &mut basis,
            &mut target,
            4,
            usize::MAX,
            &SyncOptions::default(),
        )
        .unwrap()
        .collect::<Result<_>>()
        .unwrap();
        assert!(delta.is_empty());
    }

    #[test]
    fn small_basis_matches() {
        let cfg = ChecksumConfigBuilder::new().build();
        let mut basis = Cursor::new(b"abc".to_vec());
        let mut target = Cursor::new(b"abc".to_vec());
        let delta: Vec<Op> = compute_delta(
            &cfg,
            &mut basis,
            &mut target,
            4,
            usize::MAX,
            &SyncOptions::default(),
        )
        .unwrap()
        .collect::<Result<_>>()
        .unwrap();
        assert_eq!(delta, vec![Op::Copy { offset: 0, len: 3 }]);
    }

    #[test]
    fn matches_partial_blocks() {
        let cfg = ChecksumConfigBuilder::new().build();
        let mut basis = Cursor::new(b"hello".to_vec());
        let mut target = Cursor::new(b"hello".to_vec());
        let delta: Vec<Op> = compute_delta(
            &cfg,
            &mut basis,
            &mut target,
            4,
            usize::MAX,
            &SyncOptions::default(),
        )
        .unwrap()
        .collect::<Result<_>>()
        .unwrap();
        assert_eq!(
            delta,
            vec![
                Op::Copy { offset: 0, len: 4 },
                Op::Copy { offset: 4, len: 1 },
            ]
        );
    }

    #[test]
    fn last_good_block_detects_prefix() {
        let cfg = ChecksumConfigBuilder::new().build();
        let tmp = tempdir().unwrap();
        let src = tmp.path().join("src.bin");
        let dst = tmp.path().join("dst.bin");
        fs::write(&src, b"abcd1234").unwrap();
        fs::write(&dst, b"abcdxxxx").unwrap();
        assert_eq!(
            last_good_block(&cfg, &src, &dst, 4, &SyncOptions::default()).unwrap(),
            4
        );
    }

    #[test]
    fn sync_dir() {
        let tmp = tempdir().unwrap();
        let src = tmp.path().join("src");
        let dst = tmp.path().join("dst");
        fs::create_dir_all(src.join("a")).unwrap();

        fs::write(src.join("a/file1.txt"), vec![b'h'; 2048]).unwrap();
        fs::write(src.join("file2.txt"), vec![b'w'; 2048]).unwrap();

        sync(
            &src,
            &dst,
            &Matcher::default(),
            &available_codecs(None),
            &SyncOptions::default(),
        )
        .unwrap();
        assert_eq!(fs::read(dst.join("a/file1.txt")).unwrap(), vec![b'h'; 2048]);
        assert_eq!(fs::read(dst.join("file2.txt")).unwrap(), vec![b'w'; 2048]);
    }

    #[test]
    fn sync_skips_outside_paths() {
        let tmp = tempdir().unwrap();
        let src = tmp.path().join("src");
        let dst = tmp.path().join("dst");
        fs::create_dir_all(&src).unwrap();
        fs::write(src.join("inside.txt"), b"inside").unwrap();

        let outside = tmp.path().join("outside.txt");
        fs::write(&outside, b"outside").unwrap();

        let mut sender = Sender::new(
            1024,
            Matcher::default(),
            Some(Codec::Zlib),
            SyncOptions::default(),
        );
        let mut receiver = Receiver::new(Some(Codec::Zlib), SyncOptions::default());
        sender.start();
        for path in [src.join("inside.txt"), outside.clone()] {
            if let Some(rel) = path.strip_prefix(&src).ok() {
                let dest_path = dst.join(rel);
                sender
                    .process_file(&path, &dest_path, rel, &mut receiver)
                    .unwrap();
            }
        }
        sender.finish();

        assert_eq!(fs::read(dst.join("inside.txt")).unwrap(), b"inside");
        assert!(!dst.join("outside.txt").exists());
    }

    fn mem_usage_kb() -> u64 {
        use std::fs;
        let status = fs::read_to_string("/proc/self/status").unwrap();
        for line in status.lines() {
            if line.starts_with("VmRSS:") {
                let parts: Vec<&str> = line.split_whitespace().collect();
                return parts[1].parse().unwrap();
            }
        }
        0
    }

    #[test]
    fn large_file_windowed_delta_memory() {
        let cfg = ChecksumConfigBuilder::new().build();
        let block_size = 1024;
        let window = 64;
        let data = vec![42u8; block_size * 1024];
        let mut basis = Cursor::new(data.clone());
        let mut target = Cursor::new(data.clone());

        let before = mem_usage_kb();
        let delta = compute_delta(
            &cfg,
            &mut basis,
            &mut target,
            block_size,
            window,
            &SyncOptions::default(),
        )
        .unwrap();
        let after = mem_usage_kb();
        let mut basis = Cursor::new(data.clone());
        let mut out = Cursor::new(Vec::new());
        let mut progress = None;
        apply_delta(
            &mut basis,
            delta,
            &mut out,
            &SyncOptions::default(),
            0,
            &mut progress,
        )
        .unwrap();
        assert_eq!(out.into_inner(), data);
        let growth = after.saturating_sub(before);
        assert!(growth < 10 * 1024, "memory grew too much: {}KB", growth);
    }

    #[test]
    fn literal_chunks_respect_cap() {
        let cfg = ChecksumConfigBuilder::new().build();
        let data = vec![42u8; LIT_CAP * 3 + 123];
        let mut basis = Cursor::new(Vec::new());
        let mut target = Cursor::new(data.clone());
        let ops: Vec<Op> = compute_delta(
            &cfg,
            &mut basis,
            &mut target,
            4,
            usize::MAX,
            &SyncOptions::default(),
        )
        .unwrap()
        .collect::<Result<_>>()
        .unwrap();
        assert!(ops.iter().all(|op| match op {
            Op::Data(d) => d.len() <= LIT_CAP,
            _ => false,
        }));
    }
}<|MERGE_RESOLUTION|>--- conflicted
+++ resolved
@@ -1344,20 +1344,7 @@
                     }))
                 };
 
-<<<<<<< HEAD
             let meta_opts = meta::Options {
-=======
-            if self.opts.perms {
-                let src_meta = fs::symlink_metadata(src).map_err(|e| io_context(src, e))?;
-                if !src_meta.file_type().is_symlink() {
-                    let mode = meta::mode_from_metadata(&src_meta);
-                    fs::set_permissions(dest, fs::Permissions::from_mode(mode))
-                        .map_err(|e| io_context(dest, e))?;
-                }
-            }
-
-            let mut meta_opts = meta::Options {
->>>>>>> 7c83555c
                 xattrs: {
                     #[cfg(feature = "xattr")]
                     {
