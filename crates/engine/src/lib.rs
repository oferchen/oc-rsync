use std::collections::{HashMap, VecDeque};
use std::fs::{self, File};
use std::io::{BufReader, BufWriter, Cursor, Read, Seek, SeekFrom, Write};
#[cfg(unix)]
use std::os::unix::fs::{FileTypeExt, MetadataExt};
use std::path::Path;

pub use checksums::StrongHash;
use checksums::{ChecksumConfig, ChecksumConfigBuilder};
#[cfg(feature = "lz4")]
use compress::Lz4;
use compress::{available_codecs, Codec, Compressor, Decompressor, Zlib, Zstd};
use filters::Matcher;
use thiserror::Error;

/// Error type for engine operations.
#[derive(Debug, Error)]
pub enum EngineError {
    #[error(transparent)]
    Io(#[from] std::io::Error),
    #[error("{0}")]
    Other(String),
}

/// Result type for engine operations.
pub type Result<T> = std::result::Result<T, EngineError>;
use walk::walk;

trait ReadSeek: Read + Seek {}
impl<T: Read + Seek> ReadSeek for T {}

/// Sender state machine.
#[derive(Debug, Clone, PartialEq, Eq)]
pub enum SenderState {
    Idle,
    Walking,
    Finished,
}

/// Receiver state machine.
#[derive(Debug, Clone, PartialEq, Eq)]
pub enum ReceiverState {
    Idle,
    Applying,
    Finished,
}

/// Operation in a file delta.
#[derive(Debug, Clone, PartialEq, Eq)]
pub enum Op {
    /// Raw bytes to be written.
    Data(Vec<u8>),
    /// Copy bytes from an existing offset in the basis file.
    Copy { offset: usize, len: usize },
}

/// Default number of blocks from the basis file to keep indexed when
/// computing a delta. This bounds memory usage to roughly
/// `DEFAULT_BASIS_WINDOW * block_size` bytes.
const DEFAULT_BASIS_WINDOW: usize = 8 * 1024; // 8k blocks

/// Iterator over delta operations produced by [`compute_delta`].
pub struct DeltaIter<'a, R: Read + Seek> {
    cfg: &'a ChecksumConfig,
    target: &'a mut R,
    block_size: usize,
    map: HashMap<u32, Vec<(Vec<u8>, usize, usize)>>,
    lit: Vec<u8>,
    window: Vec<u8>,
    byte: [u8; 1],
    done: bool,
}

impl<'a, R: Read + Seek> Iterator for DeltaIter<'a, R> {
    type Item = Result<Op>;

    fn next(&mut self) -> Option<Self::Item> {
        loop {
            if self.window.is_empty() {
                if self.done {
                    if self.lit.is_empty() {
                        return None;
                    } else {
                        return Some(Ok(Op::Data(std::mem::take(&mut self.lit))));
                    }
                }
                while self.window.len() < self.block_size {
                    match self.target.read(&mut self.byte) {
                        Ok(0) => {
                            self.done = true;
                            break;
                        }
                        Ok(_) => self.window.push(self.byte[0]),
                        Err(e) => return Some(Err(e.into())),
                    }
                }
                if self.window.is_empty() && self.done {
                    if self.lit.is_empty() {
                        return None;
                    } else {
                        return Some(Ok(Op::Data(std::mem::take(&mut self.lit))));
                    }
                }
            }

            let len = usize::min(self.window.len(), self.block_size);
            let sum = self.cfg.checksum(&self.window[..len]);
            if let Some(candidates) = self.map.get(&sum.weak) {
                if let Some((_, off, blen)) = candidates
                    .iter()
                    .find(|(s, _, l)| *s == sum.strong && *l == len)
                {
                    if !self.lit.is_empty() {
                        return Some(Ok(Op::Data(std::mem::take(&mut self.lit))));
                    }
                    self.window.drain(..len);
                    return Some(Ok(Op::Copy {
                        offset: *off,
                        len: *blen,
                    }));
                }
            }

            // No match: emit first byte as literal and slide the window.
            self.lit.push(self.window.remove(0));
            if self.done && self.window.is_empty() {
                return Some(Ok(Op::Data(std::mem::take(&mut self.lit))));
            }
        }
    }
}

/// Compute a delta from `basis` to `target` using a simple block matching
/// algorithm driven by the checksum crate. The computation is performed using
/// streaming readers to avoid loading entire files into memory. The caller can
/// limit memory usage by constraining the number of blocks from the basis file
/// that are kept in memory at any given time via `basis_window`.
pub fn compute_delta<'a, R1: Read + Seek, R2: Read + Seek>(
    cfg: &'a ChecksumConfig,
    basis: &mut R1,
    target: &'a mut R2,
    block_size: usize,
    basis_window: usize,
) -> Result<DeltaIter<'a, R2>> {
    // Start from the beginning of both streams.
    basis.seek(SeekFrom::Start(0))?;
    target.seek(SeekFrom::Start(0))?;
    // Build a map of rolling checksum -> (strong hash, offset, len) for the
    // basis file. Only the most recent `basis_window` blocks are kept to bound
    // memory usage.
    let mut map: HashMap<u32, Vec<(Vec<u8>, usize, usize)>> = HashMap::new();
    let mut order: VecDeque<(u32, Vec<u8>, usize, usize)> = VecDeque::new();
    let mut off = 0usize;
    let mut buf = vec![0u8; block_size];
    loop {
        let n = basis.read(&mut buf)?;
        if n == 0 {
            break;
        }
        let sum = cfg.checksum(&buf[..n]);
        map.entry(sum.weak)
            .or_default()
            .push((sum.strong.clone(), off, n));
        order.push_back((sum.weak, sum.strong, off, n));
        if order.len() > basis_window {
            if let Some((w, s, o, l)) = order.pop_front() {
                if let Some(v) = map.get_mut(&w) {
                    if let Some(pos) = v
                        .iter()
                        .position(|(ss, oo, ll)| *oo == o && *ll == l && *ss == s)
                    {
                        v.remove(pos);
                    }
                    if v.is_empty() {
                        map.remove(&w);
                    }
                }
            }
        }
        off += n;
        if n < block_size {
            break;
        }
    }

    Ok(DeltaIter {
        cfg,
        target,
        block_size,
        map,
        lit: Vec::new(),
        window: Vec::new(),
        byte: [0u8; 1],
        done: false,
    })
}

/// Apply a delta to `basis` writing the reconstructed data into `out`.
fn apply_op<R: Read + Seek, W: Write + Seek>(
    basis: &mut R,
    op: Op,
    out: &mut W,
    opts: &SyncOptions,
    buf: &mut [u8],
) -> Result<()> {
    match op {
        Op::Data(d) => {
            if opts.sparse {
                let mut i = 0;
                while i < d.len() {
                    if d[i] == 0 {
                        let mut j = i;
                        while j < d.len() && d[j] == 0 {
                            j += 1;
                        }
                        out.seek(SeekFrom::Current((j - i) as i64))?;
                        i = j;
                    } else {
                        let mut j = i;
                        while j < d.len() && d[j] != 0 {
                            j += 1;
                        }
                        out.write_all(&d[i..j])?;
                        i = j;
                    }
                }
            } else {
                out.write_all(&d)?;
            }
        }
        Op::Copy { offset, len } => {
            basis.seek(SeekFrom::Start(offset as u64))?;
            let mut remaining = len;
            while remaining > 0 {
                let to_read = remaining.min(buf.len());
                basis.read_exact(&mut buf[..to_read])?;
                out.write_all(&buf[..to_read])?;
                remaining -= to_read;
            }
        }
    }
    Ok(())
}

/// Apply a delta to `basis` writing the reconstructed data into `out`.
fn apply_delta<R: Read + Seek, W: Write + Seek, I>(
    basis: &mut R,
    ops: I,
    out: &mut W,
    opts: &SyncOptions,
) -> Result<()>
where
    I: IntoIterator<Item = Result<Op>>,
{
    let mut buf = vec![0u8; 8192];
    for op in ops {
        let op = op?;
        apply_op(basis, op, out, opts, &mut buf)?;
    }
    Ok(())
}

/// Sender responsible for walking the source tree and generating deltas.
pub struct Sender {
    state: SenderState,
    cfg: ChecksumConfig,
    block_size: usize,
    _matcher: Matcher,
    codec: Option<Codec>,
    opts: SyncOptions,
}

impl Sender {
    pub fn new(
        block_size: usize,
        matcher: Matcher,
        codec: Option<Codec>,
        opts: SyncOptions,
    ) -> Self {
        Self {
            state: SenderState::Idle,
            cfg: ChecksumConfigBuilder::new().strong(opts.strong).build(),
            block_size,
            _matcher: matcher,
            codec,
            opts,
        }
    }

    fn start(&mut self) {
        self.state = SenderState::Walking;
    }

    fn finish(&mut self) {
        self.state = SenderState::Finished;
    }

    /// Generate a delta for `path` against `dest` and ask the receiver to apply it.
    /// Returns `true` if the destination file was updated.
    fn process_file(&mut self, path: &Path, dest: &Path, recv: &mut Receiver) -> Result<bool> {
        if self.opts.checksum {
            if let Ok(dst_bytes) = fs::read(dest) {
                let src_bytes = fs::read(path)?;
                if self.cfg.checksum(&src_bytes).strong == self.cfg.checksum(&dst_bytes).strong {
                    return Ok(false);
                }
            }
        } else if let (Ok(src_meta), Ok(dst_meta)) = (fs::metadata(path), fs::metadata(dest)) {
            if src_meta.len() == dst_meta.len() {
                if let (Ok(sm), Ok(dm)) = (src_meta.modified(), dst_meta.modified()) {
                    if sm == dm {
                        return Ok(false);
                    }
                }
            }
        }

        let src = File::open(path)?;
        let mut src_reader = BufReader::new(src);
        let basis_path = if self.opts.partial {
            let tmp = dest.with_extension("partial");
            if tmp.exists() { tmp } else { dest.to_path_buf() }
        } else {
            dest.to_path_buf()
        };
        let mut basis_reader: Box<dyn ReadSeek> = match File::open(&basis_path) {
            Ok(f) => Box::new(BufReader::new(f)),
            Err(_) => Box::new(Cursor::new(Vec::new())),
        };
        let delta = compute_delta(
            &self.cfg,
            &mut basis_reader,
            &mut src_reader,
            self.block_size,
            DEFAULT_BASIS_WINDOW,
        )?;
        let ops = delta.map(|op_res| {
            let mut op = op_res?;
            if let Some(codec) = self.codec {
                if let Op::Data(ref mut d) = op {
                    *d = match codec {
                        Codec::Zlib => {
                            let lvl = self.opts.compress_level.unwrap_or(6);
                            Zlib::new(lvl).compress(d).map_err(EngineError::from)?
                        }
                        Codec::Zstd => {
                            let lvl = self.opts.compress_level.unwrap_or(0);
                            Zstd::new(lvl).compress(d).map_err(EngineError::from)?
                        }
                        Codec::Lz4 => {
                            #[cfg(feature = "lz4")]
                            {
                                Lz4.compress(d).map_err(EngineError::from)?
                            }
                            #[cfg(not(feature = "lz4"))]
                            {
                                return Err(EngineError::Other("LZ4 feature not enabled".into()));
                            }
                        }
                    };
                }
            }
            Ok(op)
        });
        recv.apply(path, dest, ops)?;
        Ok(true)
    }
}

/// Receiver responsible for applying deltas to the destination tree.
pub struct Receiver {
    state: ReceiverState,
    codec: Option<Codec>,
    opts: SyncOptions,
}

impl Default for Receiver {
    fn default() -> Self {
        Self::new(None, SyncOptions::default())
    }
}

impl Receiver {
    pub fn new(codec: Option<Codec>, opts: SyncOptions) -> Self {
        Self {
            state: ReceiverState::Idle,
            codec,
            opts,
        }
    }

    fn apply<I>(&mut self, src: &Path, dest: &Path, delta: I) -> Result<()>
    where
        I: IntoIterator<Item = Result<Op>>,
    {
        self.state = ReceiverState::Applying;
        let partial = dest.with_extension("partial");
        let basis_path = if self.opts.partial && partial.exists() {
            partial.clone()
        } else {
            dest.to_path_buf()
        };
        let tmp_dest = if self.opts.partial { &partial } else { dest };
        let mut basis: Box<dyn ReadSeek> = match File::open(&basis_path) {
            Ok(f) => Box::new(f),
            Err(_) => Box::new(Cursor::new(Vec::new())),
        };
        if let Some(parent) = tmp_dest.parent() {
            fs::create_dir_all(parent)?;
        }
<<<<<<< HEAD
        let mut out = BufWriter::new(File::create(dest)?);
        let ops = delta.into_iter().map(|op_res| {
            let mut op = op_res?;
            if let Some(codec) = self.codec {
=======
        let mut out = BufWriter::new(File::create(tmp_dest)?);
        if let Some(codec) = self.codec {
            for op in &mut delta {
>>>>>>> 4617461f
                if let Op::Data(ref mut d) = op {
                    *d = match codec {
                        Codec::Zlib => Zlib::default().decompress(d).map_err(EngineError::from)?,
                        Codec::Zstd => Zstd::default().decompress(d).map_err(EngineError::from)?,
                        Codec::Lz4 => {
                            #[cfg(feature = "lz4")]
                            {
                                Lz4.decompress(d).map_err(EngineError::from)?
                            }
                            #[cfg(not(feature = "lz4"))]
                            {
                                return Err(EngineError::Other("LZ4 feature not enabled".into()));
                            }
                        }
                    };
                }
            }
            Ok(op)
        });
        apply_delta(&mut basis, ops, &mut out, &self.opts)?;
        out.flush()?;
        if self.opts.partial {
            fs::rename(tmp_dest, dest)?;
        }
        self.copy_metadata(src, dest)?;
        if self.opts.progress {
            let len = fs::metadata(dest)?.len();
            eprintln!("{}: {} bytes", dest.display(), len);
        }
        self.state = ReceiverState::Finished;
        Ok(())
    }
}

impl Receiver {
    fn copy_metadata(&self, src: &Path, dest: &Path) -> Result<()> {
        let meta = fs::symlink_metadata(src)?;
        if self.opts.perms {
            fs::set_permissions(dest, meta.permissions())?;
        }
        if self.opts.times {
            #[cfg(unix)]
            {
                use filetime::{set_file_times, FileTime};
                let mtime = FileTime::from_last_modification_time(&meta);
                let atime = FileTime::from_last_access_time(&meta);
                set_file_times(dest, atime, mtime).map_err(EngineError::from)?;
            }
        }
        #[cfg(unix)]
        {
            if self.opts.owner || self.opts.group {
                use nix::unistd::{chown, Gid, Uid};
                let uid = if self.opts.owner {
<<<<<<< HEAD
                    Some(Uid::from_raw(meta.uid()))
=======
                    if self.opts.numeric_ids {
                        Some(Uid::from_raw(meta.uid()))
                    } else {
                        use users::{get_user_by_name, get_user_by_uid};
                        let mapped = get_user_by_uid(meta.uid())
                            .and_then(|u| {
                                u.name()
                                    .to_str()
                                    .and_then(|n| get_user_by_name(n))
                                    .map(|u2| u2.uid())
                            })
                            .unwrap_or(meta.uid());
                        Some(Uid::from_raw(mapped))
                    }
>>>>>>> 4617461f
                } else {
                    None
                };
                let gid = if self.opts.group {
<<<<<<< HEAD
                    Some(Gid::from_raw(meta.gid()))
=======
                    if self.opts.numeric_ids {
                        Some(Gid::from_raw(meta.gid()))
                    } else {
                        use users::{get_group_by_gid, get_group_by_name};
                        let mapped = get_group_by_gid(meta.gid())
                            .and_then(|g| {
                                g.name()
                                    .to_str()
                                    .and_then(|n| get_group_by_name(n))
                                    .map(|g2| g2.gid())
                            })
                            .unwrap_or(meta.gid());
                        Some(Gid::from_raw(mapped))
                    }
>>>>>>> 4617461f
                } else {
                    None
                };
                chown(dest, uid, gid).map_err(|e| EngineError::Other(e.to_string()))?;
            }
            if self.opts.xattrs || self.opts.acls {
                let attrs = xattr::list(src).map_err(|e| EngineError::Other(e.to_string()))?;
                for name in attrs {
                    let name_str = name.to_string_lossy();
                    if !self.opts.acls && name_str.starts_with("system.posix_acl") {
                        continue;
                    }
                    if let Some(val) =
                        xattr::get(src, &name).map_err(|e| EngineError::Other(e.to_string()))?
                    {
                        xattr::set(dest, &name, &val)
                            .map_err(|e| EngineError::Other(e.to_string()))?;
                    }
                }
            }
        }
        Ok(())
    }
}

/// Options controlling synchronization behavior.
#[derive(Debug, Clone, Copy)]
pub struct SyncOptions {
    pub delete: bool,
    pub checksum: bool,
    pub compress: bool,
    pub perms: bool,
    pub times: bool,
    pub owner: bool,
    pub group: bool,
    pub links: bool,
    pub hard_links: bool,
    pub devices: bool,
    pub specials: bool,
    pub xattrs: bool,
    pub acls: bool,
    pub sparse: bool,
    pub strong: StrongHash,
    pub compress_level: Option<i32>,
    pub partial: bool,
    pub progress: bool,
    pub numeric_ids: bool,
}

impl Default for SyncOptions {
    fn default() -> Self {
        Self {
            delete: false,
            checksum: false,
            compress: false,
            perms: false,
            times: false,
            owner: false,
            group: false,
            links: false,
            hard_links: false,
            devices: false,
            specials: false,
            xattrs: false,
            acls: false,
            sparse: false,
            strong: StrongHash::Md5,
            compress_level: None,
            partial: false,
            progress: false,
            numeric_ids: false,
        }
    }
}

/// Statistics produced during synchronization.
#[derive(Debug, Default, Clone, Copy, PartialEq, Eq)]
pub struct Stats {
    pub files_transferred: usize,
    pub files_deleted: usize,
    pub bytes_transferred: u64,
}

/// Choose the compression codec to use based on local preferences and remote support.
pub fn select_codec(remote: &[Codec], opts: &SyncOptions) -> Option<Codec> {
    if !opts.compress || opts.compress_level == Some(0) {
        return None;
    }
    if remote.contains(&Codec::Zstd) && available_codecs().contains(&Codec::Zstd) {
        Some(Codec::Zstd)
    } else if remote.contains(&Codec::Zlib) && available_codecs().contains(&Codec::Zlib) {
        Some(Codec::Zlib)
    } else {
        None
    }
}

/// Synchronize the contents of directory `src` into `dst`.
pub fn sync(
    src: &Path,
    dst: &Path,
    matcher: &Matcher,
    remote: &[Codec],
    opts: &SyncOptions,
) -> Result<Stats> {
    // Determine the codec to use by negotiating with the remote peer.
    let codec = select_codec(remote, opts);
    // Clone the matcher and attach the source root so per-directory filter files
    // can be located during the walk.
    let matcher = matcher.clone().with_root(src.to_path_buf());
    let mut sender = Sender::new(1024, matcher.clone(), codec, *opts);
    let mut receiver = Receiver::new(codec, *opts);
    let mut stats = Stats::default();
    sender.start();
    #[cfg(unix)]
    let mut hard_links: HashMap<(u64, u64), std::path::PathBuf> = HashMap::new();
    for entry in walk(src) {
        let (path, file_type) = entry.map_err(|e| EngineError::Other(e.to_string()))?;
        if let Ok(rel) = path.strip_prefix(src) {
            if !matcher
                .is_included(rel)
                .map_err(|e| EngineError::Other(format!("{:?}", e)))?
            {
                continue;
            }
            let dest_path = dst.join(rel);
            if file_type.is_file() {
                #[cfg(unix)]
                if opts.hard_links {
                    use std::os::unix::fs::MetadataExt;
                    let meta = fs::metadata(&path)?;
                    let key = (meta.dev(), meta.ino());
                    if let Some(existing) = hard_links.get(&key) {
                        fs::hard_link(existing, &dest_path)?;
                        continue;
                    } else {
                        hard_links.insert(key, dest_path.clone());
                    }
                }
                if sender.process_file(&path, &dest_path, &mut receiver)? {
                    stats.files_transferred += 1;
                    stats.bytes_transferred += fs::metadata(&path)?.len();
                }
            } else if file_type.is_dir() {
                fs::create_dir_all(&dest_path)?;
            } else if file_type.is_symlink() && opts.links {
                let target = fs::read_link(&path)?;
                if let Some(parent) = dest_path.parent() {
                    fs::create_dir_all(parent)?;
                }
                #[cfg(unix)]
                std::os::unix::fs::symlink(&target, &dest_path)?;
                #[cfg(windows)]
                {
                    if target.is_dir() {
                        std::os::windows::fs::symlink_dir(&target, &dest_path)?;
                    } else {
                        std::os::windows::fs::symlink_file(&target, &dest_path)?;
                    }
                }
            } else {
                #[cfg(unix)]
                {
                    if (file_type.is_char_device() || file_type.is_block_device()) && opts.devices {
                        use nix::sys::stat::{mknod, Mode, SFlag};
                        let meta = fs::symlink_metadata(&path)?;
                        let kind = if file_type.is_char_device() {
                            SFlag::S_IFCHR
                        } else {
                            SFlag::S_IFBLK
                        };
                        let perm = Mode::from_bits_truncate(meta.mode() & 0o777);
                        mknod(&dest_path, kind, perm, meta.rdev())
                            .map_err(|e| EngineError::Other(e.to_string()))?;
                    } else if file_type.is_fifo() && opts.specials {
                        use nix::sys::stat::Mode;
                        use nix::unistd::mkfifo;
                        mkfifo(&dest_path, Mode::from_bits_truncate(0o644))
                            .map_err(|e| EngineError::Other(e.to_string()))?;
                    }
                }
            }
        } else {
            // Path lies outside of the source directory, skip it.
            continue;
        }
    }
    sender.finish();
    if opts.delete {
        for entry in walk(dst) {
            let (path, file_type) = entry.map_err(|e| EngineError::Other(e.to_string()))?;
            if let Ok(rel) = path.strip_prefix(dst) {
                if !matcher
                    .is_included(rel)
                    .map_err(|e| EngineError::Other(format!("{:?}", e)))?
                {
                    continue;
                }
                if !src.join(rel).exists() {
                    if file_type.is_dir() {
                        fs::remove_dir_all(&path)?;
                    } else {
                        fs::remove_file(&path)?;
                    }
                    stats.files_deleted += 1;
                }
            }
        }
    }
    Ok(stats)
}

#[cfg(test)]
mod tests {
    use super::*;
    use checksums::rolling_checksum;
    use tempfile::tempdir;

    #[test]
    fn delta_roundtrip() {
        let cfg = ChecksumConfigBuilder::new().build();
        let mut basis = Cursor::new(b"hello world".to_vec());
        let mut target = Cursor::new(b"hello brave new world".to_vec());
        let delta = compute_delta(&cfg, &mut basis, &mut target, 4, usize::MAX).unwrap();
        let mut basis = Cursor::new(b"hello world".to_vec());
        let mut out = Cursor::new(Vec::new());
        apply_delta(&mut basis, delta, &mut out, &SyncOptions::default()).unwrap();
        assert_eq!(out.into_inner(), b"hello brave new world");
    }

    #[test]
    fn weak_checksum_collision() {
        let cfg = ChecksumConfigBuilder::new().build();
        let block1 = b"\x01\x00\x01";
        let block2 = b"\x00\x02\x00";
        assert_eq!(rolling_checksum(block1), rolling_checksum(block2));
        let basis: Vec<u8> = [block1.as_ref(), block2.as_ref()].concat();
        let mut basis_reader = Cursor::new(basis.clone());
        let mut target_reader = Cursor::new(basis.clone());
        let delta: Vec<Op> =
            compute_delta(&cfg, &mut basis_reader, &mut target_reader, 3, usize::MAX)
                .unwrap()
                .collect::<Result<_>>()
                .unwrap();
        assert_eq!(
            delta,
            vec![
                Op::Copy { offset: 0, len: 3 },
                Op::Copy { offset: 3, len: 3 },
            ]
        );
        let mut basis_reader = Cursor::new(basis.clone());
        let mut out = Cursor::new(Vec::new());
        apply_delta(
            &mut basis_reader,
            delta.into_iter().map(Ok),
            &mut out,
            &SyncOptions::default(),
        )
        .unwrap();
        assert_eq!(out.into_inner(), basis);
    }

    #[test]
    fn emits_literal_for_new_data() {
        let cfg = ChecksumConfigBuilder::new().build();
        let mut basis = Cursor::new(Vec::new());
        let mut target = Cursor::new(b"abc".to_vec());
        let delta: Vec<Op> = compute_delta(&cfg, &mut basis, &mut target, 4, usize::MAX)
            .unwrap()
            .collect::<Result<_>>()
            .unwrap();
        assert_eq!(delta, vec![Op::Data(b"abc".to_vec())]);
    }

    #[test]
    fn empty_target_yields_no_ops() {
        let cfg = ChecksumConfigBuilder::new().build();
        let mut basis = Cursor::new(b"hello".to_vec());
        let mut target = Cursor::new(Vec::new());
        let delta: Vec<Op> = compute_delta(&cfg, &mut basis, &mut target, 4, usize::MAX)
            .unwrap()
            .collect::<Result<_>>()
            .unwrap();
        assert!(delta.is_empty());
    }

    #[test]
    fn small_basis_matches() {
        let cfg = ChecksumConfigBuilder::new().build();
        let mut basis = Cursor::new(b"abc".to_vec());
        let mut target = Cursor::new(b"abc".to_vec());
        let delta: Vec<Op> = compute_delta(&cfg, &mut basis, &mut target, 4, usize::MAX)
            .unwrap()
            .collect::<Result<_>>()
            .unwrap();
        assert_eq!(delta, vec![Op::Copy { offset: 0, len: 3 }]);
    }

    #[test]
    fn matches_partial_blocks() {
        let cfg = ChecksumConfigBuilder::new().build();
        let mut basis = Cursor::new(b"hello".to_vec());
        let mut target = Cursor::new(b"hello".to_vec());
        let delta: Vec<Op> = compute_delta(&cfg, &mut basis, &mut target, 4, usize::MAX)
            .unwrap()
            .collect::<Result<_>>()
            .unwrap();
        assert_eq!(
            delta,
            vec![
                Op::Copy { offset: 0, len: 4 },
                Op::Copy { offset: 4, len: 1 },
            ]
        );
    }

    #[test]
    fn sync_dir() {
        let tmp = tempdir().unwrap();
        let src = tmp.path().join("src");
        let dst = tmp.path().join("dst");
        fs::create_dir_all(src.join("a")).unwrap();
        fs::write(src.join("a/file1.txt"), b"hello").unwrap();
        fs::write(src.join("file2.txt"), b"world").unwrap();

        sync(
            &src,
            &dst,
            &Matcher::default(),
            available_codecs(),
            &SyncOptions::default(),
        )
        .unwrap();
        assert_eq!(fs::read(dst.join("a/file1.txt")).unwrap(), b"hello");
        assert_eq!(fs::read(dst.join("file2.txt")).unwrap(), b"world");
    }

    #[test]
    fn sync_skips_outside_paths() {
        let tmp = tempdir().unwrap();
        let src = tmp.path().join("src");
        let dst = tmp.path().join("dst");
        fs::create_dir_all(&src).unwrap();
        fs::write(src.join("inside.txt"), b"inside").unwrap();

        // Create a file outside the source tree.
        let outside = tmp.path().join("outside.txt");
        fs::write(&outside, b"outside").unwrap();

        let mut sender = Sender::new(
            1024,
            Matcher::default(),
            Some(Codec::Zlib),
            SyncOptions::default(),
        );
        let mut receiver = Receiver::new(Some(Codec::Zlib), SyncOptions::default());
        sender.start();
        for path in [src.join("inside.txt"), outside.clone()] {
            if let Some(rel) = path.strip_prefix(&src).ok() {
                let dest_path = dst.join(rel);
                sender
                    .process_file(&path, &dest_path, &mut receiver)
                    .unwrap();
            }
        }
        sender.finish();

        assert_eq!(fs::read(dst.join("inside.txt")).unwrap(), b"inside");
        assert!(!dst.join("outside.txt").exists());
    }

    fn mem_usage_kb() -> u64 {
        use std::fs;
        let status = fs::read_to_string("/proc/self/status").unwrap();
        for line in status.lines() {
            if line.starts_with("VmRSS:") {
                let parts: Vec<&str> = line.split_whitespace().collect();
                return parts[1].parse().unwrap();
            }
        }
        0
    }

    #[test]
    fn large_file_windowed_delta_memory() {
        let cfg = ChecksumConfigBuilder::new().build();
        let block_size = 1024;
        let window = 64; // keep at most 64 blocks in memory
        let data = vec![42u8; block_size * 1024]; // 1 MiB file
        let mut basis = Cursor::new(data.clone());
        let mut target = Cursor::new(data.clone());

        let before = mem_usage_kb();
        let delta = compute_delta(&cfg, &mut basis, &mut target, block_size, window).unwrap();
        let after = mem_usage_kb();
        // delta should reconstruct target
        let mut basis = Cursor::new(data.clone());
        let mut out = Cursor::new(Vec::new());
        apply_delta(&mut basis, delta, &mut out, &SyncOptions::default()).unwrap();
        assert_eq!(out.into_inner(), data);
        // Memory usage should stay under ~10MB
        assert!(
            after - before < 10 * 1024,
            "memory grew too much: {}KB",
            after - before
        );
    }
}<|MERGE_RESOLUTION|>--- conflicted
+++ resolved
@@ -408,16 +408,16 @@
         if let Some(parent) = tmp_dest.parent() {
             fs::create_dir_all(parent)?;
         }
-<<<<<<< HEAD
+
         let mut out = BufWriter::new(File::create(dest)?);
         let ops = delta.into_iter().map(|op_res| {
             let mut op = op_res?;
             if let Some(codec) = self.codec {
-=======
+
         let mut out = BufWriter::new(File::create(tmp_dest)?);
         if let Some(codec) = self.codec {
             for op in &mut delta {
->>>>>>> 4617461f
+
                 if let Op::Data(ref mut d) = op {
                     *d = match codec {
                         Codec::Zlib => Zlib::default().decompress(d).map_err(EngineError::from)?,
@@ -472,9 +472,9 @@
             if self.opts.owner || self.opts.group {
                 use nix::unistd::{chown, Gid, Uid};
                 let uid = if self.opts.owner {
-<<<<<<< HEAD
+
                     Some(Uid::from_raw(meta.uid()))
-=======
+
                     if self.opts.numeric_ids {
                         Some(Uid::from_raw(meta.uid()))
                     } else {
@@ -489,14 +489,14 @@
                             .unwrap_or(meta.uid());
                         Some(Uid::from_raw(mapped))
                     }
->>>>>>> 4617461f
+
                 } else {
                     None
                 };
                 let gid = if self.opts.group {
-<<<<<<< HEAD
+
                     Some(Gid::from_raw(meta.gid()))
-=======
+
                     if self.opts.numeric_ids {
                         Some(Gid::from_raw(meta.gid()))
                     } else {
@@ -511,7 +511,7 @@
                             .unwrap_or(meta.gid());
                         Some(Gid::from_raw(mapped))
                     }
->>>>>>> 4617461f
+
                 } else {
                     None
                 };
