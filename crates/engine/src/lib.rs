--- conflicted
+++ resolved
@@ -1495,11 +1495,7 @@
                 .map_err(|e| io_context(tmp_parent, e))?;
             #[allow(deprecated)]
             let dir_path = dir.into_path();
-<<<<<<< HEAD
             tmp_file_path(&dir_path, &dest)
-=======
-            dir_path.join("tmp")
->>>>>>> e349a2b7
         } else if (self.opts.partial || self.opts.append || self.opts.append_verify)
             && existing_partial.is_some()
         {
@@ -1515,7 +1511,6 @@
             && !self.opts.write_devices
         {
             auto_tmp = true;
-<<<<<<< HEAD
             #[allow(deprecated)]
             let dir_path = Builder::new()
                 .prefix(".oc-rsync-tmp.")
@@ -1524,9 +1519,6 @@
                 .map_err(|e| io_context(dest_parent, e))?
                 .into_path();
             tmp_dest = tmp_file_path(&dir_path, &dest);
-=======
-            tmp_dest = temp_file_path(dest_parent, dest.file_name().unwrap_or_default())?;
->>>>>>> e349a2b7
         }
         let mut needs_rename = !self.opts.inplace
             && ((self.opts.partial || self.opts.append || self.opts.append_verify)
@@ -1535,7 +1527,6 @@
                 || auto_tmp);
         if self.opts.delay_updates && !self.opts.inplace && !self.opts.write_devices {
             if tmp_dest == dest {
-<<<<<<< HEAD
                 #[allow(deprecated)]
                 let dir_path = Builder::new()
                     .prefix(".oc-rsync-tmp.")
@@ -1544,9 +1535,6 @@
                     .map_err(|e| io_context(dest_parent, e))?
                     .into_path();
                 tmp_dest = tmp_file_path(&dir_path, &dest);
-=======
-                tmp_dest = temp_file_path(dest_parent, dest.file_name().unwrap_or_default())?;
->>>>>>> e349a2b7
             }
             needs_rename = true;
         }
