--- conflicted
+++ resolved
@@ -36,7 +36,6 @@
 }
 
 /// Compute a delta from `basis` to `target` using a simple block matching
-<<<<<<< HEAD
 /// algorithm driven by the checksum crate. The computation is performed using
 /// streaming readers to avoid loading entire files into memory.
 fn compute_delta<R1: Read, R2: Read>(
@@ -59,7 +58,7 @@
         if n < block_size {
             break;
         }
-=======
+
 /// algorithm driven by the checksum crate.
 fn compute_delta(cfg: &ChecksumConfig, basis: &[u8], target: &[u8], block_size: usize) -> Vec<Op> {
     let mut map: HashMap<u32, Vec<(Vec<u8>, usize)>> = HashMap::new();
@@ -70,12 +69,12 @@
         let sum = cfg.checksum(block);
         map.entry(sum.weak).or_default().push((sum.strong, off));
         off = end;
->>>>>>> f2ca6ab5
+
     }
 
     let mut ops = Vec::new();
     let mut lit = Vec::new();
-<<<<<<< HEAD
+
     let mut window = Vec::new();
     let mut byte = [0u8; 1];
     loop {
@@ -100,7 +99,6 @@
                     });
                     window.drain(..block_size);
                     continue;
-=======
     let mut i = 0;
     while i < target.len() {
         let end = usize::min(i + block_size, target.len());
@@ -110,7 +108,6 @@
             if let Some((_, off)) = candidates.iter().find(|(strong, _)| *strong == sum.strong) {
                 if !lit.is_empty() {
                     ops.push(Op::Data(std::mem::take(&mut lit)));
->>>>>>> f2ca6ab5
                 }
             }
             lit.push(window.remove(0));
