--- conflicted
+++ resolved
@@ -1087,26 +1087,20 @@
             } else {
                 atomic_rename(&tmp_dest, dest)?;
                 if let Some(tmp_parent) = tmp_dest.parent() {
-<<<<<<< HEAD
                     if dest.parent() != Some(tmp_parent)
-=======
-                    if (dest.parent() != Some(tmp_parent))
->>>>>>> a9d73063
+
                         && tmp_parent
                             .read_dir()
                             .map(|mut i| i.next().is_none())
                             .unwrap_or(false)
                     {
                         let _ = fs::remove_dir(tmp_parent);
-<<<<<<< HEAD
-=======
                     }
                     #[cfg(unix)]
                     if let Some((uid, gid)) = self.opts.copy_as {
                         let gid = gid.map(Gid::from_raw);
                         chown(dest, Some(Uid::from_raw(uid)), gid)
                             .map_err(|e| io_context(dest, std::io::Error::from(e)))?;
->>>>>>> a9d73063
                     }
                 }
             }
@@ -1263,11 +1257,7 @@
         for (src, tmp, dest) in std::mem::take(&mut self.delayed) {
             atomic_rename(&tmp, &dest)?;
             if let Some(tmp_parent) = tmp.parent() {
-<<<<<<< HEAD
                 if dest.parent() != Some(tmp_parent)
-=======
-                if (dest.parent() != Some(tmp_parent))
->>>>>>> a9d73063
                     && tmp_parent
                         .read_dir()
                         .map(|mut i| i.next().is_none())
