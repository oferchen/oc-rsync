--- conflicted
+++ resolved
@@ -1468,7 +1468,6 @@
                 auto_tmp = true;
                 dest_parent
             };
-<<<<<<< HEAD
             let dir = Builder::new()
                 .prefix(".oc-rsync-tmp.")
                 .rand_bytes(6)
@@ -1476,15 +1475,6 @@
                 .map_err(|e| io_context(tmp_parent, e))?;
             #[allow(deprecated)]
             let dir_path = dir.into_path();
-=======
-            #[allow(deprecated)]
-            let dir_path = Builder::new()
-                .prefix(".oc-rsync-tmp.")
-                .rand_bytes(6)
-                .tempdir_in(tmp_parent)
-                .map_err(|e| io_context(tmp_parent, e))?
-                .into_path();
->>>>>>> 9c414abe
             dir_path
         } else if (self.opts.partial || self.opts.append || self.opts.append_verify)
             && existing_partial.is_some()
