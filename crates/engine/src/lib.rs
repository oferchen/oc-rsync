--- conflicted
+++ resolved
@@ -1081,7 +1081,6 @@
         }
         drop(out);
         if needs_rename {
-<<<<<<< HEAD
             if self.opts.delay_updates {
                 self.delayed
                     .push((src.to_path_buf(), tmp_dest.clone(), dest.to_path_buf()));
@@ -1097,7 +1096,6 @@
                             let _ = fs::remove_dir(tmp_parent);
                         }
                     }
-=======
             atomic_rename(&tmp_dest, dest)?;
             if let Some(tmp_parent) = tmp_dest.parent() {
                 if dest.parent() != Some(tmp_parent)
@@ -1107,7 +1105,6 @@
                         .unwrap_or(false)
                 {
                     let _ = fs::remove_dir(tmp_parent);
->>>>>>> ffe7575a
                 }
                 #[cfg(unix)]
                 if let Some((uid, gid)) = self.opts.copy_as {
@@ -1357,11 +1354,8 @@
     pub append_verify: bool,
     pub numeric_ids: bool,
     pub inplace: bool,
-<<<<<<< HEAD
     pub delay_updates: bool,
-=======
     pub modify_window: Duration,
->>>>>>> ffe7575a
     pub bwlimit: Option<u64>,
     pub block_size: usize,
     pub link_dest: Option<PathBuf>,
@@ -1452,11 +1446,8 @@
             append_verify: false,
             numeric_ids: false,
             inplace: false,
-<<<<<<< HEAD
             delay_updates: false,
-=======
             modify_window: Duration::ZERO,
->>>>>>> ffe7575a
             bwlimit: None,
             block_size: 1024,
             link_dest: None,
