[package]
name = "engine"
version = "0.1.0"
edition = "2021"

[dependencies]
thiserror = "1"
checksums = { path = "../checksums", default-features = false }
walk = { path = "../walk" }
filters = { path = "../filters" }
compress = { path = "../compress" }
filelist = { path = "../filelist" }
protocol = { path = "../protocol" }
<<<<<<< HEAD
nix = { version = "0.30.1", features = ["user", "fs"] }
meta = { path = "../meta" }
=======
nix = { version = "0.27", features = ["user", "fs"] }
meta = { path = "../meta", default-features = false }
>>>>>>> 24480bc1
logging = { path = "../logging" }
libc = "0.2"
memmap2 = "0.9"
tempfile = "3"
tracing = "0.1"
transport = { path = "../transport" }
posix-acl = { version = "1.2", optional = true }

[dev-dependencies]
compress = { path = "../compress" }
criterion = { version = "0.5", default-features = false }
filetime = "0.2"
xattr = "1.3"
encoding_rs = "0.8"

[[bench]]
name = "large_files"
harness = false

[[bench]]
name = "rolling"
harness = false

[[bench]]
name = "compress"
harness = false

[[bench]]
name = "preallocate"
harness = false

[features]
default = ["zstd", "xattr", "acl"]
zstd = []
xattr = []
acl = ["meta/acl", "posix-acl"]<|MERGE_RESOLUTION|>--- conflicted
+++ resolved
@@ -11,13 +11,8 @@
 compress = { path = "../compress" }
 filelist = { path = "../filelist" }
 protocol = { path = "../protocol" }
-<<<<<<< HEAD
 nix = { version = "0.30.1", features = ["user", "fs"] }
 meta = { path = "../meta" }
-=======
-nix = { version = "0.27", features = ["user", "fs"] }
-meta = { path = "../meta", default-features = false }
->>>>>>> 24480bc1
 logging = { path = "../logging" }
 libc = "0.2"
 memmap2 = "0.9"
