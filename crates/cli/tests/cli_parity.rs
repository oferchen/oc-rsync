// crates/cli/tests/cli_parity.rs
use oc_rsync_cli::cli_command;
use std::process::{Command, Stdio};
use tempfile::tempdir;

macro_rules! require_rsync {
    () => {
        let rsync = Command::new("rsync")
            .arg("--version")
            .stdout(Stdio::null())
            .stderr(Stdio::null())
            .status()
            .ok();
        if rsync.is_none() {
            eprintln!("skipping test: rsync not installed");
            return;
        }
        assert!(rsync.is_some());
    };
}

#[test]
fn archive_flag_matches_upstream() {
    require_rsync!();
    let src = tempdir().unwrap();
    let dst = tempdir().unwrap();
    let src_path = src.path();
    let dst_path = dst.path();

    let status = Command::new("rsync")
        .args(["-a", "-n"])
        .arg(src_path)
        .arg(dst_path)
        .status()
        .unwrap();
    assert!(status.success());

    let matches = cli_command()
        .try_get_matches_from([
            "oc-rsync",
            "-a",
            "-n",
            src_path.to_str().unwrap(),
            dst_path.to_str().unwrap(),
        ])
        .unwrap();
    assert!(matches.get_flag("archive"));

    let status = Command::new("rsync")
        .args(["--archive", "-n"])
        .arg(src_path)
        .arg(dst_path)
        .status()
        .unwrap();
    assert!(status.success());

    let matches = cli_command()
        .try_get_matches_from([
            "oc-rsync",
            "--archive",
            "-n",
            src_path.to_str().unwrap(),
            dst_path.to_str().unwrap(),
        ])
        .unwrap();
    assert!(matches.get_flag("archive"));
}

#[test]
fn combined_flags_match_upstream() {
    require_rsync!();
    let src = tempdir().unwrap();
    let dst = tempdir().unwrap();
    let src_path = src.path();
    let dst_path = dst.path();

    let status = Command::new("rsync")
        .args(["-avz", "-n"])
        .arg(src_path)
        .arg(dst_path)
        .status()
        .unwrap();
    assert!(status.success());

    let matches = cli_command()
        .try_get_matches_from([
            "oc-rsync",
            "-avz",
            "-n",
            src_path.to_str().unwrap(),
            dst_path.to_str().unwrap(),
        ])
        .unwrap();
    assert!(matches.get_flag("archive"));
    assert!(matches.get_flag("compress"));
    assert_eq!(matches.get_count("verbose"), 1);

    let status = Command::new("rsync")
        .args(["-a", "-v", "-z", "-n"])
        .arg(src_path)
        .arg(dst_path)
        .status()
        .unwrap();
    assert!(status.success());

    let matches = cli_command()
        .try_get_matches_from([
            "oc-rsync",
            "-a",
            "-v",
            "-z",
            "-n",
            src_path.to_str().unwrap(),
            dst_path.to_str().unwrap(),
        ])
        .unwrap();
    assert!(matches.get_flag("archive"));
    assert!(matches.get_flag("compress"));
    assert_eq!(matches.get_count("verbose"), 1);
}

#[test]
fn partial_progress_alias_matches_upstream() {
    require_rsync!();
    let src = tempdir().unwrap();
    let dst = tempdir().unwrap();
    let src_path = src.path();
    let dst_path = dst.path();

    let status = Command::new("rsync")
        .args(["-P", "-n"])
        .arg(src_path)
        .arg(dst_path)
        .status()
        .unwrap();
    assert!(status.success());

    let matches = cli_command()
        .try_get_matches_from([
            "oc-rsync",
            "-P",
            "-n",
            src_path.to_str().unwrap(),
            dst_path.to_str().unwrap(),
        ])
        .unwrap();
    assert!(matches.get_flag("partial_progress"));

    let status = Command::new("rsync")
        .args(["--partial", "--progress", "-n"])
        .arg(src_path)
        .arg(dst_path)
        .status()
        .unwrap();
    assert!(status.success());

    let matches = cli_command()
        .try_get_matches_from([
            "oc-rsync",
            "--partial",
            "--progress",
            "-n",
            src_path.to_str().unwrap(),
            dst_path.to_str().unwrap(),
        ])
        .unwrap();
    assert!(matches.get_flag("partial"));
    assert!(matches.get_flag("progress"));
}

#[test]
<<<<<<< HEAD
fn dparam_flag_matches_upstream() {
    require_rsync!();
    let status = Command::new("rsync")
        .args(["--daemon", "--dparam=pidfile=/dev/null", "--help"])
        .status()
        .unwrap();
    assert!(status.success());

    let matches = cli_command()
        .try_get_matches_from(["oc-rsync", "--daemon", "--dparam=pidfile=/dev/null"])
        .unwrap();
    let params: Vec<(String, String)> = matches
        .get_many::<(String, String)>("dparam")
        .unwrap()
        .cloned()
        .collect();
    assert!(params.contains(&("pidfile".into(), "/dev/null".into())));
}

#[test]
fn no_option_alias_matches_upstream() {
    require_rsync!();
    let src = tempdir().unwrap();
    let dst = tempdir().unwrap();
    let src_path = src.path();
    let dst_path = dst.path();

    let status = Command::new("rsync")
        .args(["-a", "--no-perms", "-n"])
        .arg(src_path)
        .arg(dst_path)
        .status()
        .unwrap();
    assert!(status.success());

    let matches = cli_command()
        .try_get_matches_from([
            "oc-rsync",
            "-a",
            "--no-perms",
            "-n",
            src_path.to_str().unwrap(),
            dst_path.to_str().unwrap(),
        ])
        .unwrap();
    assert!(matches.get_flag("archive"));
    assert!(matches.get_flag("no-perms"));
=======
fn help_usage_matches_upstream() {
    require_rsync!();
    let upstream = std::process::Command::new("rsync")
        .arg("--help")
        .output()
        .unwrap();
    let upstream_usage = String::from_utf8_lossy(&upstream.stdout)
        .lines()
        .find(|l| l.starts_with("Usage:"))
        .unwrap()
        .to_string();
    let ours = cli_command().render_help().to_string();
    let our_usage = ours
        .lines()
        .find(|l| l.starts_with("Usage:"))
        .unwrap()
        .to_string();
    assert_eq!(our_usage, upstream_usage);
}

#[test]
fn misuse_matches_upstream() {
    require_rsync!();
    let upstream = std::process::Command::new("rsync")
        .arg("--bogus")
        .output()
        .unwrap();
    let ours = assert_cmd::Command::cargo_bin("oc-rsync")
        .unwrap()
        .arg("--bogus")
        .output()
        .unwrap();
    assert_eq!(upstream.status.code(), ours.status.code());
    let up_lines: Vec<_> = String::from_utf8_lossy(&upstream.stderr).lines().collect();
    let our_lines: Vec<_> = String::from_utf8_lossy(&ours.stderr).lines().collect();
    assert_eq!(our_lines[0], up_lines[0]);
    assert!(our_lines[1].starts_with("rsync error: syntax or usage error (code 1)"));
>>>>>>> 0da1af7d
}<|MERGE_RESOLUTION|>--- conflicted
+++ resolved
@@ -169,7 +169,6 @@
 }
 
 #[test]
-<<<<<<< HEAD
 fn dparam_flag_matches_upstream() {
     require_rsync!();
     let status = Command::new("rsync")
@@ -217,7 +216,8 @@
         .unwrap();
     assert!(matches.get_flag("archive"));
     assert!(matches.get_flag("no-perms"));
-=======
+}
+
 fn help_usage_matches_upstream() {
     require_rsync!();
     let upstream = std::process::Command::new("rsync")
@@ -255,5 +255,4 @@
     let our_lines: Vec<_> = String::from_utf8_lossy(&ours.stderr).lines().collect();
     assert_eq!(our_lines[0], up_lines[0]);
     assert!(our_lines[1].starts_with("rsync error: syntax or usage error (code 1)"));
->>>>>>> 0da1af7d
 }