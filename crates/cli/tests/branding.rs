// crates/cli/tests/branding.rs
use oc_rsync_cli::{branding, cli_command, render_help};
use serial_test::serial;

#[test]
#[serial]
fn help_uses_program_name() {
<<<<<<< HEAD
    std::env::set_var("OC_RSYNC_NAME", "myrsync");
    std::env::set_var("COLUMNS", "80");
=======
    unsafe {
        std::env::set_var("OC_RSYNC_BRAND_NAME", "myrsync");
        std::env::set_var("COLUMNS", "80");
    }
>>>>>>> 3e2ed2d7
    let version = branding::brand_version();
    let help = render_help(&cli_command());
    let first = help.lines().next().unwrap();
    assert_eq!(first, format!("myrsync {}", version));
<<<<<<< HEAD
    std::env::remove_var("OC_RSYNC_NAME");
    std::env::remove_var("COLUMNS");
=======
    unsafe {
        std::env::remove_var("OC_RSYNC_BRAND_NAME");
        std::env::remove_var("COLUMNS");
    }
>>>>>>> 3e2ed2d7
}

#[test]
#[serial]
fn upstream_name_does_not_replace_rsyncd_conf() {
    unsafe {
        std::env::set_var("OC_RSYNC_UPSTREAM_NAME", "ursync");
        std::env::set_var("COLUMNS", "80");
    }
    let help = render_help(&cli_command());
    assert!(help.contains("rsyncd.conf"));
    assert!(!help.contains("ursyncd.conf"));
    unsafe {
        std::env::remove_var("OC_RSYNC_UPSTREAM_NAME");
        std::env::remove_var("COLUMNS");
    }
}

#[test]
#[serial]
fn upstream_name_only_replaces_standalone_rsync() {
    unsafe {
        std::env::set_var("OC_RSYNC_UPSTREAM_NAME", "ursync");
        std::env::set_var(
            "OC_RSYNC_HELP_HEADER",
            "rsync rsyncs /path/rsync/bin rsync://host\n",
        );
    }
    unsafe {
        std::env::set_var("OC_RSYNC_HELP_FOOTER", "");
        std::env::set_var("COLUMNS", "120");
    }

    let help = render_help(&cli_command());

    assert!(help.contains("ursync rsyncs /path/rsync/bin rsync://host"));
    assert!(!help.contains("ursyncs"));
    assert!(!help.contains("/path/ursync/bin"));
    assert!(!help.contains("ursync://host"));

    unsafe {
        std::env::remove_var("OC_RSYNC_UPSTREAM_NAME");
        std::env::remove_var("OC_RSYNC_HELP_HEADER");
        std::env::remove_var("OC_RSYNC_HELP_FOOTER");
        std::env::remove_var("COLUMNS");
    }
}<|MERGE_RESOLUTION|>--- conflicted
+++ resolved
@@ -5,28 +5,14 @@
 #[test]
 #[serial]
 fn help_uses_program_name() {
-<<<<<<< HEAD
     std::env::set_var("OC_RSYNC_NAME", "myrsync");
     std::env::set_var("COLUMNS", "80");
-=======
-    unsafe {
-        std::env::set_var("OC_RSYNC_BRAND_NAME", "myrsync");
-        std::env::set_var("COLUMNS", "80");
-    }
->>>>>>> 3e2ed2d7
     let version = branding::brand_version();
     let help = render_help(&cli_command());
     let first = help.lines().next().unwrap();
     assert_eq!(first, format!("myrsync {}", version));
-<<<<<<< HEAD
     std::env::remove_var("OC_RSYNC_NAME");
     std::env::remove_var("COLUMNS");
-=======
-    unsafe {
-        std::env::remove_var("OC_RSYNC_BRAND_NAME");
-        std::env::remove_var("COLUMNS");
-    }
->>>>>>> 3e2ed2d7
 }
 
 #[test]
