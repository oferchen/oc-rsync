// crates/cli/src/branding.rs
use std::env;

pub const DEFAULT_BRAND_VERSION: &str = env!("CARGO_PKG_VERSION");
pub const DEFAULT_BRAND_CREDITS: &str =
    "Automatic Rust re-implementation by Ofer Chen (2025). Not affiliated with Samba.";
pub const DEFAULT_BRAND_URL: &str = "https://github.com/oc-rsync/oc-rsync";
pub const DEFAULT_TAGLINE: &str = "Experimental pure-Rust rsync reimplementation.";
pub const DEFAULT_COPYRIGHT: &str = "Copyright (C) 2025 oc-rsync authors";

pub const DEFAULT_TAGLINE: &str = "Pure-Rust reimplementation of rsync (protocol v32).";
pub const DEFAULT_URL: &str = DEFAULT_BRAND_URL;
pub const DEFAULT_COPYRIGHT: &str = "Copyright (C) 2024-2025 oc-rsync contributors.";

pub const DEFAULT_HELP_PREFIX: &str = r#"{prog} {version}
{credits}

{prog} comes with ABSOLUTELY NO WARRANTY.  This is free software, and you
are welcome to redistribute it under certain conditions.  See the GNU
General Public Licence for details.

{prog} is a file transfer program capable of efficient remote update
via a fast differencing algorithm.

Usage: {prog} [OPTION]... SRC [SRC]... DEST
  or   {prog} [OPTION]... SRC [SRC]... [USER@]HOST:DEST
  or   {prog} [OPTION]... SRC [SRC]... [USER@]HOST::DEST
  or   {prog} [OPTION]... SRC [SRC]... {prog}://[USER@]HOST[:PORT]/DEST
  or   {prog} [OPTION]... [USER@]HOST:SRC [DEST]
  or   {prog} [OPTION]... [USER@]HOST::SRC [DEST]
  or   {prog} [OPTION]... {prog}://[USER@]HOST[:PORT]/SRC [DEST]
The ':' usages connect via remote shell, while '::' & '{prog}://' usages connect
to an {prog} daemon, and require SRC or DEST to start with a module name.

Usage: {prog} [OPTION]... SRC [SRC]... DEST
  or   {prog} [OPTION]... SRC [SRC]... [USER@]HOST:DEST
  or   {prog} [OPTION]... SRC [SRC]... [USER@]HOST::DEST
  or   {prog} [OPTION]... SRC [SRC]... {prog}://[USER@]HOST[:PORT]/DEST
  or   {prog} [OPTION]... [USER@]HOST:SRC [DEST]
  or   {prog} [OPTION]... [USER@]HOST::SRC [DEST]
  or   {prog} [OPTION]... {prog}://[USER@]HOST[:PORT]/SRC [DEST]
Options
"#;

pub const DEFAULT_HELP_SUFFIX: &str = r#"
Use "{prog} --daemon --help" to see the daemon-mode command-line options.
Please see the {prog}(1) and {prog}d.conf(5) manpages for full documentation.
For project updates and documentation, visit {url}.
"#;

pub fn program_name() -> String {
    env::var("OC_RSYNC_BRAND_NAME")
        .or_else(|_| {
            option_env!("OC_RSYNC_BRAND_NAME")
                .map(str::to_string)
                .ok_or(env::VarError::NotPresent)
        })
        .unwrap_or_else(|_| "oc-rsync".to_string())
}

pub fn brand_version() -> String {
    let prefix = env::var("OC_RSYNC_VERSION_PREFIX")
        .or_else(|_| {
            option_env!("OC_RSYNC_VERSION_PREFIX")
                .map(str::to_string)
                .ok_or(env::VarError::NotPresent)
        })
        .unwrap_or_default();
    format!("{}{}", prefix, DEFAULT_BRAND_VERSION)
}

pub fn brand_tagline() -> String {
    env::var("OC_RSYNC_BRAND_TAGLINE")
        .or_else(|_| {
            option_env!("OC_RSYNC_BRAND_TAGLINE")
                .map(str::to_string)
                .ok_or(env::VarError::NotPresent)
        })
        .unwrap_or_else(|_| DEFAULT_TAGLINE.to_string())
}

<<<<<<< HEAD
pub fn brand_url() -> String {
    env::var("OC_RSYNC_BRAND_URL")
        .or_else(|_| {
            option_env!("OC_RSYNC_BRAND_URL")
                .map(str::to_string)
                .ok_or(env::VarError::NotPresent)
        })
        .unwrap_or_else(|_| DEFAULT_URL.to_string())
}

pub fn brand_credits() -> String {
    env::var("OC_RSYNC_BRAND_CREDITS")
        .or_else(|_| {
            option_env!("OC_RSYNC_BRAND_CREDITS")
                .map(str::to_string)
                .ok_or(env::VarError::NotPresent)
        })
        .unwrap_or_else(|_| DEFAULT_BRAND_CREDITS.to_string())
}

=======
>>>>>>> dbb24085
pub fn brand_copyright() -> String {
    env::var("OC_RSYNC_BRAND_COPYRIGHT")
        .or_else(|_| {
            option_env!("OC_RSYNC_BRAND_COPYRIGHT")
                .map(str::to_string)
                .ok_or(env::VarError::NotPresent)
        })
        .unwrap_or_else(|_| DEFAULT_COPYRIGHT.to_string())
}

pub fn hide_credits() -> bool {
    env::var("OC_RSYNC_HIDE_CREDITS")
        .or_else(|_| {
            option_env!("OC_RSYNC_HIDE_CREDITS")
                .map(str::to_string)
                .ok_or(env::VarError::NotPresent)
        })
        .map(|v| v != "0")
        .unwrap_or(false)
}

pub fn help_prefix() -> String {
    env::var("OC_RSYNC_HELP_HEADER")
        .or_else(|_| env::var("OC_RSYNC_BRAND_HEADER"))
        .or_else(|_| {
            option_env!("OC_RSYNC_HELP_HEADER")
                .map(str::to_string)
                .ok_or(env::VarError::NotPresent)
        })
        .or_else(|_| {
            option_env!("OC_RSYNC_BRAND_HEADER")
                .map(str::to_string)
                .ok_or(env::VarError::NotPresent)
        })
        .unwrap_or_else(|_| DEFAULT_HELP_PREFIX.to_string())
}

pub fn help_suffix() -> String {
    env::var("OC_RSYNC_HELP_FOOTER")
        .or_else(|_| env::var("OC_RSYNC_BRAND_FOOTER"))
        .or_else(|_| {
            option_env!("OC_RSYNC_HELP_FOOTER")
                .map(str::to_string)
                .ok_or(env::VarError::NotPresent)
        })
<<<<<<< HEAD
        .or_else(|_| {
            option_env!("OC_RSYNC_BRAND_FOOTER")
                .map(str::to_string)
                .ok_or(env::VarError::NotPresent)
        })
=======
>>>>>>> dbb24085
        .unwrap_or_else(|_| DEFAULT_HELP_SUFFIX.to_string())
}

pub fn version_header() -> Option<String> {
    env::var("OC_RSYNC_VERSION_HEADER")
        .or_else(|_| {
            option_env!("OC_RSYNC_VERSION_HEADER")
                .map(str::to_string)
                .ok_or(env::VarError::NotPresent)
        })
        .ok()
}<|MERGE_RESOLUTION|>--- conflicted
+++ resolved
@@ -79,7 +79,6 @@
         .unwrap_or_else(|_| DEFAULT_TAGLINE.to_string())
 }
 
-<<<<<<< HEAD
 pub fn brand_url() -> String {
     env::var("OC_RSYNC_BRAND_URL")
         .or_else(|_| {
@@ -100,8 +99,6 @@
         .unwrap_or_else(|_| DEFAULT_BRAND_CREDITS.to_string())
 }
 
-=======
->>>>>>> dbb24085
 pub fn brand_copyright() -> String {
     env::var("OC_RSYNC_BRAND_COPYRIGHT")
         .or_else(|_| {
@@ -147,14 +144,11 @@
                 .map(str::to_string)
                 .ok_or(env::VarError::NotPresent)
         })
-<<<<<<< HEAD
         .or_else(|_| {
             option_env!("OC_RSYNC_BRAND_FOOTER")
                 .map(str::to_string)
                 .ok_or(env::VarError::NotPresent)
         })
-=======
->>>>>>> dbb24085
         .unwrap_or_else(|_| DEFAULT_HELP_SUFFIX.to_string())
 }
 
