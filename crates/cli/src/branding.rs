// crates/cli/src/branding.rs
use std::env;

pub const DEFAULT_BRAND_VERSION: &str = env!("CARGO_PKG_VERSION");
pub const DEFAULT_BRAND_CREDITS: &str =
    "Automatic Rust re-implementation by Ofer Chen (2025). Not affiliated with Samba.";
pub const DEFAULT_BRAND_URL: &str = "https://github.com/oc-rsync/oc-rsync";

pub const DEFAULT_TAGLINE: &str = "Pure-Rust reimplementation of rsync (protocol v32).";
pub const DEFAULT_URL: &str = DEFAULT_BRAND_URL;
pub const DEFAULT_COPYRIGHT: &str = "Copyright (C) 2024-2025 oc-rsync contributors.";
pub const DEFAULT_UPSTREAM_NAME: &str = "rsync";

pub const DEFAULT_HELP_PREFIX: &str = r#"{prog} {version}
{credits}

rsync comes with ABSOLUTELY NO WARRANTY.  This is free software, and you
are welcome to redistribute it under certain conditions.  See the GNU
General Public Licence for details.

rsync is a file transfer program capable of efficient remote update
via a fast differencing algorithm.

Usage: rsync [OPTION]... SRC [SRC]... DEST
  or   rsync [OPTION]... SRC [SRC]... [USER@]HOST:DEST
  or   rsync [OPTION]... SRC [SRC]... [USER@]HOST::DEST
  or   rsync [OPTION]... SRC [SRC]... rsync://[USER@]HOST[:PORT]/DEST
  or   rsync [OPTION]... [USER@]HOST:SRC [DEST]
  or   rsync [OPTION]... [USER@]HOST::SRC [DEST]
  or   rsync [OPTION]... rsync://[USER@]HOST[:PORT]/SRC [DEST]
The ':' usages connect via remote shell, while '::' & 'rsync://' usages connect
to an rsync daemon, and require SRC or DEST to start with a module name.

Options
"#;

pub const DEFAULT_HELP_SUFFIX: &str = r#"
Use "rsync --daemon --help" to see the daemon-mode command-line options.
Please see the rsync(1) and rsyncd.conf(5) manpages for full documentation.
For project updates and documentation, visit {url}.
"#;

pub fn program_name() -> String {
    env::var("OC_RSYNC_BRAND_NAME")
        .or_else(|_| {
            option_env!("OC_RSYNC_BRAND_NAME")
                .map(str::to_string)
                .ok_or(env::VarError::NotPresent)
        })
        .unwrap_or_else(|_| "oc-rsync".to_string())
}

<<<<<<< HEAD
pub const DEFAULT_UPSTREAM_NAME: &str = "rsync";

=======
>>>>>>> 727b23a0
pub fn upstream_name() -> String {
    env::var("OC_RSYNC_UPSTREAM_NAME")
        .or_else(|_| {
            option_env!("OC_RSYNC_UPSTREAM_NAME")
                .map(str::to_string)
                .ok_or(env::VarError::NotPresent)
        })
        .unwrap_or_else(|_| DEFAULT_UPSTREAM_NAME.to_string())
}

pub fn brand_version() -> String {
    let prefix = env::var("OC_RSYNC_VERSION_PREFIX")
        .or_else(|_| {
            option_env!("OC_RSYNC_VERSION_PREFIX")
                .map(str::to_string)
                .ok_or(env::VarError::NotPresent)
        })
        .unwrap_or_default();
    format!("{}{}", prefix, DEFAULT_BRAND_VERSION)
}

pub fn brand_tagline() -> String {
    env::var("OC_RSYNC_BRAND_TAGLINE")
        .or_else(|_| {
            option_env!("OC_RSYNC_BRAND_TAGLINE")
                .map(str::to_string)
                .ok_or(env::VarError::NotPresent)
        })
        .unwrap_or_else(|_| DEFAULT_TAGLINE.to_string())
}

pub fn brand_url() -> String {
    env::var("OC_RSYNC_BRAND_URL")
        .or_else(|_| {
            option_env!("OC_RSYNC_BRAND_URL")
                .map(str::to_string)
                .ok_or(env::VarError::NotPresent)
        })
        .unwrap_or_else(|_| DEFAULT_URL.to_string())
}

pub fn brand_credits() -> String {
    env::var("OC_RSYNC_BRAND_CREDITS")
        .or_else(|_| {
            option_env!("OC_RSYNC_BRAND_CREDITS")
                .map(str::to_string)
                .ok_or(env::VarError::NotPresent)
        })
        .unwrap_or_else(|_| DEFAULT_BRAND_CREDITS.to_string())
}

pub fn brand_copyright() -> String {
    env::var("OC_RSYNC_BRAND_COPYRIGHT")
        .or_else(|_| {
            option_env!("OC_RSYNC_BRAND_COPYRIGHT")
                .map(str::to_string)
                .ok_or(env::VarError::NotPresent)
        })
        .unwrap_or_else(|_| DEFAULT_COPYRIGHT.to_string())
}

pub fn hide_credits() -> bool {
    env::var("OC_RSYNC_HIDE_CREDITS")
        .or_else(|_| {
            option_env!("OC_RSYNC_HIDE_CREDITS")
                .map(str::to_string)
                .ok_or(env::VarError::NotPresent)
        })
        .map(|v| v != "0")
        .unwrap_or(false)
}

pub fn help_prefix() -> String {
    env::var("OC_RSYNC_HELP_HEADER")
        .or_else(|_| env::var("OC_RSYNC_BRAND_HEADER"))
        .or_else(|_| {
            option_env!("OC_RSYNC_HELP_HEADER")
                .or(option_env!("OC_RSYNC_BRAND_HEADER"))
                .map(str::to_string)
                .ok_or(env::VarError::NotPresent)
        })
        .unwrap_or_else(|_| DEFAULT_HELP_PREFIX.to_string())
}

#[allow(clippy::let_and_return)]
pub fn help_suffix() -> String {
    let suffix = env::var("OC_RSYNC_HELP_FOOTER")
        .or_else(|_| env::var("OC_RSYNC_BRAND_FOOTER"))
        .or_else(|_| {
            option_env!("OC_RSYNC_HELP_FOOTER")
                .map(str::to_string)
                .ok_or(env::VarError::NotPresent)
        })
        .or_else(|_| {
            option_env!("OC_RSYNC_BRAND_FOOTER")
                .map(str::to_string)
                .ok_or(env::VarError::NotPresent)
        })
        .unwrap_or_else(|_| DEFAULT_HELP_SUFFIX.to_string());
    suffix
}

pub fn version_header() -> Option<String> {
    env::var("OC_RSYNC_VERSION_HEADER")
        .or_else(|_| {
            option_env!("OC_RSYNC_VERSION_HEADER")
                .map(str::to_string)
                .ok_or(env::VarError::NotPresent)
        })
        .ok()
}<|MERGE_RESOLUTION|>--- conflicted
+++ resolved
@@ -50,11 +50,8 @@
         .unwrap_or_else(|_| "oc-rsync".to_string())
 }
 
-<<<<<<< HEAD
 pub const DEFAULT_UPSTREAM_NAME: &str = "rsync";
 
-=======
->>>>>>> 727b23a0
 pub fn upstream_name() -> String {
     env::var("OC_RSYNC_UPSTREAM_NAME")
         .or_else(|_| {
