// crates/cli/src/branding.rs
use std::env;

pub const DEFAULT_BRAND_VERSION: &str = env!("CARGO_PKG_VERSION");
pub const DEFAULT_BRAND_CREDITS: &str =
    "Automatic Rust re-implementation by Ofer Chen (2025). Not affiliated with Samba.";
pub const DEFAULT_BRAND_URL: &str = "https://github.com/oferchen/oc-rsync";

pub const DEFAULT_TAGLINE: &str = "Pure-Rust reimplementation of rsync (protocol v32).";
pub const DEFAULT_URL: &str = DEFAULT_BRAND_URL;
pub const DEFAULT_UPSTREAM_NAME: &str = "rsync";

pub const DEFAULT_HELP_PREFIX: &str = r#"{prog} {version}
{credits}

rsync comes with ABSOLUTELY NO WARRANTY.  This is free software, and you
are welcome to redistribute it under certain conditions.  See the GNU
General Public Licence for details.

rsync is a file transfer program capable of efficient remote update
via a fast differencing algorithm.

Usage: rsync [OPTION]... SRC [SRC]... DEST
  or   rsync [OPTION]... SRC [SRC]... [USER@]HOST:DEST
  or   rsync [OPTION]... SRC [SRC]... [USER@]HOST::DEST
  or   rsync [OPTION]... SRC [SRC]... rsync://[USER@]HOST[:PORT]/DEST
  or   rsync [OPTION]... [USER@]HOST:SRC [DEST]
  or   rsync [OPTION]... [USER@]HOST::SRC [DEST]
  or   rsync [OPTION]... rsync://[USER@]HOST[:PORT]/SRC [DEST]
The ':' usages connect via remote shell, while '::' & 'rsync://' usages connect
to an rsync daemon, and require SRC or DEST to start with a module name.

Options
"#;

pub const DEFAULT_HELP_SUFFIX: &str = r#"
Use "rsync --daemon --help" to see the daemon-mode command-line options.
Please see the rsync(1) and rsyncd.conf(5) manpages for full documentation.
For project updates and documentation, visit {url}.
"#;

fn option_env_lookup(key: &str) -> Option<&'static str> {
    match key {
        "OC_RSYNC_BRAND_NAME" => option_env!("OC_RSYNC_BRAND_NAME"),
        "OC_RSYNC_UPSTREAM_NAME" => option_env!("OC_RSYNC_UPSTREAM_NAME"),
        "OC_RSYNC_VERSION_PREFIX" => option_env!("OC_RSYNC_VERSION_PREFIX"),
        "OC_RSYNC_BRAND_TAGLINE" => option_env!("OC_RSYNC_BRAND_TAGLINE"),
        "OC_RSYNC_BRAND_URL" => option_env!("OC_RSYNC_BRAND_URL"),
        "OC_RSYNC_BRAND_CREDITS" => option_env!("OC_RSYNC_BRAND_CREDITS"),
        "OC_RSYNC_BRAND_COPYRIGHT" => option_env!("OC_RSYNC_BRAND_COPYRIGHT"),
        "OC_RSYNC_HIDE_CREDITS" => option_env!("OC_RSYNC_HIDE_CREDITS"),
        "OC_RSYNC_HELP_HEADER" => option_env!("OC_RSYNC_HELP_HEADER"),
        "OC_RSYNC_BRAND_HEADER" => option_env!("OC_RSYNC_BRAND_HEADER"),
        "OC_RSYNC_HELP_FOOTER" => option_env!("OC_RSYNC_HELP_FOOTER"),
        "OC_RSYNC_BRAND_FOOTER" => option_env!("OC_RSYNC_BRAND_FOOTER"),
        "OC_RSYNC_VERSION_HEADER" => option_env!("OC_RSYNC_VERSION_HEADER"),
        "BUILD_REVISION" => option_env!("BUILD_REVISION"),
        _ => None,
    }
}

fn env_or_option(key: &str) -> Option<String> {
    env::var(key)
        .ok()
        .or_else(|| option_env_lookup(key).map(str::to_string))
}

pub fn program_name() -> String {
    env_or_option("OC_RSYNC_BRAND_NAME").unwrap_or_else(|| "oc-rsync".to_string())
}

pub fn upstream_name() -> String {
    env_or_option("OC_RSYNC_UPSTREAM_NAME").unwrap_or_else(|| DEFAULT_UPSTREAM_NAME.to_string())
}

pub fn brand_version() -> String {
    let prefix = env_or_option("OC_RSYNC_VERSION_PREFIX").unwrap_or_default();
    format!("{}{}", prefix, DEFAULT_BRAND_VERSION)
}

pub fn brand_tagline() -> String {
    env_or_option("OC_RSYNC_BRAND_TAGLINE").unwrap_or_else(|| DEFAULT_TAGLINE.to_string())
}

pub fn brand_url() -> String {
    env_or_option("OC_RSYNC_BRAND_URL").unwrap_or_else(|| DEFAULT_URL.to_string())
}

pub fn brand_credits() -> String {
    env_or_option("OC_RSYNC_BRAND_CREDITS").unwrap_or_else(|| DEFAULT_BRAND_CREDITS.to_string())
}

fn default_copyright() -> String {
    let year = option_env!("CURRENT_YEAR").unwrap_or("2025");
    format!("Copyright (C) 2024-{year} oc-rsync contributors.")
}

pub fn brand_copyright() -> String {
<<<<<<< HEAD
    env::var("OC_RSYNC_BRAND_COPYRIGHT")
        .or_else(|_| {
            option_env!("OC_RSYNC_BRAND_COPYRIGHT")
                .map(str::to_string)
                .ok_or(env::VarError::NotPresent)
        })
        .unwrap_or_else(|_| default_copyright())
=======
    env_or_option("OC_RSYNC_BRAND_COPYRIGHT").unwrap_or_else(|| DEFAULT_COPYRIGHT.to_string())
>>>>>>> bcb7288a
}

pub fn hide_credits() -> bool {
    env_or_option("OC_RSYNC_HIDE_CREDITS")
        .map(|v| v != "0")
        .unwrap_or(false)
}

pub fn help_prefix() -> String {
    env_or_option("OC_RSYNC_HELP_HEADER")
        .or_else(|| env_or_option("OC_RSYNC_BRAND_HEADER"))
        .unwrap_or_else(|| DEFAULT_HELP_PREFIX.to_string())
}

#[allow(clippy::let_and_return)]
pub fn help_suffix() -> String {
    let suffix = env_or_option("OC_RSYNC_HELP_FOOTER")
        .or_else(|| env_or_option("OC_RSYNC_BRAND_FOOTER"))
        .unwrap_or_else(|| DEFAULT_HELP_SUFFIX.to_string());
    suffix
}

pub fn version_header() -> Option<String> {
    env_or_option("OC_RSYNC_VERSION_HEADER")
}

#[cfg(test)]
mod tests {
    use super::*;
    use serial_test::serial;

    #[test]
    #[serial]
    fn env_or_option_respects_precedence() {
        std::env::remove_var("BUILD_REVISION");
        assert_eq!(env_or_option("BUILD_REVISION"), Some("unknown".to_string()));

        std::env::set_var("BUILD_REVISION", "runtime");
        assert_eq!(env_or_option("BUILD_REVISION"), Some("runtime".to_string()));
        std::env::remove_var("BUILD_REVISION");

        assert_eq!(env_or_option("NON_EXISTENT_KEY"), None);
    }

    #[test]
    #[serial]
    fn program_name_defaults_when_unset() {
        std::env::remove_var("OC_RSYNC_BRAND_NAME");
        if option_env!("OC_RSYNC_BRAND_NAME").is_none() {
            assert_eq!(program_name(), "oc-rsync");
        }
    }
}<|MERGE_RESOLUTION|>--- conflicted
+++ resolved
@@ -3,7 +3,7 @@
 
 pub const DEFAULT_BRAND_VERSION: &str = env!("CARGO_PKG_VERSION");
 pub const DEFAULT_BRAND_CREDITS: &str =
-    "Automatic Rust re-implementation by Ofer Chen (2025). Not affiliated with Samba.";
+    "Automatic Rust re-implementation by Ofer Chen (2025). Not affiliated with Rsync team at Samba.";
 pub const DEFAULT_BRAND_URL: &str = "https://github.com/oferchen/oc-rsync";
 
 pub const DEFAULT_TAGLINE: &str = "Pure-Rust reimplementation of rsync (protocol v32).";
@@ -96,7 +96,6 @@
 }
 
 pub fn brand_copyright() -> String {
-<<<<<<< HEAD
     env::var("OC_RSYNC_BRAND_COPYRIGHT")
         .or_else(|_| {
             option_env!("OC_RSYNC_BRAND_COPYRIGHT")
@@ -104,9 +103,6 @@
                 .ok_or(env::VarError::NotPresent)
         })
         .unwrap_or_else(|_| default_copyright())
-=======
-    env_or_option("OC_RSYNC_BRAND_COPYRIGHT").unwrap_or_else(|| DEFAULT_COPYRIGHT.to_string())
->>>>>>> bcb7288a
 }
 
 pub fn hide_credits() -> bool {
