// crates/cli/src/lib.rs
use std::collections::{HashMap, HashSet};
use std::env;
use std::fs;
use std::io::{self, Read, Write};
use std::net::{IpAddr, TcpStream};
#[cfg(unix)]
use std::os::unix::fs::PermissionsExt;
use std::sync::Arc;

use daemon::{parse_config_file, parse_module, Module};
use std::path::{Path, PathBuf};
use std::time::{Duration, Instant};

use clap::parser::ValueSource;
use clap::{ArgAction, ArgMatches, Args, CommandFactory, FromArgMatches, Parser};
use compress::{available_codecs, Codec};
use encoding_rs::Encoding;
pub use engine::EngineError;
use engine::{sync, DeleteMode, IdMapper, Result, Stats, StrongHash, SyncOptions};
use filters::{default_cvs_rules, parse, Matcher, Rule};
use logging::{human_bytes, DebugFlag, InfoFlag, LogFormat};
use meta::{parse_chmod, parse_chown, parse_id_map, IdKind};
use protocol::CharsetConv;
use protocol::{negotiate_version, SUPPORTED_PROTOCOLS};
use shell_words::split as shell_split;
use transport::{
    parse_sockopts, AddressFamily, RateLimitedTransport, SockOpt, SshStdioTransport, TcpTransport,
    Transport,
};
#[cfg(unix)]
use users::get_user_by_uid;

fn parse_filters(s: &str) -> std::result::Result<Vec<Rule>, filters::ParseError> {
    let mut v = HashSet::new();
    parse(s, &mut v, 0)
}

fn parse_duration(s: &str) -> std::result::Result<Duration, std::num::ParseIntError> {
    Ok(Duration::from_secs(s.parse()?))
}

fn parse_nonzero_duration(s: &str) -> std::result::Result<Duration, String> {
    let d = parse_duration(s).map_err(|e| e.to_string())?;
    if d.as_secs() == 0 {
        Err("value must be greater than 0".into())
    } else {
        Ok(d)
    }
}

fn parse_size(s: &str) -> std::result::Result<usize, String> {
    let s = s.trim();
    if s == "0" {
        return Ok(0);
    }
    if let Some(last) = s.chars().last() {
        if last.is_ascii_alphabetic() {
            let num = s[..s.len() - 1]
                .parse::<usize>()
                .map_err(|e| e.to_string())?;
            let mult = match last.to_ascii_lowercase() {
                'k' => 1usize << 10,
                'm' => 1usize << 20,
                'g' => 1usize << 30,
                _ => return Err(format!("invalid size suffix: {last}")),
            };
            return num
                .checked_mul(mult)
                .ok_or_else(|| "size overflow".to_string());
        }
    }
    s.parse::<usize>().map_err(|e| e.to_string())
}

fn parse_file_size(s: &str) -> std::result::Result<u64, String> {
    let s = s.trim();
    if s == "0" {
        return Ok(0);
    }
    if let Some(last) = s.chars().last() {
        if last.is_ascii_alphabetic() {
            let num = s[..s.len() - 1].parse::<u64>().map_err(|e| e.to_string())?;
            let mult = match last.to_ascii_lowercase() {
                'k' => 1u64 << 10,
                'm' => 1u64 << 20,
                'g' => 1u64 << 30,
                _ => return Err(format!("invalid size suffix: {last}")),
            };
            return num
                .checked_mul(mult)
                .ok_or_else(|| "size overflow".to_string());
        }
    }
    s.parse::<u64>().map_err(|e| e.to_string())
}

pub fn parse_logging_flags(matches: &ArgMatches) -> (Vec<InfoFlag>, Vec<DebugFlag>) {
    let info = matches
        .get_many::<InfoFlag>("info")
        .map(|v| v.copied().collect())
        .unwrap_or_default();
    let debug = matches
        .get_many::<DebugFlag>("debug")
        .map(|v| v.copied().collect())
        .unwrap_or_default();
    (info, debug)
}

<<<<<<< HEAD
pub struct CharsetConv {
    remote: &'static Encoding,
    local: &'static Encoding,
}

impl CharsetConv {
    pub fn encode_remote(&self, s: &str) -> Vec<u8> {
        let (res, _, _) = self.remote.encode(s);
        res.into_owned()
    }

    pub fn decode_remote(&self, b: &[u8]) -> String {
        let (res, _, _) = self.remote.decode(b);
        res.into_owned()
    }

    pub fn local_to_remote(&self, b: &[u8]) -> Vec<u8> {
        let (s, _, _) = self.local.decode(b);
        let (res, _, _) = self.remote.encode(&s);
        res.into_owned()
    }

    pub fn remote_to_local(&self, b: &[u8]) -> Vec<u8> {
        let (s, _, _) = self.remote.decode(b);
        let (res, _, _) = self.local.encode(&s);
        res.into_owned()
    }
}

=======
>>>>>>> e0610938
pub fn parse_iconv(spec: &str) -> std::result::Result<CharsetConv, String> {
    let mut parts = spec.split(',');
    let remote_label = parts
        .next()
        .ok_or_else(|| "invalid iconv spec".to_string())?;
    let local_label = parts.next().unwrap_or("UTF-8");
    if Encoding::for_label(remote_label.as_bytes()).is_none()
        || Encoding::for_label(local_label.as_bytes()).is_none()
    {
        return Err(format!(
            "iconv_open(\"{local_label}\", \"{remote_label}\") failed"
        ));
    }
<<<<<<< HEAD
    Ok(CharsetConv {
        remote: Encoding::for_label(remote_label.as_bytes()).unwrap(),
        local: Encoding::for_label(local_label.as_bytes()).unwrap(),
    })
=======
    Ok(CharsetConv::new(
        Encoding::for_label(remote_label.as_bytes()).unwrap(),
    ))
>>>>>>> e0610938
}

#[derive(Parser, Debug)]
struct ClientOpts {
    #[arg(long)]
    local: bool,
    #[command(flatten)]
    daemon: DaemonOpts,
    #[arg(short = 'a', long, help_heading = "Selection")]
    archive: bool,
    #[arg(short, long, help_heading = "Selection")]
    recursive: bool,
    #[arg(short = 'd', long, help_heading = "Selection")]
    dirs: bool,
    #[arg(short = 'R', long, help_heading = "Selection")]
    relative: bool,
    #[arg(short = 'n', long, help_heading = "Selection")]
    dry_run: bool,
    #[arg(long = "list-only", help_heading = "Output")]
    list_only: bool,
    #[arg(short = 'S', long, help_heading = "Selection")]
    sparse: bool,
    #[arg(short = 'u', long, help_heading = "Misc")]
    update: bool,
    #[arg(long, help_heading = "Misc")]
    existing: bool,
    #[arg(long, help_heading = "Misc")]
    ignore_existing: bool,
    #[arg(short = 'm', long = "prune-empty-dirs", help_heading = "Misc")]
    prune_empty_dirs: bool,
    #[arg(long = "size-only", help_heading = "Misc")]
    size_only: bool,
    #[arg(short = 'I', long = "ignore-times", help_heading = "Misc")]
    ignore_times: bool,
    #[arg(short, long, action = ArgAction::Count, help_heading = "Output")]
    verbose: u8,
    #[arg(long = "log-format", help_heading = "Output", value_enum)]
    log_format: Option<LogFormat>,
    #[arg(
        long = "log-file",
        value_name = "FILE",
        help_heading = "Output",
        id = "client-log-file"
    )]
    log_file: Option<PathBuf>,
    #[arg(
        long = "log-file-format",
        value_name = "FMT",
        help_heading = "Output",
        id = "client-log-file-format"
    )]
    log_file_format: Option<String>,
    #[arg(
        long,
        value_name = "FLAGS",
        value_delimiter = ',',
        value_enum,
        help_heading = "Output"
    )]
    info: Vec<InfoFlag>,
    #[arg(
        long,
        value_name = "FLAGS",
        value_delimiter = ',',
        value_enum,
        help_heading = "Output"
    )]
    debug: Vec<DebugFlag>,
    #[arg(long = "human-readable", help_heading = "Output")]
    human_readable: bool,
    #[arg(short, long, help_heading = "Output")]
    quiet: bool,
    #[arg(long, help_heading = "Output")]
    no_motd: bool,
    #[arg(short = '8', long = "8-bit-output", help_heading = "Output")]
    eight_bit_output: bool,
    #[arg(
        short = 'i',
        long = "itemize-changes",
        help_heading = "Output",
        help = "output a change-summary for all updates"
    )]
    itemize_changes: bool,
    #[arg(long, help_heading = "Delete")]
    delete: bool,
    #[arg(long = "delete-before", help_heading = "Delete")]
    delete_before: bool,
    #[arg(long = "delete-during", help_heading = "Delete", visible_alias = "del")]
    delete_during: bool,
    #[arg(long = "delete-after", help_heading = "Delete")]
    delete_after: bool,
    #[arg(long = "delete-delay", help_heading = "Delete")]
    delete_delay: bool,
    #[arg(long = "delete-excluded", help_heading = "Delete")]
    delete_excluded: bool,
    #[arg(long = "delete-missing-args", help_heading = "Delete")]
    delete_missing_args: bool,
    #[arg(long = "ignore-missing-args", help_heading = "Delete")]
    ignore_missing_args: bool,
    #[arg(long = "remove-source-files", help_heading = "Delete")]
    remove_source_files: bool,
    #[arg(long = "ignore-errors", help_heading = "Delete")]
    ignore_errors: bool,
    #[arg(
        long,
        help_heading = "Delete",
        help = "force deletion of dirs even if not empty",
        action = ArgAction::SetTrue
    )]
    force: bool,
    #[arg(long = "max-delete", value_name = "NUM", help_heading = "Delete")]
    max_delete: Option<usize>,
    #[arg(long = "max-alloc", value_name = "SIZE", value_parser = parse_size, help_heading = "Misc")]
    max_alloc: Option<usize>,
    #[arg(long = "max-size", value_name = "SIZE", value_parser = parse_file_size, help_heading = "Misc")]
    max_size: Option<u64>,
    #[arg(long = "min-size", value_name = "SIZE", value_parser = parse_file_size, help_heading = "Misc")]
    min_size: Option<u64>,
    #[arg(
        long,
        help_heading = "Misc",
        help = "allocate dest files before writing them"
    )]
    preallocate: bool,
    #[arg(short = 'b', long, help_heading = "Backup")]
    backup: bool,
    #[arg(long = "backup-dir", value_name = "DIR", help_heading = "Backup")]
    backup_dir: Option<PathBuf>,
    #[arg(short = 'c', long, help_heading = "Attributes")]
    checksum: bool,
    #[arg(
        long = "checksum-choice",
        value_name = "STR",
        help_heading = "Attributes",
        visible_alias = "cc"
    )]
    checksum_choice: Option<String>,
    #[arg(
        long = "checksum-seed",
        value_name = "NUM",
        value_parser = clap::value_parser!(u32),
        help_heading = "Attributes",
        help = "set block/file checksum seed (advanced)"
    )]
    checksum_seed: Option<u32>,
    #[arg(long, help_heading = "Attributes")]
    perms: bool,
    #[arg(short = 'E', long, help_heading = "Attributes")]
    executability: bool,
    #[arg(long = "chmod", value_name = "CHMOD", help_heading = "Attributes")]
    chmod: Vec<String>,
    #[arg(long = "chown", value_name = "USER:GROUP", help_heading = "Attributes")]
    chown: Option<String>,
    #[arg(
        long = "copy-as",
        value_name = "USER[:GROUP]",
        help_heading = "Attributes"
    )]
    copy_as: Option<String>,
    #[arg(
        long = "usermap",
        value_name = "FROM:TO",
        value_delimiter = ',',
        help_heading = "Attributes"
    )]
    usermap: Vec<String>,
    #[arg(
        long = "groupmap",
        value_name = "FROM:TO",
        value_delimiter = ',',
        help_heading = "Attributes"
    )]
    groupmap: Vec<String>,
    #[arg(long, help_heading = "Attributes")]
    times: bool,
    #[arg(short = 'U', long, help_heading = "Attributes")]
    atimes: bool,
    #[arg(short = 'N', long, help_heading = "Attributes")]
    crtimes: bool,
    #[arg(short = 'O', long, help_heading = "Attributes")]
    omit_dir_times: bool,
    #[arg(short = 'J', long, help_heading = "Attributes")]
    omit_link_times: bool,
    #[arg(long, help_heading = "Attributes")]
    owner: bool,
    #[arg(long, help_heading = "Attributes")]
    group: bool,
    #[arg(long, help_heading = "Attributes")]
    links: bool,
    #[arg(short = 'L', long, help_heading = "Attributes")]
    copy_links: bool,
    #[arg(short = 'k', long, help_heading = "Attributes")]
    copy_dirlinks: bool,
    #[arg(short = 'K', long, help_heading = "Attributes")]
    keep_dirlinks: bool,
    #[arg(long, help_heading = "Attributes")]
    copy_unsafe_links: bool,
    #[arg(long, help_heading = "Attributes")]
    safe_links: bool,
    #[arg(long = "hard-links", help_heading = "Attributes")]
    hard_links: bool,
    #[arg(long, help_heading = "Attributes")]
    devices: bool,
    #[arg(long, help_heading = "Attributes")]
    specials: bool,
    #[cfg(feature = "xattr")]
    #[arg(long, help_heading = "Attributes")]
    xattrs: bool,
    #[cfg(feature = "acl")]
    #[arg(long, help_heading = "Attributes")]
    acls: bool,
    #[arg(long = "fake-super", help_heading = "Attributes")]
    fake_super: bool,
    #[arg(long = "super", help_heading = "Attributes")]
    super_user: bool,
    #[arg(short = 'z', long, help_heading = "Compression")]
    compress: bool,
    #[arg(
        long = "compress-choice",
        value_name = "STR",
        help_heading = "Compression",
        visible_alias = "zc"
    )]
    compress_choice: Option<String>,
    #[arg(
        long = "compress-level",
        value_name = "NUM",
        help_heading = "Compression",
        visible_alias = "zl"
    )]
    compress_level: Option<i32>,
    #[arg(
        long = "skip-compress",
        value_name = "LIST",
        help_heading = "Compression",
        value_delimiter = ','
    )]
    skip_compress: Vec<String>,

    #[arg(long, help_heading = "Misc")]
    partial: bool,
    #[arg(long = "partial-dir", value_name = "DIR", help_heading = "Misc")]
    partial_dir: Option<PathBuf>,
    #[arg(
        short = 'T',
        long = "temp-dir",
        value_name = "DIR",
        help_heading = "Misc"
    )]
    temp_dir: Option<PathBuf>,
    #[arg(long, help_heading = "Misc")]
    progress: bool,
    #[arg(long, help_heading = "Misc")]
    blocking_io: bool,
    #[arg(long, help_heading = "Misc")]
    fsync: bool,
    #[arg(short = 'y', long = "fuzzy", help_heading = "Misc")]
    fuzzy: bool,
    #[arg(short = 'P', help_heading = "Misc")]
    partial_progress: bool,
    #[arg(long, help_heading = "Misc")]
    append: bool,
    #[arg(long = "append-verify", help_heading = "Misc")]
    append_verify: bool,
    #[arg(long, help_heading = "Misc")]
    inplace: bool,
    #[arg(long = "delay-updates", help_heading = "Misc")]
    delay_updates: bool,
    #[arg(long = "bwlimit", value_name = "RATE", help_heading = "Misc")]
    bwlimit: Option<u64>,
    #[arg(long = "timeout", value_name = "SECONDS", value_parser = parse_duration, help_heading = "Misc")]
    timeout: Option<Duration>,
    #[arg(
        long = "contimeout",
        value_name = "SECONDS",
        value_parser = parse_nonzero_duration,
        help_heading = "Misc"
    )]
    connect_timeout: Option<Duration>,
    #[arg(long = "modify-window", value_name = "SECONDS", value_parser = parse_duration, help_heading = "Misc")]
    modify_window: Option<Duration>,
    #[arg(
        long = "protocol",
        value_name = "VER",
        value_parser = clap::value_parser!(u32),
        help_heading = "Misc",
        help = "force an older protocol version"
    )]
    protocol: Option<u32>,
    #[arg(long, value_name = "PORT", help_heading = "Misc")]
    port: Option<u16>,
    #[arg(
        short = '4',
        long = "ipv4",
        help_heading = "Misc",
        conflicts_with = "ipv6"
    )]
    ipv4: bool,
    #[arg(
        short = '6',
        long = "ipv6",
        help_heading = "Misc",
        conflicts_with = "ipv4"
    )]
    ipv6: bool,
    #[arg(
        short = 'B',
        long = "block-size",
        value_name = "SIZE",
        help_heading = "Misc"
    )]
    block_size: Option<usize>,
    #[arg(
        short = 'W',
        long,
        help_heading = "Misc",
        overrides_with = "no_whole_file"
    )]
    whole_file: bool,
    #[arg(
        long = "no-whole-file",
        help_heading = "Misc",
        overrides_with = "whole_file"
    )]
    no_whole_file: bool,
    #[arg(long = "link-dest", value_name = "DIR", help_heading = "Misc")]
    link_dest: Option<PathBuf>,
    #[arg(long = "copy-dest", value_name = "DIR", help_heading = "Misc")]
    copy_dest: Option<PathBuf>,
    #[arg(long = "compare-dest", value_name = "DIR", help_heading = "Misc")]
    compare_dest: Option<PathBuf>,
    #[arg(
        long = "mkpath",
        help_heading = "Misc",
        help = "create destination's missing path components"
    )]
    mkpath: bool,
    #[arg(long, help_heading = "Attributes")]
    numeric_ids: bool,
    #[arg(long, help_heading = "Output")]
    stats: bool,
    #[arg(long, value_name = "FILE")]
    config: Option<PathBuf>,
    #[arg(long, value_name = "FILE", env = "RSYNC_KNOWN_HOSTS")]
    known_hosts: Option<PathBuf>,
    #[arg(long, env = "RSYNC_NO_HOST_KEY_CHECKING")]
    no_host_key_checking: bool,
    #[arg(long = "password-file", value_name = "FILE")]
    password_file: Option<PathBuf>,
    #[arg(long = "early-input", value_name = "FILE")]
    early_input: Option<PathBuf>,
    #[arg(short = 'e', long, value_name = "COMMAND")]
    rsh: Option<String>,
    #[arg(
        short = 'M',
        long = "remote-option",
        value_name = "OPT",
        allow_hyphen_values = true,
        help = "send OPTION to the remote side only"
    )]
    remote_option: Vec<String>,
    #[arg(
        short = 's',
        long = "secluded-args",
        help_heading = "Misc",
        help = "use the protocol to safely send the args"
    )]
    secluded_args: bool,
    #[arg(long = "trust-sender", help_heading = "Misc")]
    trust_sender: bool,
    #[arg(
        long = "sockopts",
        value_name = "OPTIONS",
        value_delimiter = ',',
        allow_hyphen_values = true,
        help_heading = "Misc"
    )]
    sockopts: Vec<String>,
    #[arg(
        long = "iconv",
        value_name = "CONVERT_SPEC",
        help_heading = "Misc",
        help = "request charset conversion of filenames"
    )]
    iconv: Option<String>,
    #[arg(long = "write-batch", value_name = "FILE", help_heading = "Misc")]
    write_batch: Option<PathBuf>,
    #[arg(long = "copy-devices", help_heading = "Misc")]
    copy_devices: bool,
    #[arg(
        long = "write-devices",
        help = "write to devices as files (implies --inplace)",
        help_heading = "Misc"
    )]
    write_devices: bool,
    #[arg(long, hide = true)]
    server: bool,
    #[arg(long, hide = true)]
    sender: bool,
    #[arg(long = "rsync-path", value_name = "PATH", alias = "rsync_path")]
    rsync_path: Option<String>,
    #[arg(value_name = "SRC", required_unless_present_any = ["daemon", "server", "probe"])]
    src: Option<String>,
    #[arg(value_name = "DST", required_unless_present_any = ["daemon", "server", "probe"])]
    dst: Option<String>,
    #[arg(short = 'f', long, value_name = "RULE", help_heading = "Selection")]
    filter: Vec<String>,
    #[arg(long, value_name = "FILE", help_heading = "Selection")]
    filter_file: Vec<PathBuf>,
    #[arg(short = 'F', action = ArgAction::Count, help_heading = "Selection")]
    filter_shorthand: u8,
    #[arg(
        short = 'C',
        long = "cvs-exclude",
        help_heading = "Selection",
        help = "auto-ignore files in the same way CVS does"
    )]
    cvs_exclude: bool,
    #[arg(long, value_name = "PATTERN")]
    include: Vec<String>,
    #[arg(long, value_name = "PATTERN")]
    exclude: Vec<String>,
    #[arg(long, value_name = "FILE")]
    include_from: Vec<PathBuf>,
    #[arg(long, value_name = "FILE")]
    exclude_from: Vec<PathBuf>,
    #[arg(long, value_name = "FILE")]
    files_from: Vec<PathBuf>,
    #[arg(long, short = '0')]
    from0: bool,
}

#[doc(hidden)]
#[derive(Debug, Clone, PartialEq, Eq)]
pub struct RshCommand {
    pub env: Vec<(String, String)>,
    pub cmd: Vec<String>,
}

fn parse_env_command(parts: Vec<String>) -> Result<RshCommand> {
    let mut env = Vec::new();
    let mut iter = parts.into_iter();
    let mut cmd = Vec::new();

    while let Some(tok) = iter.next() {
        if let Some((k, v)) = tok.split_once('=') {
            let valid = !k.is_empty()
                && (k.as_bytes()[0].is_ascii_alphabetic() || k.as_bytes()[0] == b'_')
                && k.as_bytes()[1..]
                    .iter()
                    .all(|b| b.is_ascii_alphanumeric() || *b == b'_');
            if valid {
                env.push((k.to_string(), v.to_string()));
                continue;
            } else {
                return Err(EngineError::Other("invalid environment assignment".into()));
            }
        }
        cmd.push(tok);
        cmd.extend(iter);
        return Ok(RshCommand { env, cmd });
    }
    Ok(RshCommand { env, cmd })
}

pub fn parse_rsh(raw: Option<String>) -> Result<RshCommand> {
    match raw {
        Some(s) => {
            let parts = shell_split(&s).map_err(|e| EngineError::Other(e.to_string()))?;
            let mut cmd = parse_env_command(parts)?;
            if cmd.cmd.is_empty() {
                cmd.cmd.push("ssh".to_string());
            }
            Ok(cmd)
        }
        None => Ok(RshCommand {
            env: Vec::new(),
            cmd: vec!["ssh".to_string()],
        }),
    }
}

pub fn parse_rsync_path(raw: Option<String>) -> Result<Option<RshCommand>> {
    match raw {
        Some(s) => {
            let parts = shell_split(&s).map_err(|e| EngineError::Other(e.to_string()))?;
            let cmd = parse_env_command(parts)?;
            if cmd.env.is_empty() && cmd.cmd.is_empty() {
                Ok(None)
            } else {
                Ok(Some(cmd))
            }
        }
        None => Ok(None),
    }
}

fn parse_name_map(specs: &[String], kind: IdKind) -> Result<Option<IdMapper>> {
    if specs.is_empty() {
        Ok(None)
    } else {
        let spec = specs.join(",");
        let mapper = parse_id_map(&spec, kind).map_err(EngineError::Other)?;
        Ok(Some(IdMapper(mapper)))
    }
}

#[derive(Args, Debug)]
struct DaemonOpts {
    #[arg(long)]
    daemon: bool,
    #[arg(long, value_parser = parse_module, value_name = "NAME=PATH")]
    module: Vec<Module>,
    #[arg(long)]
    address: Option<IpAddr>,
    #[arg(long = "secrets-file", value_name = "FILE")]
    secrets_file: Option<PathBuf>,
    #[arg(long = "hosts-allow", value_delimiter = ',', value_name = "LIST")]
    hosts_allow: Vec<String>,
    #[arg(long = "hosts-deny", value_delimiter = ',', value_name = "LIST")]
    hosts_deny: Vec<String>,
    #[arg(long = "motd", value_name = "FILE")]
    motd: Option<PathBuf>,
    #[arg(long = "pid-file", value_name = "FILE")]
    pid_file: Option<PathBuf>,
    #[arg(long = "lock-file", value_name = "FILE")]
    lock_file: Option<PathBuf>,
    #[arg(long = "state-dir", value_name = "DIR")]
    state_dir: Option<PathBuf>,
}

#[derive(Parser, Debug)]
struct ProbeOpts {
    #[arg(long)]
    probe: bool,
    addr: Option<String>,
    #[arg(long, default_value_t = SUPPORTED_PROTOCOLS[0], value_name = "VER")]
    peer_version: u32,
}

pub fn run(matches: &clap::ArgMatches) -> Result<()> {
    let mut opts =
        ClientOpts::from_arg_matches(matches).map_err(|e| EngineError::Other(e.to_string()))?;
    if opts.daemon.daemon {
        return run_daemon(opts.daemon, matches);
    }
    let probe_opts =
        ProbeOpts::from_arg_matches(matches).map_err(|e| EngineError::Other(e.to_string()))?;
    if probe_opts.probe {
        return run_probe(probe_opts, matches.get_flag("quiet"));
    }
    let mut opts =
        ClientOpts::from_arg_matches(matches).map_err(|e| EngineError::Other(e.to_string()))?;
    if matches.value_source("secluded_args") != Some(ValueSource::CommandLine) {
        if let Ok(val) = env::var("RSYNC_PROTECT_ARGS") {
            if val != "0" {
                opts.secluded_args = true;
            }
        }
    }
    run_client(opts, matches)
}

pub fn cli_command() -> clap::Command {
    let cmd = ClientOpts::command();
    ProbeOpts::augment_args(cmd)
}

#[derive(Debug, Clone, PartialEq, Eq)]
struct PathSpec {
    path: PathBuf,
    trailing_slash: bool,
}

#[derive(Debug, Clone, PartialEq, Eq)]
enum RemoteSpec {
    Local(PathSpec),
    Remote {
        host: String,
        path: PathSpec,
        module: Option<String>,
    },
}

fn parse_remote_spec(input: &str) -> Result<RemoteSpec> {
    let (trailing_slash, s) = if input != "/" && input.ends_with('/') {
        (true, &input[..input.len() - 1])
    } else {
        (false, input)
    };
    if let Some(rest) = s.strip_prefix("rsync://") {
        let mut parts = rest.splitn(2, '/');
        let host = parts.next().unwrap_or("");
        let mod_path = parts.next().unwrap_or("");
        let mut mp = mod_path.splitn(2, '/');
        let module = mp.next().unwrap_or("");
        let path = mp.next().unwrap_or("");
        return Ok(RemoteSpec::Remote {
            host: host.to_string(),
            path: PathSpec {
                path: PathBuf::from(path),
                trailing_slash,
            },
            module: Some(module.to_string()),
        });
    }
    if let Some(rest) = s.strip_prefix('[') {
        if let Some(end) = rest.find(']') {
            let host = &rest[..end];
            if let Some(path) = rest[end + 1..].strip_prefix(':') {
                return Ok(RemoteSpec::Remote {
                    host: host.to_string(),
                    path: PathSpec {
                        path: PathBuf::from(path),
                        trailing_slash,
                    },
                    module: None,
                });
            }
        }
        return Ok(RemoteSpec::Local(PathSpec {
            path: PathBuf::from(input),
            trailing_slash,
        }));
    }
    if let Some(idx) = s.find("::") {
        let host = &s[..idx];
        let mut rest = s[idx + 2..].splitn(2, '/');
        let module = rest.next().unwrap_or("");
        let path = rest.next().unwrap_or("");
        return Ok(RemoteSpec::Remote {
            host: host.to_string(),
            path: PathSpec {
                path: PathBuf::from(path),
                trailing_slash,
            },
            module: Some(module.to_string()),
        });
    }
    if let Some(idx) = s.find(':') {
        if idx == 1 {
            let bytes = s.as_bytes();
            if bytes[0].is_ascii_alphabetic()
                && bytes
                    .get(2)
                    .map(|c| *c == b'/' || *c == b'\\')
                    .unwrap_or(false)
            {
                return Ok(RemoteSpec::Local(PathSpec {
                    path: PathBuf::from(s),
                    trailing_slash,
                }));
            }
        }
        let (host, path) = s.split_at(idx);
        return Ok(RemoteSpec::Remote {
            host: host.to_string(),
            path: PathSpec {
                path: PathBuf::from(&path[1..]),
                trailing_slash,
            },
            module: None,
        });
    }
    Ok(RemoteSpec::Local(PathSpec {
        path: PathBuf::from(s),
        trailing_slash,
    }))
}

fn pipe_transports<S, D>(src: &mut S, dst: &mut D) -> io::Result<()>
where
    S: Transport,
    D: Transport,
{
    let mut buf = [0u8; 8192];
    loop {
        let n = src.receive(&mut buf)?;
        if n == 0 {
            break;
        }
        dst.send(&buf[..n])?;
    }
    Ok(())
}

#[allow(clippy::too_many_arguments)]
pub fn spawn_daemon_session(
    host: &str,
    module: &str,
    port: Option<u16>,
    password_file: Option<&Path>,
    no_motd: bool,
    timeout: Option<Duration>,
    connect_timeout: Option<Duration>,
    family: Option<AddressFamily>,
    sockopts: &[String],
    opts: &SyncOptions,
    version: u32,
    early_input: Option<&Path>,
    iconv: Option<&CharsetConv>,
) -> Result<TcpTransport> {
    let (host, port) = if let Some((h, p)) = host.rsplit_once(':') {
        let p = p.parse().unwrap_or(873);
        (h, p)
    } else {
        (host, port.unwrap_or(873))
    };
    let start = Instant::now();
    let mut t =
        TcpTransport::connect(host, port, connect_timeout, family).map_err(EngineError::from)?;
    let parsed: Vec<SockOpt> = parse_sockopts(sockopts).map_err(EngineError::Other)?;
    t.apply_sockopts(&parsed).map_err(EngineError::from)?;
    let handshake_timeout = connect_timeout
        .map(|dur| {
            dur.checked_sub(start.elapsed())
                .ok_or_else(|| io::Error::new(io::ErrorKind::TimedOut, "connection timed out"))
        })
        .transpose()
        .map_err(EngineError::from)?;
    t.set_read_timeout(handshake_timeout)
        .map_err(EngineError::from)?;
    t.set_write_timeout(handshake_timeout)
        .map_err(EngineError::from)?;
    if let Some(p) = early_input {
        if let Ok(data) = fs::read(p) {
            t.send(&data).map_err(EngineError::from)?;
        }
    }
    t.send(&version.to_be_bytes()).map_err(EngineError::from)?;
    let mut buf = [0u8; 4];
    t.receive(&mut buf).map_err(EngineError::from)?;
    let peer = u32::from_be_bytes(buf);
    negotiate_version(version, peer).map_err(|e| EngineError::Other(e.to_string()))?;

    let token = password_file
        .and_then(|p| fs::read_to_string(p).ok())
        .and_then(|s| s.lines().next().map(|l| l.to_string()));
    t.authenticate(token.as_deref(), no_motd)
        .map_err(EngineError::from)?;

    let mut line = Vec::new();
    let mut b = [0u8; 1];
    loop {
        let n = t.receive(&mut b).map_err(EngineError::from)?;
        if n == 0 {
            break;
        }
        line.push(b[0]);
        if b[0] == b'\n' {
            if line == b"@RSYNCD: OK\n" {
                break;
            }
            if !no_motd {
                let s = if let Some(cv) = iconv {
                    cv.decode_remote(&line)
                } else {
                    String::from_utf8_lossy(&line).into_owned()
                };
                if let Some(msg) = s.strip_prefix("@RSYNCD: ") {
                    print!("{msg}");
                } else {
                    print!("{s}");
                }
                let _ = io::stdout().flush();
            }
            line.clear();
        }
    }
    t.set_read_timeout(timeout).map_err(EngineError::from)?;
    t.set_write_timeout(timeout).map_err(EngineError::from)?;

    if let Some(cv) = iconv {
        let mut line = cv.encode_remote(module);
        line.push(b'\n');
        t.send(&line).map_err(EngineError::from)?;
        for opt in &opts.remote_options {
            let mut o = cv.encode_remote(opt);
            o.push(b'\n');
            t.send(&o).map_err(EngineError::from)?;
        }
    } else {
        let line = format!("{module}\n");
        t.send(line.as_bytes()).map_err(EngineError::from)?;
        for opt in &opts.remote_options {
            let o = format!("{opt}\n");
            t.send(o.as_bytes()).map_err(EngineError::from)?;
        }
    }
    t.send(b"\n").map_err(EngineError::from)?;
    Ok(t)
}

fn run_client(mut opts: ClientOpts, matches: &ArgMatches) -> Result<()> {
    let src_arg = opts
        .src
        .take()
        .ok_or_else(|| EngineError::Other("missing SRC".into()))?;
    let dst_arg = opts
        .dst
        .take()
        .ok_or_else(|| EngineError::Other("missing DST".into()))?;
    if opts.archive {
        opts.recursive = true;
    }
    let matcher = build_matcher(&opts, matches)?;
    let addr_family = if opts.ipv4 {
        Some(AddressFamily::V4)
    } else if opts.ipv6 {
        Some(AddressFamily::V6)
    } else {
        None
    };

    parse_sockopts(&opts.sockopts).map_err(EngineError::Other)?;

    let iconv = if let Some(spec) = &opts.iconv {
        Some(parse_iconv(spec).map_err(EngineError::Other)?)
    } else {
        None
    };

    if let Some(pf) = &opts.password_file {
        #[cfg(unix)]
        {
            let mode = fs::metadata(pf)?.permissions().mode();
            if mode & 0o077 != 0 {
                return Err(EngineError::Other(
                    "password file permissions are too open".into(),
                ));
            }
        }
        let _ = fs::read_to_string(pf).map_err(|e| EngineError::Other(e.to_string()))?;
    }

    let mut remote_opts = opts.remote_option.clone();
    if opts.secluded_args {
        remote_opts.push("--secluded-args".into());
    }
    if opts.trust_sender {
        remote_opts.push("--trust-sender".into());
    }
    if let Some(spec) = &opts.iconv {
        remote_opts.push(format!("--iconv={spec}"));
    }

    if let Some(cfg) = &opts.config {
        if !opts.quiet {
            println!("using config file {}", cfg.display());
        }
    }
    if opts.verbose > 0 && !opts.quiet {
        tracing::info!(
            target: InfoFlag::Misc.target(),
            "verbose level set to {}",
            opts.verbose
        );
    }
    if opts.recursive && !opts.quiet {
        println!("recursive mode enabled");
    }
    if opts.dry_run && !opts.list_only {
        if !opts.quiet {
            println!("dry run: skipping synchronization");
        }
        return Ok(());
    }

    let src = parse_remote_spec(&src_arg)?;
    let mut dst = parse_remote_spec(&dst_arg)?;
    if opts.mkpath {
        match &dst {
            RemoteSpec::Local(ps) => {
                let target = if ps.trailing_slash {
                    &ps.path
                } else {
                    ps.path.parent().unwrap_or(&ps.path)
                };
                fs::create_dir_all(target).map_err(|e| EngineError::Other(e.to_string()))?;
            }
            RemoteSpec::Remote { .. } => {
                remote_opts.push("--mkpath".into());
            }
        }
    }

    let known_hosts = opts.known_hosts.clone();
    let strict_host_key_checking = !opts.no_host_key_checking;
    let rsh_raw = opts.rsh.clone().or_else(|| env::var("RSYNC_RSH").ok());
    let rsh_cmd = parse_rsh(rsh_raw)?;
    let rsync_path_cmd = parse_rsync_path(opts.rsync_path.clone())?;
    let mut rsync_env: Vec<(String, String)> = env::vars()
        .filter(|(k, _)| k.starts_with("RSYNC_"))
        .collect();
    rsync_env.extend(
        rsh_cmd
            .env
            .iter()
            .filter(|(k, _)| k.starts_with("RSYNC_"))
            .cloned(),
    );
    if let Some(cmd) = &rsync_path_cmd {
        rsync_env.extend(
            cmd.env
                .iter()
                .filter(|(k, _)| k.starts_with("RSYNC_"))
                .cloned(),
        );
    }
    if let Some(to) = opts.timeout {
        rsync_env.push(("RSYNC_TIMEOUT".into(), to.as_secs().to_string()));
    }

    if !rsync_env.iter().any(|(k, _)| k == "RSYNC_CHECKSUM_LIST") {
        let list = ["md5", "sha1"];
        rsync_env.push(("RSYNC_CHECKSUM_LIST".into(), list.join(",")));
    }

    let remote_bin_vec = rsync_path_cmd.as_ref().map(|c| c.cmd.clone());
    let remote_env_vec = rsync_path_cmd.as_ref().map(|c| c.env.clone());

    let strong = if let Some(choice) = opts.checksum_choice.as_deref() {
        match choice {
            "md5" => StrongHash::Md5,
            "sha1" => StrongHash::Sha1,
            other => {
                return Err(EngineError::Other(format!("unknown checksum {other}")));
            }
        }
    } else if let Ok(list) = env::var("RSYNC_CHECKSUM_LIST") {
        let mut chosen = StrongHash::Md5;
        for name in list.split(',') {
            match name {
                "sha1" => {
                    chosen = StrongHash::Sha1;
                    break;
                }
                "md5" => {
                    chosen = StrongHash::Md5;
                    break;
                }
                _ => {}
            }
        }
        chosen
    } else {
        StrongHash::Md5
    };

    let src_trailing = match &src {
        RemoteSpec::Local(p) => p.trailing_slash,
        RemoteSpec::Remote { path, .. } => path.trailing_slash,
    };
    let src_path = match &src {
        RemoteSpec::Local(p) => &p.path,
        RemoteSpec::Remote { path, .. } => &path.path,
    };
    if opts.relative {
        let rel = if src_path.is_absolute() {
            src_path.strip_prefix(Path::new("/")).unwrap_or(src_path)
        } else {
            src_path
        };
        match &mut dst {
            RemoteSpec::Local(p) => p.path.push(rel),
            RemoteSpec::Remote { path, .. } => path.path.push(rel),
        }
    } else if !src_trailing {
        let name = src_path
            .file_name()
            .map(|s| s.to_owned())
            .ok_or_else(|| EngineError::Other("source path missing file name".into()))?;
        match &mut dst {
            RemoteSpec::Local(p) => p.path.push(&name),
            RemoteSpec::Remote { path, .. } => path.path.push(&name),
        }
    }

    let compress_choice = match opts.compress_choice.as_deref() {
        Some("none") => None,
        Some(s) => {
            let mut list = Vec::new();
            for name in s.split(',') {
                let codec = match name {
                    "zlib" => Codec::Zlib,
                    "zstd" => Codec::Zstd,
                    other => {
                        return Err(EngineError::Other(format!("unknown codec {other}")));
                    }
                };
                if !available_codecs().contains(&codec) {
                    return Err(EngineError::Other(format!(
                        "codec {name} not supported by this build"
                    )));
                }
                list.push(codec);
            }
            if list.is_empty() {
                None
            } else {
                Some(list)
            }
        }
        None => None,
    };
    let compress = if opts.compress_choice.as_deref() == Some("none") {
        false
    } else {
        opts.compress || opts.compress_level.is_some_and(|l| l > 0) || compress_choice.is_some()
    };
    let mut delete_mode = if opts.delete_before {
        Some(DeleteMode::Before)
    } else if opts.delete_after || opts.delete_delay {
        Some(DeleteMode::After)
    } else if opts.delete_during || opts.delete {
        Some(DeleteMode::During)
    } else {
        None
    };
    if delete_mode.is_none() && opts.delete_excluded {
        delete_mode = Some(DeleteMode::During);
    }
    let block_size = opts.block_size.unwrap_or(0);
    let mut chmod_rules = Vec::new();
    for spec in &opts.chmod {
        chmod_rules.extend(parse_chmod(spec).map_err(EngineError::Other)?);
    }
    let chown_ids = if let Some(ref spec) = opts.chown {
        Some(parse_chown(spec).map_err(EngineError::Other)?)
    } else {
        None
    };
    let copy_as = if let Some(ref spec) = opts.copy_as {
        let (uid_opt, gid_opt) = parse_chown(spec).map_err(EngineError::Other)?;
        let uid = uid_opt.ok_or_else(|| EngineError::Other("--copy-as requires a user".into()))?;
        let gid = if let Some(g) = gid_opt {
            Some(g)
        } else {
            #[cfg(unix)]
            {
                get_user_by_uid(uid).map(|u| u.primary_group_id())
            }
            #[cfg(not(unix))]
            {
                None
            }
        };
        Some((uid, gid))
    } else {
        None
    };
    let uid_map = parse_name_map(&opts.usermap, IdKind::User)?;
    let gid_map = parse_name_map(&opts.groupmap, IdKind::Group)?;
    let mut sync_opts = SyncOptions {
        delete: delete_mode,
        delete_excluded: opts.delete_excluded,
        ignore_missing_args: opts.ignore_missing_args,
        delete_missing_args: opts.delete_missing_args,
        remove_source_files: opts.remove_source_files,
        ignore_errors: opts.ignore_errors,
        force: opts.force,
        max_delete: opts.max_delete,
        max_alloc: opts.max_alloc.unwrap_or(1usize << 30),
        max_size: opts.max_size,
        min_size: opts.min_size,
        preallocate: opts.preallocate,
        checksum: opts.checksum,
        compress,
        dirs: opts.dirs,
        list_only: opts.list_only,
        update: opts.update,
        existing: opts.existing,
        ignore_existing: opts.ignore_existing,
        size_only: opts.size_only,
        ignore_times: opts.ignore_times,
        perms: opts.perms || opts.archive,
        executability: opts.executability,
        times: opts.times || opts.archive,
        atimes: opts.atimes,
        crtimes: opts.crtimes,
        omit_dir_times: opts.omit_dir_times,
        omit_link_times: opts.omit_link_times,
        owner: opts.owner
            || opts.archive
            || chown_ids.is_some_and(|(u, _)| u.is_some())
            || uid_map.is_some(),
        group: opts.group
            || opts.archive
            || chown_ids.is_some_and(|(_, g)| g.is_some())
            || gid_map.is_some(),
        links: opts.links || opts.archive,
        copy_links: opts.copy_links,
        copy_dirlinks: opts.copy_dirlinks,
        keep_dirlinks: opts.keep_dirlinks,
        copy_unsafe_links: opts.copy_unsafe_links,
        safe_links: opts.safe_links,
        hard_links: opts.hard_links,
        devices: opts.devices || opts.archive,
        specials: opts.specials || opts.archive,
        #[cfg(feature = "xattr")]
        xattrs: opts.xattrs || (opts.fake_super && !opts.super_user),
        #[cfg(feature = "acl")]
        acls: opts.acls,
        sparse: opts.sparse,
        strong,
        checksum_seed: opts.checksum_seed.unwrap_or(0),
        compress_level: opts.compress_level,
        compress_choice,
        whole_file: if opts.no_whole_file {
            false
        } else {
            opts.whole_file
        },
        skip_compress: opts.skip_compress.clone(),
        partial: opts.partial || opts.partial_progress,
        progress: opts.progress || opts.partial_progress,
        human_readable: opts.human_readable,
        itemize_changes: opts.itemize_changes,
        partial_dir: opts.partial_dir.clone(),
        temp_dir: opts.temp_dir.clone(),
        append: opts.append,
        append_verify: opts.append_verify,
        numeric_ids: opts.numeric_ids,
        inplace: opts.inplace || opts.write_devices,
        delay_updates: opts.delay_updates,
        modify_window: opts.modify_window.unwrap_or(Duration::ZERO),
        bwlimit: opts.bwlimit,
        block_size,
        link_dest: opts.link_dest.clone(),
        copy_dest: opts.copy_dest.clone(),
        compare_dest: opts.compare_dest.clone(),
        backup: opts.backup || opts.backup_dir.is_some(),
        backup_dir: opts.backup_dir.clone(),
        chmod: if chmod_rules.is_empty() {
            None
        } else {
            Some(chmod_rules)
        },
        chown: chown_ids,
        copy_as,
        uid_map,
        gid_map,
        eight_bit_output: opts.eight_bit_output,
        blocking_io: opts.blocking_io,
        early_input: opts.early_input.clone(),
        secluded_args: opts.secluded_args,
        sockopts: opts.sockopts.clone(),
        remote_options: remote_opts.clone(),
        write_batch: opts.write_batch.clone(),
        copy_devices: opts.copy_devices,
        write_devices: opts.write_devices,
        fsync: opts.fsync,
        fuzzy: opts.fuzzy,
        super_user: opts.super_user,
        fake_super: opts.fake_super && !opts.super_user,
        quiet: opts.quiet,
    };
    sync_opts.prepare_remote();
    let stats = if opts.local {
        match (src, dst) {
            (RemoteSpec::Local(src), RemoteSpec::Local(dst)) => sync(
                &src.path,
                &dst.path,
                &matcher,
                &available_codecs(),
                &sync_opts,
            )?,
            _ => return Err(EngineError::Other("local sync requires local paths".into())),
        }
    } else {
        match (src, dst) {
            (RemoteSpec::Local(_), RemoteSpec::Local(_)) => {
                return Err(EngineError::Other(
                    "local sync requires --local flag".into(),
                ))
            }
            (
                RemoteSpec::Remote {
                    host,
                    path: src,
                    module: Some(module),
                },
                RemoteSpec::Local(dst),
            ) => {
                let mut _session = spawn_daemon_session(
                    &host,
                    &module,
                    opts.port,
                    opts.password_file.as_deref(),
                    opts.no_motd,
                    opts.timeout,
                    opts.connect_timeout,
                    addr_family,
                    &opts.sockopts,
                    &sync_opts,
                    opts.protocol.unwrap_or(31),
                    opts.early_input.as_deref(),
                    iconv.as_ref(),
                )?;
                sync(
                    &src.path,
                    &dst.path,
                    &matcher,
                    &available_codecs(),
                    &sync_opts,
                )?
            }
            (
                RemoteSpec::Remote {
                    host,
                    path: src,
                    module: None,
                },
                RemoteSpec::Local(dst),
            ) => {
                let connect_timeout = opts.connect_timeout;
                let (session, codecs, _caps) = SshStdioTransport::connect_with_rsh(
                    &host,
                    &src.path,
                    &rsh_cmd.cmd,
                    &rsh_cmd.env,
                    &rsync_env,
                    remote_bin_vec.as_deref(),
                    remote_env_vec.as_deref().unwrap_or(&[]),
                    &sync_opts.remote_options,
                    known_hosts.as_deref(),
                    strict_host_key_checking,
                    opts.port,
                    connect_timeout,
                    addr_family,
                    opts.protocol.unwrap_or(31),
                )
                .map_err(EngineError::from)?;
                let (err, _) = session.stderr();
                if !err.is_empty() {
                    let msg = if let Some(cv) = iconv.as_ref() {
                        cv.decode_remote(&err)
                    } else {
                        String::from_utf8_lossy(&err).into_owned()
                    };
                    return Err(EngineError::Other(msg));
                }
                sync(&src.path, &dst.path, &matcher, &codecs, &sync_opts)?
            }
            (
                RemoteSpec::Local(src),
                RemoteSpec::Remote {
                    host,
                    path: dst,
                    module: Some(module),
                },
            ) => {
                let mut _session = spawn_daemon_session(
                    &host,
                    &module,
                    opts.port,
                    opts.password_file.as_deref(),
                    opts.no_motd,
                    opts.timeout,
                    opts.connect_timeout,
                    addr_family,
                    &opts.sockopts,
                    &sync_opts,
                    opts.protocol.unwrap_or(31),
                    opts.early_input.as_deref(),
                    iconv.as_ref(),
                )?;
                sync(
                    &src.path,
                    &dst.path,
                    &matcher,
                    &available_codecs(),
                    &sync_opts,
                )?
            }
            (
                RemoteSpec::Local(src),
                RemoteSpec::Remote {
                    host,
                    path: dst,
                    module: None,
                },
            ) => {
                let connect_timeout = opts.connect_timeout;
                let (session, codecs, _caps) = SshStdioTransport::connect_with_rsh(
                    &host,
                    &dst.path,
                    &rsh_cmd.cmd,
                    &rsh_cmd.env,
                    &rsync_env,
                    remote_bin_vec.as_deref(),
                    remote_env_vec.as_deref().unwrap_or(&[]),
                    &sync_opts.remote_options,
                    known_hosts.as_deref(),
                    strict_host_key_checking,
                    opts.port,
                    connect_timeout,
                    addr_family,
                    opts.protocol.unwrap_or(31),
                )
                .map_err(EngineError::from)?;
                let (err, _) = session.stderr();
                if !err.is_empty() {
                    let msg = if let Some(cv) = iconv.as_ref() {
                        cv.decode_remote(&err)
                    } else {
                        String::from_utf8_lossy(&err).into_owned()
                    };
                    return Err(EngineError::Other(msg));
                }
                sync(&src.path, &dst.path, &matcher, &codecs, &sync_opts)?
            }
            (
                RemoteSpec::Remote {
                    host: src_host,
                    path: src_path,
                    module: src_mod,
                },
                RemoteSpec::Remote {
                    host: dst_host,
                    path: dst_path,
                    module: dst_mod,
                },
            ) => {
                if src_host.is_empty() || dst_host.is_empty() {
                    return Err(EngineError::Other("remote host missing".to_string()));
                }
                if (src_mod.is_none() && src_path.path.as_os_str().is_empty())
                    || (dst_mod.is_none() && dst_path.path.as_os_str().is_empty())
                {
                    return Err(EngineError::Other("remote path missing".to_string()));
                }

                match (src_mod, dst_mod) {
                    (None, None) => {
                        let connect_timeout = opts.connect_timeout;
                        let mut dst_session = SshStdioTransport::spawn_with_rsh(
                            &dst_host,
                            &dst_path.path,
                            &rsh_cmd.cmd,
                            &rsh_cmd.env,
                            remote_bin_vec.as_deref(),
                            remote_env_vec.as_deref().unwrap_or(&[]),
                            &sync_opts.remote_options,
                            known_hosts.as_deref(),
                            strict_host_key_checking,
                            opts.port,
                            connect_timeout,
                            addr_family,
                        )
                        .map_err(EngineError::from)?;
                        let mut src_session = SshStdioTransport::spawn_with_rsh(
                            &src_host,
                            &src_path.path,
                            &rsh_cmd.cmd,
                            &rsh_cmd.env,
                            remote_bin_vec.as_deref(),
                            remote_env_vec.as_deref().unwrap_or(&[]),
                            &sync_opts.remote_options,
                            known_hosts.as_deref(),
                            strict_host_key_checking,
                            opts.port,
                            connect_timeout,
                            addr_family,
                        )
                        .map_err(EngineError::from)?;

                        if let Some(limit) = opts.bwlimit {
                            let mut dst_session = RateLimitedTransport::new(dst_session, limit);
                            pipe_transports(&mut src_session, &mut dst_session)
                                .map_err(|e| EngineError::Other(e.to_string()))?;
                            let (src_err, _) = src_session.stderr();
                            if !src_err.is_empty() {
                                let msg = if let Some(cv) = iconv.as_ref() {
                                    cv.decode_remote(&src_err)
                                } else {
                                    String::from_utf8_lossy(&src_err).into_owned()
                                };
                                return Err(EngineError::Other(msg));
                            }
                            let dst_session = dst_session.into_inner();
                            let (dst_err, _) = dst_session.stderr();
                            if !dst_err.is_empty() {
                                let msg = if let Some(cv) = iconv.as_ref() {
                                    cv.decode_remote(&dst_err)
                                } else {
                                    String::from_utf8_lossy(&dst_err).into_owned()
                                };
                                return Err(EngineError::Other(msg));
                            }
                        } else {
                            pipe_transports(&mut src_session, &mut dst_session)
                                .map_err(|e| EngineError::Other(e.to_string()))?;
                            let (src_err, _) = src_session.stderr();
                            if !src_err.is_empty() {
                                let msg = if let Some(cv) = iconv.as_ref() {
                                    cv.decode_remote(&src_err)
                                } else {
                                    String::from_utf8_lossy(&src_err).into_owned()
                                };
                                return Err(EngineError::Other(msg));
                            }
                            let (dst_err, _) = dst_session.stderr();
                            if !dst_err.is_empty() {
                                let msg = if let Some(cv) = iconv.as_ref() {
                                    cv.decode_remote(&dst_err)
                                } else {
                                    String::from_utf8_lossy(&dst_err).into_owned()
                                };
                                return Err(EngineError::Other(msg));
                            }
                        }
                        Stats::default()
                    }
                    (Some(sm), Some(dm)) => {
                        let mut dst_session = spawn_daemon_session(
                            &dst_host,
                            &dm,
                            opts.port,
                            opts.password_file.as_deref(),
                            opts.no_motd,
                            opts.timeout,
                            opts.connect_timeout,
                            addr_family,
                            &opts.sockopts,
                            &sync_opts,
                            opts.protocol.unwrap_or(31),
                            opts.early_input.as_deref(),
                            iconv.as_ref(),
                        )?;
                        let mut src_session = spawn_daemon_session(
                            &src_host,
                            &sm,
                            opts.port,
                            opts.password_file.as_deref(),
                            opts.no_motd,
                            opts.timeout,
                            opts.connect_timeout,
                            addr_family,
                            &opts.sockopts,
                            &sync_opts,
                            opts.protocol.unwrap_or(31),
                            opts.early_input.as_deref(),
                            iconv.as_ref(),
                        )?;
                        if let Some(limit) = opts.bwlimit {
                            let mut dst_session = RateLimitedTransport::new(dst_session, limit);
                            pipe_transports(&mut src_session, &mut dst_session)
                                .map_err(|e| EngineError::Other(e.to_string()))?;
                        } else {
                            pipe_transports(&mut src_session, &mut dst_session)
                                .map_err(|e| EngineError::Other(e.to_string()))?;
                        }
                        Stats::default()
                    }
                    (Some(sm), None) => {
                        let mut dst_session = SshStdioTransport::spawn_with_rsh(
                            &dst_host,
                            &dst_path.path,
                            &rsh_cmd.cmd,
                            &rsh_cmd.env,
                            remote_bin_vec.as_deref(),
                            remote_env_vec.as_deref().unwrap_or(&[]),
                            &sync_opts.remote_options,
                            known_hosts.as_deref(),
                            strict_host_key_checking,
                            opts.port,
                            opts.connect_timeout,
                            addr_family,
                        )
                        .map_err(EngineError::from)?;
                        let mut src_session = spawn_daemon_session(
                            &src_host,
                            &sm,
                            opts.port,
                            opts.password_file.as_deref(),
                            opts.no_motd,
                            opts.timeout,
                            opts.connect_timeout,
                            addr_family,
                            &opts.sockopts,
                            &sync_opts,
                            opts.protocol.unwrap_or(31),
                            opts.early_input.as_deref(),
                            iconv.as_ref(),
                        )?;
                        if let Some(limit) = opts.bwlimit {
                            let mut dst_session = RateLimitedTransport::new(dst_session, limit);
                            pipe_transports(&mut src_session, &mut dst_session)
                                .map_err(|e| EngineError::Other(e.to_string()))?;
                            let dst_session = dst_session.into_inner();
                            let (dst_err, _) = dst_session.stderr();
                            if !dst_err.is_empty() {
                                let msg = if let Some(cv) = iconv.as_ref() {
                                    cv.decode_remote(&dst_err)
                                } else {
                                    String::from_utf8_lossy(&dst_err).into_owned()
                                };
                                return Err(EngineError::Other(msg));
                            }
                        } else {
                            pipe_transports(&mut src_session, &mut dst_session)
                                .map_err(|e| EngineError::Other(e.to_string()))?;
                            let (dst_err, _) = dst_session.stderr();
                            if !dst_err.is_empty() {
                                let msg = if let Some(cv) = iconv.as_ref() {
                                    cv.decode_remote(&dst_err)
                                } else {
                                    String::from_utf8_lossy(&dst_err).into_owned()
                                };
                                return Err(EngineError::Other(msg));
                            }
                        }
                        Stats::default()
                    }
                    (None, Some(dm)) => {
                        let mut dst_session = spawn_daemon_session(
                            &dst_host,
                            &dm,
                            opts.port,
                            opts.password_file.as_deref(),
                            opts.no_motd,
                            opts.timeout,
                            opts.connect_timeout,
                            addr_family,
                            &opts.sockopts,
                            &sync_opts,
                            opts.protocol.unwrap_or(31),
                            opts.early_input.as_deref(),
                            iconv.as_ref(),
                        )?;
                        let mut src_session = SshStdioTransport::spawn_with_rsh(
                            &src_host,
                            &src_path.path,
                            &rsh_cmd.cmd,
                            &rsh_cmd.env,
                            remote_bin_vec.as_deref(),
                            remote_env_vec.as_deref().unwrap_or(&[]),
                            &sync_opts.remote_options,
                            known_hosts.as_deref(),
                            strict_host_key_checking,
                            opts.port,
                            opts.connect_timeout,
                            addr_family,
                        )
                        .map_err(EngineError::from)?;
                        if let Some(limit) = opts.bwlimit {
                            let mut dst_session = RateLimitedTransport::new(dst_session, limit);
                            pipe_transports(&mut src_session, &mut dst_session)
                                .map_err(|e| EngineError::Other(e.to_string()))?;
                        } else {
                            pipe_transports(&mut src_session, &mut dst_session)
                                .map_err(|e| EngineError::Other(e.to_string()))?;
                        }
                        let (src_err, _) = src_session.stderr();
                        if !src_err.is_empty() {
                            let msg = if let Some(cv) = iconv.as_ref() {
                                cv.decode_remote(&src_err)
                            } else {
                                String::from_utf8_lossy(&src_err).into_owned()
                            };
                            return Err(EngineError::Other(msg));
                        }
                        Stats::default()
                    }
                }
            }
        }
    };
    if opts.stats && !opts.quiet {
        println!("files transferred: {}", stats.files_transferred);
        println!("files deleted: {}", stats.files_deleted);
        if opts.human_readable {
            println!(
                "bytes transferred: {}",
                human_bytes(stats.bytes_transferred)
            );
        } else {
            println!("bytes transferred: {}", stats.bytes_transferred);
        }
    }
    Ok(())
}

fn build_matcher(opts: &ClientOpts, matches: &ArgMatches) -> Result<Matcher> {
    fn load_patterns(path: &Path, from0: bool) -> io::Result<Vec<String>> {
        if path == Path::new("-") {
            let mut buf = Vec::new();
            io::stdin().read_to_end(&mut buf)?;
            Ok(filters::parse_list(&buf, from0))
        } else {
            filters::parse_list_file(path, from0).map_err(|e| io::Error::other(format!("{:?}", e)))
        }
    }

    let mut entries: Vec<(usize, usize, Rule)> = Vec::new();
    let mut seq = 0;
    let mut add_rules = |idx: usize, rs: Vec<Rule>| {
        for r in rs {
            entries.push((idx, seq, r));
            seq += 1;
        }
    };

    if let Some(values) = matches.get_many::<String>("filter") {
        let idxs: Vec<_> = matches
            .indices_of("filter")
            .map_or_else(Vec::new, |v| v.collect());
        for (idx, val) in idxs.into_iter().zip(values) {
            add_rules(
                idx,
                parse_filters(val).map_err(|e| EngineError::Other(format!("{:?}", e)))?,
            );
        }
    }
    if let Some(values) = matches.get_many::<PathBuf>("filter_file") {
        let idxs: Vec<_> = matches
            .indices_of("filter_file")
            .map_or_else(Vec::new, |v| v.collect());
        for (idx, file) in idxs.into_iter().zip(values) {
            let data = fs::read(file)?;
            let rs = filters::parse_from_bytes(&data, opts.from0, &mut HashSet::new(), 0)
                .map_err(|e| EngineError::Other(format!("{:?}", e)))?;
            add_rules(idx, rs);
        }
    }
    if let Some(values) = matches.get_many::<String>("include") {
        let idxs: Vec<_> = matches
            .indices_of("include")
            .map_or_else(Vec::new, |v| v.collect());
        for (idx, pat) in idxs.into_iter().zip(values) {
            add_rules(
                idx,
                parse_filters(&format!("+ {}", pat))
                    .map_err(|e| EngineError::Other(format!("{:?}", e)))?,
            );
        }
    }
    if let Some(values) = matches.get_many::<String>("exclude") {
        let idxs: Vec<_> = matches
            .indices_of("exclude")
            .map_or_else(Vec::new, |v| v.collect());
        for (idx, pat) in idxs.into_iter().zip(values) {
            add_rules(
                idx,
                parse_filters(&format!("- {}", pat))
                    .map_err(|e| EngineError::Other(format!("{:?}", e)))?,
            );
        }
    }
    if let Some(values) = matches.get_many::<PathBuf>("include_from") {
        let idxs: Vec<_> = matches
            .indices_of("include_from")
            .map_or_else(Vec::new, |v| v.collect());
        for (idx, file) in idxs.into_iter().zip(values) {
            let mut vset = HashSet::new();
            let rs = filters::parse_rule_list_file(file, opts.from0, '+', &mut vset, 0)
                .map_err(|e| EngineError::Other(format!("{:?}", e)))?;
            add_rules(idx, rs);
        }
    }
    if let Some(values) = matches.get_many::<PathBuf>("exclude_from") {
        let idxs: Vec<_> = matches
            .indices_of("exclude_from")
            .map_or_else(Vec::new, |v| v.collect());
        for (idx, file) in idxs.into_iter().zip(values) {
            let mut vset = HashSet::new();
            let rs = filters::parse_rule_list_file(file, opts.from0, '-', &mut vset, 0)
                .map_err(|e| EngineError::Other(format!("{:?}", e)))?;
            add_rules(idx, rs);
        }
    }
    if let Some(values) = matches.get_many::<PathBuf>("files_from") {
        let idxs: Vec<_> = matches
            .indices_of("files_from")
            .map_or_else(Vec::new, |v| v.collect());
        for (idx, file) in idxs.into_iter().zip(values) {
            for pat in load_patterns(file, opts.from0)? {
                let anchored = if pat.starts_with('/') {
                    pat.clone()
                } else {
                    format!("/{}", pat)
                };

                let rule1 = if opts.from0 {
                    format!("+{}", anchored)
                } else {
                    format!("+ {}", anchored)
                };
                add_rules(
                    idx,
                    parse_filters(&rule1).map_err(|e| EngineError::Other(format!("{:?}", e)))?,
                );

                let dir_pat = format!("{}/***", anchored.trim_end_matches('/'));
                let rule2 = if opts.from0 {
                    format!("+{}", dir_pat)
                } else {
                    format!("+ {}", dir_pat)
                };
                add_rules(
                    idx,
                    parse_filters(&rule2).map_err(|e| EngineError::Other(format!("{:?}", e)))?,
                );
            }
        }
    }
    if matches.contains_id("filter_shorthand") {
        if let Some(idx) = matches.index_of("filter_shorthand") {
            let count = matches.get_count("filter_shorthand");
            let rule_str = if count >= 2 { "-FF" } else { "-F" };
            add_rules(
                idx,
                parse_filters(rule_str).map_err(|e| EngineError::Other(format!("{:?}", e)))?,
            );
        }
    }
    if !opts.files_from.is_empty() {
        add_rules(
            usize::MAX,
            parse_filters("- *").map_err(|e| EngineError::Other(format!("{:?}", e)))?,
        );
    }
    if opts.cvs_exclude {
        let mut cvs = default_cvs_rules().map_err(|e| EngineError::Other(format!("{:?}", e)))?;
        cvs.extend(parse_filters(":C\n").map_err(|e| EngineError::Other(format!("{:?}", e)))?);
        add_rules(usize::MAX, cvs);
    }

    entries.sort_by(|a, b| {
        if a.0 == b.0 {
            a.1.cmp(&b.1)
        } else {
            a.0.cmp(&b.0)
        }
    });
    let rules: Vec<Rule> = entries.into_iter().map(|(_, _, r)| r).collect();
    let mut matcher = Matcher::new(rules);
    if opts.existing {
        matcher = matcher.with_existing();
    }
    if opts.prune_empty_dirs {
        matcher = matcher.with_prune_empty_dirs();
    }
    Ok(matcher)
}

fn run_daemon(opts: DaemonOpts, matches: &ArgMatches) -> Result<()> {
    let mut modules: HashMap<String, Module> = HashMap::new();
    let mut secrets = opts.secrets_file.clone();
    let password = matches
        .get_one::<PathBuf>("password_file")
        .cloned()
        .map(|pf| -> Result<String> {
            #[cfg(unix)]
            {
                let mode = fs::metadata(&pf)?.permissions().mode();
                if mode & 0o077 != 0 {
                    return Err(EngineError::Other(
                        "password file permissions are too open".into(),
                    ));
                }
            }
            let data = fs::read_to_string(&pf)?;
            Ok(data.lines().next().unwrap_or_default().trim().to_string())
        })
        .transpose()?;
    let mut hosts_allow = opts.hosts_allow.clone();
    let mut hosts_deny = opts.hosts_deny.clone();
    let mut log_file = matches.get_one::<PathBuf>("client-log-file").cloned();
    let log_format = matches.get_one::<String>("client-log-file-format").cloned();
    let mut motd = opts.motd.clone();
    let mut pid_file = opts.pid_file.clone();
    let mut lock_file = opts.lock_file.clone();
    let state_dir = opts.state_dir.clone();
    let mut port = matches.get_one::<u16>("port").copied().unwrap_or(873);
    let mut address = opts.address;
    let timeout = matches.get_one::<Duration>("timeout").copied();
    let bwlimit = matches.get_one::<u64>("bwlimit").copied();
    let numeric_ids_flag = matches.get_flag("numeric_ids");
    if let Some(cfg_path) = matches.get_one::<PathBuf>("config") {
        let cfg = parse_config_file(cfg_path).map_err(|e| EngineError::Other(e.to_string()))?;
        for m in cfg.modules {
            modules.insert(m.name.clone(), m);
        }
        if let Some(p) = cfg.port {
            port = p;
        }
        if let Some(m) = cfg.motd_file {
            motd = Some(m);
        }
        if let Some(l) = cfg.log_file {
            log_file = Some(l);
        }
        if let Some(s) = cfg.secrets_file {
            secrets = Some(s);
        }
        if let Some(p) = cfg.pid_file {
            pid_file = Some(p);
        }
        if let Some(l) = cfg.lock_file {
            lock_file = Some(l);
        }
        if let Some(a) = cfg.address {
            address = Some(a);
        }
        if !cfg.hosts_allow.is_empty() {
            hosts_allow = cfg.hosts_allow;
        }
        if !cfg.hosts_deny.is_empty() {
            hosts_deny = cfg.hosts_deny;
        }
        if let Some(val) = cfg.numeric_ids {
            for m in modules.values_mut() {
                m.numeric_ids = val;
            }
        }
    }

    for m in opts.module {
        modules.insert(m.name.clone(), m);
    }

    if numeric_ids_flag {
        for m in modules.values_mut() {
            m.numeric_ids = true;
        }
    }

    let addr_family = if matches.get_flag("ipv4") {
        Some(AddressFamily::V4)
    } else if matches.get_flag("ipv6") {
        Some(AddressFamily::V6)
    } else {
        None
    };

    let handler: Arc<daemon::Handler> = Arc::new(|_| Ok(()));
    let quiet = matches.get_flag("quiet");

    daemon::run_daemon(
        modules,
        secrets,
        password,
        hosts_allow,
        hosts_deny,
        log_file,
        log_format,
        motd,
        pid_file,
        lock_file,
        state_dir,
        timeout,
        bwlimit,
        port,
        address,
        addr_family,
        65534,
        65534,
        handler,
        quiet,
    )
    .map_err(|e| EngineError::Other(format!("daemon failed to bind to port {port}: {e}")))
}

fn run_probe(opts: ProbeOpts, quiet: bool) -> Result<()> {
    if let Some(addr) = opts.addr {
        let mut stream = TcpStream::connect(&addr)?;
        stream.write_all(&SUPPORTED_PROTOCOLS[0].to_be_bytes())?;
        let mut buf = [0u8; 4];
        stream.read_exact(&mut buf)?;
        let peer = u32::from_be_bytes(buf);
        let ver = negotiate_version(SUPPORTED_PROTOCOLS[0], peer)
            .map_err(|e| EngineError::Other(e.to_string()))?;
        if !quiet {
            println!("negotiated version {}", ver);
        }
        Ok(())
    } else {
        let ver = negotiate_version(SUPPORTED_PROTOCOLS[0], opts.peer_version)
            .map_err(|e| EngineError::Other(e.to_string()))?;
        if !quiet {
            println!("negotiated version {}", ver);
        }
        Ok(())
    }
}

#[cfg(test)]
mod tests {
    use super::*;
    use daemon::authenticate;
    use engine::SyncOptions;

    #[test]
    fn windows_paths_are_local() {
        let spec = parse_remote_spec("C:/tmp/foo").unwrap();
        assert!(matches!(spec, RemoteSpec::Local(_)));
    }

    #[test]
    fn ipv6_specs_are_remote() {
        let spec = parse_remote_spec("[::1]:/tmp").unwrap();
        match spec {
            RemoteSpec::Remote { host, path, module } => {
                assert_eq!(host, "::1");
                assert!(module.is_none());
                assert_eq!(path.path, PathBuf::from("/tmp"));
            }
            _ => panic!("expected remote spec"),
        }
    }

    #[test]
    fn rsync_url_specs_are_remote() {
        let spec = parse_remote_spec("rsync://host/mod/path").unwrap();
        match spec {
            RemoteSpec::Remote { host, module, path } => {
                assert_eq!(host, "host");
                assert_eq!(module.as_deref(), Some("mod"));
                assert_eq!(path.path, PathBuf::from("path"));
            }
            _ => panic!("expected remote spec"),
        }
    }

    #[test]
    fn daemon_double_colon_specs_are_remote() {
        let spec = parse_remote_spec("host::mod/path").unwrap();
        match spec {
            RemoteSpec::Remote { host, module, path } => {
                assert_eq!(host, "host");
                assert_eq!(module.as_deref(), Some("mod"));
                assert_eq!(path.path, PathBuf::from("path"));
            }
            _ => panic!("expected remote spec"),
        }
    }

    #[test]
    fn host_path_specs_are_remote() {
        let spec = parse_remote_spec("host:/tmp").unwrap();
        match spec {
            RemoteSpec::Remote { host, module, path } => {
                assert_eq!(host, "host");
                assert!(module.is_none());
                assert_eq!(path.path, PathBuf::from("/tmp"));
            }
            _ => panic!("expected remote spec"),
        }
    }

    #[test]
    fn parses_client_flags() {
        let opts = ClientOpts::parse_from([
            "prog",
            "-r",
            "-n",
            "-v",
            "--delete",
            "-c",
            "-z",
            "--stats",
            "--executability",
            "--config",
            "file",
            "src",
            "dst",
        ]);
        assert!(opts.recursive);
        assert!(opts.dry_run);
        assert_eq!(opts.verbose, 1);
        assert!(opts.delete);
        assert!(opts.checksum);
        assert!(opts.compress);
        assert!(opts.stats);
        assert!(opts.executability);
        assert_eq!(opts.config, Some(PathBuf::from("file")));
    }

    #[test]
    fn parses_checksum_choice_and_alias() {
        let opts = ClientOpts::parse_from(["prog", "--checksum-choice", "sha1", "src", "dst"]);
        assert_eq!(opts.checksum_choice.as_deref(), Some("sha1"));
        let opts = ClientOpts::parse_from(["prog", "--cc", "md5", "src", "dst"]);
        assert_eq!(opts.checksum_choice.as_deref(), Some("md5"));
    }

    #[test]
    fn parses_rsh_flag_and_alias() {
        let opts = ClientOpts::parse_from(["prog", "--rsh", "ssh", "src", "dst"]);
        assert_eq!(opts.rsh.as_deref(), Some("ssh"));
        let opts = ClientOpts::parse_from(["prog", "-e", "ssh", "src", "dst"]);
        assert_eq!(opts.rsh.as_deref(), Some("ssh"));
    }

    #[test]
    fn parses_rsync_path_and_alias() {
        let opts = ClientOpts::parse_from(["prog", "--rsync-path", "/bin/rsync", "src", "dst"]);
        assert_eq!(opts.rsync_path.as_deref(), Some("/bin/rsync"));
        let opts = ClientOpts::parse_from(["prog", "--rsync_path", "/bin/rsync", "src", "dst"]);
        assert_eq!(opts.rsync_path.as_deref(), Some("/bin/rsync"));
    }

    #[test]
    fn parses_skip_compress_list() {
        let opts = ClientOpts::parse_from(["prog", "--skip-compress=gz,zip", "src", "dst"]);
        assert_eq!(opts.skip_compress, vec!["gz", "zip"]);
    }

    #[test]
    fn parses_skip_flags() {
        let opts = ClientOpts::parse_from([
            "prog",
            "--ignore-existing",
            "--existing",
            "--prune-empty-dirs",
            "--size-only",
            "--ignore-times",
            "src",
            "dst",
        ]);
        assert!(opts.ignore_existing);
        assert!(opts.existing);
        assert!(opts.prune_empty_dirs);
        assert!(opts.size_only);
        assert!(opts.ignore_times);
    }

    #[test]
    fn parses_protocol_version() {
        let opts = ClientOpts::parse_from(["prog", "--protocol", "30", "src", "dst"]);
        assert_eq!(opts.protocol, Some(30));
    }

    #[test]
    fn parses_8_bit_output() {
        let opts = ClientOpts::parse_from(["prog", "-8", "src", "dst"]);
        assert!(opts.eight_bit_output);
    }

    #[test]
    fn parses_blocking_io() {
        let opts = ClientOpts::parse_from(["prog", "--blocking-io", "src", "dst"]);
        assert!(opts.blocking_io);
    }

    #[test]
    fn parses_early_input() {
        let opts = ClientOpts::parse_from(["prog", "--early-input", "file", "src", "dst"]);
        assert_eq!(opts.early_input.as_deref(), Some(Path::new("file")));
    }

    #[test]
    fn protocol_override_sent_to_server() {
        use std::io::{Read, Write};
        use std::net::TcpListener;
        use std::thread;

        let listener = TcpListener::bind("127.0.0.1:0").unwrap();
        let port = listener.local_addr().unwrap().port();
        let handle = thread::spawn(move || {
            let (mut stream, _) = listener.accept().unwrap();
            let mut buf = [0u8; 4];
            stream.read_exact(&mut buf).unwrap();
            assert_eq!(u32::from_be_bytes(buf), 30);
            stream
                .write_all(&SUPPORTED_PROTOCOLS[0].to_be_bytes())
                .unwrap();

            let mut b = [0u8; 1];
            while stream.read(&mut b).unwrap() > 0 {
                if b[0] == b'\n' {
                    break;
                }
            }

            stream.write_all(b"@RSYNCD: OK\n").unwrap();

            let mut m = Vec::new();
            loop {
                stream.read_exact(&mut b).unwrap();
                if b[0] == b'\n' {
                    break;
                }
                m.push(b[0]);
            }
            assert_eq!(m, b"mod".to_vec());
        });

        let _t = spawn_daemon_session(
            "127.0.0.1",
            "mod",
            Some(port),
            None,
            true,
            None,
            None,
            None,
            &[],
            &SyncOptions::default(),
            30,
            None,
            None,
        )
        .unwrap();
        handle.join().unwrap();
    }

    #[test]
    fn sends_early_input_to_daemon() {
        use std::io::{Read, Write};
        use std::net::TcpListener;
        use std::thread;
        use tempfile::tempdir;

        let dir = tempdir().unwrap();
        let path = dir.path().join("input.txt");
        fs::write(&path, b"hello\n").unwrap();

        let listener = TcpListener::bind("127.0.0.1:0").unwrap();
        let port = listener.local_addr().unwrap().port();
        let handle = thread::spawn(move || {
            let (mut stream, _) = listener.accept().unwrap();
            let mut buf = [0u8; 6];
            stream.read_exact(&mut buf).unwrap();
            assert_eq!(&buf, b"hello\n");
            let mut ver = [0u8; 4];
            stream.read_exact(&mut ver).unwrap();
            assert_eq!(u32::from_be_bytes(ver), 30);
            stream
                .write_all(&SUPPORTED_PROTOCOLS[0].to_be_bytes())
                .unwrap();
            let mut b = [0u8; 1];
            while stream.read(&mut b).unwrap() > 0 {
                if b[0] == b'\n' {
                    break;
                }
            }
            stream.write_all(b"@RSYNCD: OK\n").unwrap();
            let mut m = Vec::new();
            loop {
                stream.read_exact(&mut b).unwrap();
                if b[0] == b'\n' {
                    break;
                }
                m.push(b[0]);
            }
            assert_eq!(m, b"mod".to_vec());
        });

        let _t = spawn_daemon_session(
            "127.0.0.1",
            "mod",
            Some(port),
            None,
            true,
            None,
            None,
            None,
            &[],
            &SyncOptions::default(),
            30,
            Some(&path),
            None,
        )
        .unwrap();
        handle.join().unwrap();
    }

    #[test]
    fn parses_internal_server_sender_flags() {
        let opts = ClientOpts::parse_from(["prog", "--server", "--sender", "src", "dst"]);
        assert!(opts.server);
        assert!(opts.sender);
    }

    #[test]
    fn rejects_invalid_env_assignment() {
        let err = parse_rsh(Some("1BAD=val ssh".into())).unwrap_err();
        assert!(matches!(err, EngineError::Other(_)));
    }

    #[test]
    #[cfg(unix)]
    fn rejects_insecure_auth_file() {
        use std::net::{TcpListener, TcpStream};
        use std::os::unix::fs::PermissionsExt;
        use std::{env, fs};
        use tempfile::tempdir;
        use transport::TcpTransport;

        let dir = tempdir().unwrap();
        let auth_path = dir.path().join("auth");
        fs::write(&auth_path, "tok user").unwrap();
        fs::set_permissions(&auth_path, fs::Permissions::from_mode(0o644)).unwrap();

        let prev = env::current_dir().unwrap();
        env::set_current_dir(dir.path()).unwrap();

        let listener = TcpListener::bind("127.0.0.1:0").unwrap();
        let addr = listener.local_addr().unwrap();
        let handle = std::thread::spawn(move || {
            let (_s, _) = listener.accept().unwrap();
        });
        let stream = TcpStream::connect(addr).unwrap();
        let mut t = TcpTransport::from_stream(stream);

        let err = authenticate(&mut t, None, None).unwrap_err();
        assert_eq!(err.kind(), io::ErrorKind::PermissionDenied);

        env::set_current_dir(prev).unwrap();
        handle.join().unwrap();
    }
}<|MERGE_RESOLUTION|>--- conflicted
+++ resolved
@@ -107,7 +107,6 @@
     (info, debug)
 }
 
-<<<<<<< HEAD
 pub struct CharsetConv {
     remote: &'static Encoding,
     local: &'static Encoding,
@@ -137,8 +136,6 @@
     }
 }
 
-=======
->>>>>>> e0610938
 pub fn parse_iconv(spec: &str) -> std::result::Result<CharsetConv, String> {
     let mut parts = spec.split(',');
     let remote_label = parts
@@ -152,16 +149,10 @@
             "iconv_open(\"{local_label}\", \"{remote_label}\") failed"
         ));
     }
-<<<<<<< HEAD
     Ok(CharsetConv {
         remote: Encoding::for_label(remote_label.as_bytes()).unwrap(),
         local: Encoding::for_label(local_label.as_bytes()).unwrap(),
     })
-=======
-    Ok(CharsetConv::new(
-        Encoding::for_label(remote_label.as_bytes()).unwrap(),
-    ))
->>>>>>> e0610938
 }
 
 #[derive(Parser, Debug)]
