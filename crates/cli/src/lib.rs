// crates/cli/src/lib.rs

#![allow(clippy::collapsible_if)]
use std::collections::HashSet;
use std::env;
use std::ffi::OsStr;
use std::fs;
use std::io::{self, Read, Write};
use std::net::TcpStream;
#[cfg(unix)]
use std::os::unix::fs::PermissionsExt;

use std::path::{Path, PathBuf};
use std::time::Duration;

use clap::parser::ValueSource;
use clap::{ArgMatches, FromArgMatches};

pub mod branding;
pub mod daemon;
mod formatter;
pub mod options;
mod utils;

use crate::daemon::run_daemon;
pub use daemon::spawn_daemon_session;
use options::{ClientOpts, ProbeOpts};
use utils::{
    RemoteSpec, init_logging, parse_filters, parse_name_map, parse_remote_spec, parse_remote_specs,
    parse_rsync_path,
};
pub use utils::{parse_iconv, parse_logging_flags, parse_rsh, print_version_if_requested};

use compress::{Codec, available_codecs};
pub use engine::EngineError;
use engine::{DeleteMode, Result, Stats, StrongHash, SyncOptions, pipe_sessions, sync};
use filters::{Matcher, Rule, default_cvs_rules};
pub use formatter::{ARG_ORDER, dump_help_body, render_help};
use logging::{InfoFlag, human_bytes, parse_escapes};
use meta::{IdKind, parse_chmod, parse_chown};
use protocol::{
    CAP_ACLS, CAP_CODECS, CAP_XATTRS, CharsetConv, ExitCode, LATEST_VERSION, SUPPORTED_PROTOCOLS,
    V30, negotiate_version,
};
use transport::{
    AddressFamily, RateLimitedTransport, SshStdioTransport, daemon_remote_opts, parse_sockopts,
};
#[cfg(unix)]
use users::get_user_by_uid;

pub mod version;

pub use options::cli_command;

pub fn exit_code_from_error_kind(kind: clap::error::ErrorKind) -> ExitCode {
    use clap::error::ErrorKind::*;
    match kind {
        InvalidValue => ExitCode::Unsupported,
        UnknownArgument => ExitCode::SyntaxOrUsage,
        InvalidSubcommand => ExitCode::SyntaxOrUsage,
        NoEquals => ExitCode::SyntaxOrUsage,
        ValueValidation => ExitCode::SyntaxOrUsage,
        TooManyValues => ExitCode::SyntaxOrUsage,
        TooFewValues => ExitCode::SyntaxOrUsage,
        WrongNumberOfValues => ExitCode::SyntaxOrUsage,
        ArgumentConflict => ExitCode::SyntaxOrUsage,
        MissingRequiredArgument => ExitCode::SyntaxOrUsage,
        MissingSubcommand => ExitCode::SyntaxOrUsage,
        InvalidUtf8 => ExitCode::SyntaxOrUsage,
        DisplayHelp => ExitCode::Ok,
        DisplayHelpOnMissingArgumentOrSubcommand => ExitCode::SyntaxOrUsage,
        DisplayVersion => ExitCode::Ok,
        Io => ExitCode::FileIo,
        Format => ExitCode::FileIo,
        #[allow(unreachable_patterns)]
        _ => ExitCode::SyntaxOrUsage,
    }
}

pub fn exit_code_from_engine_error(e: &EngineError) -> ExitCode {
    use std::io::ErrorKind;
    match e {
        EngineError::Io(err) => match err.kind() {
            ErrorKind::TimedOut | ErrorKind::WouldBlock => ExitCode::ConnTimeout,
            ErrorKind::ConnectionRefused
            | ErrorKind::AddrNotAvailable
            | ErrorKind::NetworkUnreachable
            | ErrorKind::ConnectionAborted
            | ErrorKind::ConnectionReset
            | ErrorKind::NotConnected
            | ErrorKind::HostUnreachable
            | ErrorKind::NetworkDown => ExitCode::SocketIo,
            _ => ExitCode::Protocol,
        },
        EngineError::MaxAlloc => ExitCode::Malloc,
        EngineError::Exit(code, _) => *code,
        _ => ExitCode::Protocol,
    }
}

pub fn handle_clap_error(cmd: &clap::Command, e: clap::Error) -> ! {
    use clap::error::ErrorKind;
    let kind = e.kind();
    let code = exit_code_from_error_kind(kind);
    if kind == ErrorKind::DisplayHelp {
        println!("{}", render_help(cmd));
    } else {
        let mut msg = e.to_string();
        if matches!(kind, ErrorKind::ValueValidation | ErrorKind::InvalidValue) {
            let first = msg.lines().next().unwrap_or("");
            if first.contains("--block-size") {
                let val = first.split('\'').nth(1).unwrap_or("");
                msg = format!("--block-size={val} is invalid");
            } else if let Some(rest) = first.strip_prefix("error: invalid value '") {
                if let Some((val, rest)) = rest.split_once('\'') {
                    if let Some(rest) = rest.strip_prefix(" for '") {
                        if let Some((opt, _)) = rest.split_once('\'') {
                            let opt_name = opt.split_whitespace().next().unwrap_or("");
                            let kind = if first.contains("invalid digit") {
                                "invalid numeric value"
                            } else {
                                "invalid value"
                            };
                            msg = format!("{opt_name}={val}: {kind}");
                        }
                    }
                }
            }
        } else if kind == ErrorKind::UnknownArgument {
            let first = msg.lines().next().unwrap_or("");
            let arg = first.split('\'').nth(1).unwrap_or("");
            msg = format!("{arg}: unknown option");
        } else if let Some(stripped) = msg.strip_prefix("error: ") {
            msg = stripped.to_string();
        }
        msg = msg.trim_end().to_string();
        let desc = match code {
            ExitCode::Unsupported => "requested action not supported",
            _ => "syntax or usage error",
        };
        let code_num = u8::from(code);
        let prog = branding::program_name();
        let mut lines = msg.lines();
        if let Some(first) = lines.next() {
            eprintln!("{prog}: {first}");
            for line in lines {
                eprintln!("{line}");
            }
        }
        let version = option_env!("UPSTREAM_VERSION").unwrap_or("3.4.1");
        let line_no = option_env!("MAIN_C_SYNTAX_LINE").unwrap_or("1836");
        eprintln!("{prog} error: {desc} (code {code_num}) at main.c({line_no}) [client={version}]",);
    }
    std::process::exit(u8::from(code) as i32);
}

pub fn run(matches: &clap::ArgMatches) -> Result<()> {
    let mut opts =
        ClientOpts::from_arg_matches(matches).map_err(|e| EngineError::Other(e.to_string()))?;
    if opts.no_D {
        opts.no_devices = true;
        opts.no_specials = true;
    }
    if opts.daemon.daemon {
        return run_daemon(opts.daemon, matches);
    }
    let log_file_fmt = opts.log_file_format.clone().map(|s| parse_escapes(&s));
    init_logging(matches, log_file_fmt)?;
    let probe_opts =
        ProbeOpts::from_arg_matches(matches).map_err(|e| EngineError::Other(e.to_string()))?;
    if matches.contains_id("probe") {
        return run_probe(probe_opts, matches.get_flag("quiet"));
    }
    if !opts.old_args && matches.value_source("secluded_args") != Some(ValueSource::CommandLine) {
        if let Ok(val) = env::var("RSYNC_PROTECT_ARGS") {
            if val != "0" {
                opts.secluded_args = true;
            }
        }
    }
    run_client(opts, matches)
}

fn run_client(opts: ClientOpts, matches: &ArgMatches) -> Result<()> {
    if opts.paths.len() < 2 {
        return Err(EngineError::Other("missing SRC or DST".into()));
    }
    let dst_arg = opts
        .paths
        .last()
        .cloned()
        .ok_or_else(|| EngineError::Other("missing SRC or DST".into()))?;
    let srcs = opts.paths[..opts.paths.len() - 1].to_vec();
    if opts.fuzzy && srcs.len() == 1 {
        if let Ok(RemoteSpec::Local(ps)) = parse_remote_spec(&dst_arg) {
            if ps.path.is_dir() {
                return Err(EngineError::Other("Not a directory".into()));
            }
        }
    }
    if srcs.len() > 1 {
        if let Ok(RemoteSpec::Local(ps)) = parse_remote_spec(dst_arg.as_os_str()) {
            if !ps.path.is_dir() {
                return Err(EngineError::Other("destination must be a directory".into()));
            }
        }
    }
    let mut total = Stats::default();
    for src in srcs {
        let stats = run_single(opts.clone(), matches, src.as_os_str(), dst_arg.as_os_str())?;
        total.files_total += stats.files_total;
        total.dirs_total += stats.dirs_total;
        total.files_transferred += stats.files_transferred;
        total.files_deleted += stats.files_deleted;
        total.files_created += stats.files_created;
        total.dirs_created += stats.dirs_created;
        total.total_file_size += stats.total_file_size;
        total.bytes_transferred += stats.bytes_transferred;
        total.literal_data += stats.literal_data;
        total.matched_data += stats.matched_data;
        total.file_list_size += stats.file_list_size;
        total.file_list_gen_time += stats.file_list_gen_time;
        total.file_list_transfer_time += stats.file_list_transfer_time;
        total.bytes_sent += stats.bytes_sent;
        total.bytes_received += stats.bytes_received;
    }
    if opts.stats && !opts.quiet {
        print_stats(&total, &opts);
    }
    Ok(())
}

fn print_stats(stats: &Stats, opts: &ClientOpts) {
    println!("Number of files: {}", stats.files_total);
    println!(
        "Number of created files: {}",
        stats.files_created - stats.dirs_created
    );
    println!("Number of deleted files: {}", stats.files_deleted);
    println!(
        "Number of regular files transferred: {}",
        stats.files_transferred
    );
    let total_size = if opts.human_readable {
        human_bytes(stats.total_file_size)
    } else {
        format!("{} bytes", stats.total_file_size)
    };
    println!("Total file size: {total_size}");
    let transferred = if opts.human_readable {
        human_bytes(stats.bytes_transferred)
    } else {
        format!("{} bytes", stats.bytes_transferred)
    };
    println!("Total transferred file size: {transferred}");
    println!("Literal data: {} bytes", stats.literal_data);
    println!("Matched data: {} bytes", stats.matched_data);
    println!("File list size: {}", stats.file_list_size);
    println!(
        "File list generation time: {:.3} seconds",
        stats.file_list_gen_time.as_secs_f64()
    );
    println!(
        "File list transfer time: {:.3} seconds",
        stats.file_list_transfer_time.as_secs_f64()
    );
    println!("Total bytes sent: {}", stats.bytes_sent);
    println!("Total bytes received: {}", stats.bytes_received);
    println!(
        "\nsent {} bytes  received {} bytes  0.00 bytes/sec",
        stats.bytes_sent, stats.bytes_received
    );
    if stats.bytes_transferred > 0 {
        let speedup = stats.total_file_size as f64 / stats.bytes_transferred as f64;
        println!(
            "total size is {}  speedup is {:.2}",
            stats.total_file_size, speedup
        );
    } else {
        println!("total size is {}  speedup is 0.00", stats.total_file_size);
    }
    tracing::info!(
        target: InfoFlag::Stats.target(),
        files_transferred = stats.files_transferred,
        files_deleted = stats.files_deleted,
        bytes = stats.bytes_transferred
    );
}

#[cfg(unix)]
fn is_effective_root() -> bool {
    #[cfg(test)]
    if let Some(v) = MOCK_IS_ROOT.with(|m| m.borrow_mut().take()) {
        return v;
    }
    nix::unistd::Uid::effective().is_root()
}

#[cfg(all(test, unix))]
thread_local! {
    static MOCK_IS_ROOT: std::cell::RefCell<Option<bool>> = std::cell::RefCell::new(None);
}

#[cfg(all(test, unix))]
fn mock_effective_root(val: bool) {
    MOCK_IS_ROOT.with(|m| *m.borrow_mut() = Some(val));
}

#[cfg(target_os = "linux")]
fn has_cap_chown() -> std::result::Result<bool, caps::errors::CapsError> {
    #[cfg(test)]
    if let Some(res) = MOCK_CAPS.with(|m| m.borrow_mut().take()) {
        return res;
    }
    use caps::{CapSet, Capability};
    caps::has_cap(None, CapSet::Effective, Capability::CAP_CHOWN)
}

#[cfg(all(test, target_os = "linux"))]
thread_local! {
    static MOCK_CAPS: std::cell::RefCell<
        Option<std::result::Result<bool, caps::errors::CapsError>>,
    > = std::cell::RefCell::new(None);
}

#[cfg(all(test, target_os = "linux"))]
fn mock_caps_has_cap(res: std::result::Result<bool, caps::errors::CapsError>) {
    MOCK_CAPS.with(|m| *m.borrow_mut() = Some(res));
}

fn run_single(
    mut opts: ClientOpts,
    matches: &ArgMatches,
    src_arg: &OsStr,
    dst_arg: &OsStr,
) -> Result<Stats> {
    if opts.archive {
        opts.recursive = true;
        opts.links = true;
        opts.perms = !opts.no_perms;
        opts.times = !opts.no_times;
        opts.group = !opts.no_group;
        opts.owner = !opts.no_owner;
        opts.devices = !opts.no_devices;
        opts.specials = !opts.no_specials;
    }
    if opts.no_links {
        opts.links = false;
    }
    if opts.old_dirs {
        opts.dirs = true;
    }
    let matcher = build_matcher(&opts, matches)?;
    let addr_family = if opts.ipv4 {
        Some(AddressFamily::V4)
    } else if opts.ipv6 {
        Some(AddressFamily::V6)
    } else {
        None
    };

    parse_sockopts(&opts.sockopts).map_err(EngineError::Other)?;

    let acls = opts.acls && !opts.no_acls;

    #[cfg(unix)]
    {
        let need_owner = if opts.no_owner {
            false
        } else {
            opts.owner || opts.archive
        };
        let need_group = if opts.no_group {
            false
        } else {
            opts.group || opts.archive
        };
        let maps_requested =
            opts.chown.is_some() || !opts.usermap.is_empty() || !opts.groupmap.is_empty();
        let needs_privs = need_owner || need_group || maps_requested;
        let numeric_fallback = opts.numeric_ids
            && opts.chown.is_none()
            && opts.usermap.is_empty()
            && opts.groupmap.is_empty();
        if needs_privs && !numeric_fallback && !is_effective_root() {
            #[cfg(target_os = "linux")]
            let has_privs = match has_cap_chown() {
                Ok(v) => v,
                Err(e) => {
                    return Err(EngineError::Other(format!(
                        "failed to detect CAP_CHOWN capability: {e}"
                    )));
                }
            };
            #[cfg(not(target_os = "linux"))]
            let has_privs = false;

            let priv_msg = if cfg!(target_os = "linux") {
                "changing ownership requires root or CAP_CHOWN"
            } else {
                "changing ownership requires root"
            };

            if !has_privs {
                if maps_requested {
                    return Err(EngineError::Exit(ExitCode::StartClient, priv_msg.into()));
                }
                let owner_explicit =
                    matches.value_source("owner") == Some(ValueSource::CommandLine);
                let group_explicit =
                    matches.value_source("group") == Some(ValueSource::CommandLine);
                let mut downgraded = false;
                if need_owner && !owner_explicit {
                    opts.owner = false;
                    opts.no_owner = true;
                    downgraded = true;
                }
                if need_group && !group_explicit {
                    opts.group = false;
                    opts.no_group = true;
                    downgraded = true;
                }
                if downgraded {
                    tracing::warn!("{priv_msg}: disabling owner/group");
                } else {
                    return Err(EngineError::Exit(ExitCode::StartClient, priv_msg.into()));
                }
            }
        }
    }

    let iconv = if let Some(spec) = &opts.iconv {
        Some(parse_iconv(spec).map_err(EngineError::Other)?)
    } else {
        None
    };

    if let Some(pf) = &opts.password_file {
        #[cfg(unix)]
        {
            let mode = fs::metadata(pf)?.permissions().mode();
            if mode & 0o077 != 0 {
                return Err(EngineError::Other(
                    "password file permissions are too open".into(),
                ));
            }
        }
        let _ = fs::read_to_string(pf).map_err(|e| EngineError::Other(e.to_string()))?;
    }

    let mut remote_opts = opts.remote_option.clone();
    if opts.secluded_args {
        remote_opts.push("--secluded-args".into());
    }
    if opts.trust_sender {
        remote_opts.push("--trust-sender".into());
    }
    if let Some(spec) = &opts.iconv {
        remote_opts.push(format!("--iconv={spec}"));
    }
    if opts.xattrs {
        remote_opts.push("--xattrs".into());
    }
    if acls {
        remote_opts.push("--acls".into());
    }
    if opts.old_args {
        remote_opts.push("--old-args".into());
    }
    if opts.old_dirs {
        remote_opts.push("-r".into());
        remote_opts.push("--exclude=/*/*".into());
    }

    if let Some(cfg) = &opts.config {
        if !opts.quiet {
            println!("using config file {}", cfg.display());
        }
    }
    if opts.verbose > 0 && !opts.quiet {
        tracing::info!(
            target: InfoFlag::Misc.target(),
            "verbose level set to {}",
            opts.verbose
        );
    }
    if opts.verbose > 0 && opts.recursive && !opts.quiet {
        tracing::info!(target: InfoFlag::Misc.target(), "recursive mode enabled");
    }
    let (src, mut dst) = parse_remote_specs(src_arg, dst_arg)?;
    if opts.mkpath {
        match &dst {
            RemoteSpec::Local(ps) => {
                let target = if ps.trailing_slash {
                    &ps.path
                } else {
                    ps.path.parent().unwrap_or(&ps.path)
                };
                fs::create_dir_all(target).map_err(|e| EngineError::Other(e.to_string()))?;
            }
            RemoteSpec::Remote { .. } => {
                remote_opts.push("--mkpath".into());
            }
        }
    }

    let known_hosts = opts.known_hosts.clone();
    let strict_host_key_checking = !opts.no_host_key_checking;
    let rsh_cmd = match opts.rsh.clone() {
        Some(cmd) => cmd,
        None => parse_rsh(env::var("RSYNC_RSH").ok().or_else(|| env::var("RSH").ok()))?,
    };
    let rsync_path_cmd = parse_rsync_path(opts.rsync_path.clone())?;
    let mut rsync_env: Vec<(String, String)> = env::vars()
        .filter(|(k, _)| k.starts_with("RSYNC_"))
        .collect();
    rsync_env.extend(
        rsh_cmd
            .env
            .iter()
            .filter(|(k, _)| k.starts_with("RSYNC_"))
            .cloned(),
    );
    if let Some(cmd) = &rsync_path_cmd {
        rsync_env.extend(
            cmd.env
                .iter()
                .filter(|(k, _)| k.starts_with("RSYNC_"))
                .cloned(),
        );
    }
    if let Some(to) = opts.timeout {
        rsync_env.push(("RSYNC_TIMEOUT".into(), to.as_secs().to_string()));
    }

    let proto = opts.protocol.unwrap_or(LATEST_VERSION);
    if !rsync_env.iter().any(|(k, _)| k == "RSYNC_CHECKSUM_LIST") {
        let list: Vec<&str> = if proto < V30 {
            vec!["md4", "md5", "sha1"]
        } else {
            vec!["md5", "md4", "sha1"]
        };
        rsync_env.push(("RSYNC_CHECKSUM_LIST".into(), list.join(",")));
    }

    let remote_bin_vec = rsync_path_cmd.as_ref().map(|c| c.cmd.clone());
    let remote_env_vec = rsync_path_cmd.as_ref().map(|c| c.env.clone());

    let strong = if proto < V30 {
        StrongHash::Md4
    } else if let Some(choice) = opts.checksum_choice.as_deref() {
        match choice {
            "md4" => StrongHash::Md4,
            "md5" => StrongHash::Md5,
            "sha1" => StrongHash::Sha1,
            other => {
                return Err(EngineError::Other(format!("unknown checksum {other}")));
            }
        }
    } else if let Ok(list) = env::var("RSYNC_CHECKSUM_LIST") {
        let mut chosen = if proto < V30 {
            StrongHash::Md4
        } else {
            StrongHash::Md5
        };
        for name in list.split(',') {
            match name {
                "sha1" => {
                    chosen = StrongHash::Sha1;
                    break;
                }
                "md5" => {
                    chosen = StrongHash::Md5;
                    break;
                }
                "md4" => {
                    chosen = StrongHash::Md4;
                    break;
                }
                _ => {}
            }
        }
        chosen
    } else {
        StrongHash::Md5
    };

    let src_trailing = match &src {
        RemoteSpec::Local(p) => p.trailing_slash,
        RemoteSpec::Remote { path, .. } => path.trailing_slash,
    };
    let src_path = match &src {
        RemoteSpec::Local(p) => &p.path,
        RemoteSpec::Remote { path, .. } => &path.path,
    };
    let dst_is_dir = match &dst {
        RemoteSpec::Local(p) => p.path.is_dir(),
        RemoteSpec::Remote { .. } => true,
    };
    if opts.relative {
        let rel = if src_path.is_absolute() {
            src_path.strip_prefix(Path::new("/")).unwrap_or(src_path)
        } else {
            src_path
        };
        match &mut dst {
            RemoteSpec::Local(p) => p.path.push(rel),
            RemoteSpec::Remote { path, .. } => path.path.push(rel),
        }
    } else if !src_trailing && dst_is_dir {
        let name = src_path
            .file_name()
            .map(|s| s.to_owned())
            .ok_or_else(|| EngineError::Other("source path missing file name".into()))?;
        match &mut dst {
            RemoteSpec::Local(p) => p.path.push(&name),
            RemoteSpec::Remote { path, .. } => path.path.push(&name),
        }
    }

    let compress_choice = match opts.compress_choice.as_deref() {
        Some("none") => None,
        Some(s) => {
            let mut list = Vec::new();
            for name in s.split(',') {
                let codec = match name {
                    "zlib" => Codec::Zlib,
                    "zlibx" => Codec::Zlibx,
                    "zstd" => Codec::Zstd,
                    other => {
                        return Err(EngineError::Other(format!("unknown codec {other}")));
                    }
                };
                if !available_codecs().contains(&codec) {
                    return Err(EngineError::Other(format!(
                        "codec {name} not supported by this build"
                    )));
                }
                list.push(codec);
            }
            if list.is_empty() { None } else { Some(list) }
        }
        None => None,
    };
    let compress = if opts.compress_choice.as_deref() == Some("none") {
        false
    } else {
        opts.compress || opts.compress_level.is_some_and(|l| l > 0) || compress_choice.is_some()
    };
    let mut delete_mode = if opts.delete_before {
        Some(DeleteMode::Before)
    } else if opts.delete_after || opts.delete_delay {
        Some(DeleteMode::After)
    } else if opts.delete_during || opts.delete {
        Some(DeleteMode::During)
    } else {
        None
    };
    if delete_mode.is_none() && opts.delete_excluded {
        delete_mode = Some(DeleteMode::During);
    }
    let block_size = opts.block_size.unwrap_or(0);
    let mut chmod_rules = Vec::new();
    for spec in &opts.chmod {
        chmod_rules.extend(parse_chmod(spec).map_err(EngineError::Other)?);
    }
    let chown_ids = if let Some(ref spec) = opts.chown {
        Some(parse_chown(spec).map_err(EngineError::Other)?)
    } else {
        None
    };
    let copy_as = if let Some(ref spec) = opts.copy_as {
        let (uid_opt, gid_opt) = parse_chown(spec).map_err(EngineError::Other)?;
        let uid = uid_opt.ok_or_else(|| EngineError::Other("--copy-as requires a user".into()))?;
        let gid = if let Some(g) = gid_opt {
            Some(g)
        } else {
            #[cfg(unix)]
            {
                get_user_by_uid(uid).map(|u| u.primary_group_id())
            }
            #[cfg(not(unix))]
            {
                None
            }
        };
        Some((uid, gid))
    } else {
        None
    };
    let uid_map = parse_name_map(&opts.usermap, IdKind::User)?;
    let gid_map = parse_name_map(&opts.groupmap, IdKind::Group)?;
    let (write_batch, only_write_batch) =
        match (opts.write_batch.clone(), opts.only_write_batch.clone()) {
            (Some(p), None) => (Some(p), false),
            (None, Some(p)) => (Some(p), true),
            (None, None) => (None, false),
            _ => unreachable!(),
        };
    let mut sync_opts = SyncOptions {
        delete: delete_mode,
        delete_excluded: opts.delete_excluded,
        ignore_missing_args: opts.ignore_missing_args,
        delete_missing_args: opts.delete_missing_args,
        remove_source_files: opts.remove_source_files,
        ignore_errors: opts.ignore_errors,
        force: opts.force,
        max_delete: opts.max_delete,
        max_alloc: opts.max_alloc.unwrap_or(1usize << 30),
        max_size: opts.max_size,
        min_size: opts.min_size,
        preallocate: opts.preallocate,
        checksum: opts.checksum,
        compress,
        dirs: opts.dirs,
        no_implied_dirs: opts.no_implied_dirs,
        dry_run: opts.dry_run,
        list_only: opts.list_only,
        update: opts.update,
        existing: opts.existing,
        ignore_existing: opts.ignore_existing,
        one_file_system: opts.one_file_system,
        size_only: opts.size_only,
        ignore_times: opts.ignore_times,
        perms: if opts.no_perms {
            false
        } else {
            opts.perms || opts.archive || acls
        },
        executability: opts.executability,
        times: if opts.no_times {
            false
        } else {
            opts.times || opts.archive
        },
        atimes: opts.atimes,
        crtimes: opts.crtimes,
        omit_dir_times: opts.omit_dir_times,
        omit_link_times: opts.omit_link_times,
        owner: if opts.no_owner {
            false
        } else {
            opts.owner
                || opts.archive
                || chown_ids.is_some_and(|(u, _)| u.is_some())
                || uid_map.is_some()
        },
        group: if opts.no_group {
            false
        } else {
            opts.group
                || opts.archive
                || chown_ids.is_some_and(|(_, g)| g.is_some())
                || gid_map.is_some()
        },
        links: opts.links,
        copy_links: opts.copy_links,
        copy_dirlinks: opts.copy_dirlinks,
        keep_dirlinks: opts.keep_dirlinks,
        copy_unsafe_links: opts.copy_unsafe_links,
        safe_links: opts.safe_links,
        munge_links: opts.munge_links,
        hard_links: opts.hard_links,
        devices: if opts.no_devices {
            false
        } else {
            opts.devices || opts.archive || opts.devices_specials
        },
        specials: if opts.no_specials {
            false
        } else {
            opts.specials || opts.archive || opts.devices_specials
        },
        xattrs: opts.xattrs || (opts.fake_super && !opts.super_user),
        acls,
        sparse: opts.sparse,
        strong,
        checksum_seed: opts.checksum_seed.unwrap_or_default(),
        compress_level: opts.compress_level,
        compress_choice,
        whole_file: if opts.no_whole_file {
            false
        } else {
            opts.whole_file
        },
        skip_compress: opts.skip_compress.clone(),
        partial: opts.partial
            || opts.partial_progress
            || opts.partial_dir.is_some()
            || opts.append
            || opts.append_verify,
        progress: opts.progress || opts.partial_progress,
        human_readable: opts.human_readable,
        itemize_changes: opts.itemize_changes,
        out_format: opts.out_format.as_ref().map(|s| parse_escapes(s)),
        partial_dir: opts.partial_dir.clone(),
        temp_dir: opts.temp_dir.clone(),
        append: opts.append,
        append_verify: opts.append_verify,
        numeric_ids: opts.numeric_ids,
        inplace: opts.inplace || opts.write_devices,
        delay_updates: opts.delay_updates,
        modify_window: opts.modify_window.unwrap_or(Duration::ZERO),
        bwlimit: opts.bwlimit,
        stop_after: opts.stop_after,
        stop_at: opts.stop_at,
        block_size,
        link_dest: opts.link_dest.clone(),
        copy_dest: opts.copy_dest.clone(),
        compare_dest: opts.compare_dest.clone(),
        backup: opts.backup || opts.backup_dir.is_some(),
        backup_dir: opts.backup_dir.clone(),
        backup_suffix: opts.suffix.clone().unwrap_or_else(|| {
            if opts.backup_dir.is_some() {
                String::new()
            } else {
                "~".into()
            }
        }),
        chmod: if chmod_rules.is_empty() {
            None
        } else {
            Some(chmod_rules)
        },
        chown: chown_ids,
        copy_as,
        uid_map,
        gid_map,
        eight_bit_output: opts.eight_bit_output,
        blocking_io: opts.blocking_io,
        open_noatime: opts.open_noatime,
        early_input: opts.early_input.clone(),
        secluded_args: opts.secluded_args,
        sockopts: opts.sockopts.clone(),
        remote_options: remote_opts.clone(),
        write_batch,
        only_write_batch,
        read_batch: opts.read_batch.clone(),
        copy_devices: opts.copy_devices,
        write_devices: opts.write_devices,
        fsync: opts.fsync,
        fuzzy: opts.fuzzy,
        super_user: opts.super_user,
        fake_super: opts.fake_super && !opts.super_user,
        quiet: opts.quiet,
    };
    sync_opts.prepare_remote();
    let local = matches!(&src, RemoteSpec::Local(_)) && matches!(&dst, RemoteSpec::Local(_));
    let stats = if local {
        match (src, dst) {
            (RemoteSpec::Local(src), RemoteSpec::Local(dst)) => sync(
                &src.path,
                &dst.path,
                &matcher,
                &available_codecs(),
                &sync_opts,
            )?,
            _ => unreachable!(),
        }
    } else {
        match (src, dst) {
            (RemoteSpec::Local(_), RemoteSpec::Local(_)) => unreachable!(),
            (
                RemoteSpec::Remote {
                    host,
                    path: src,
                    module: Some(module),
                },
                RemoteSpec::Local(dst),
            ) => {
                let mut _session = spawn_daemon_session(
                    &host,
                    &module,
                    opts.port,
                    opts.password_file.as_deref(),
                    opts.no_motd,
                    opts.timeout,
                    opts.connect_timeout,
                    addr_family,
                    &opts.sockopts,
                    &sync_opts,
                    opts.protocol.unwrap_or(31),
                    opts.early_input.as_deref(),
                    iconv.as_ref(),
                )?;
                sync(
                    &src.path,
                    &dst.path,
                    &matcher,
                    &available_codecs(),
                    &sync_opts,
                )?
            }
            (
                RemoteSpec::Remote {
                    host,
                    path: src,
                    module: None,
                },
                RemoteSpec::Local(dst),
            ) => {
                let connect_timeout = opts.connect_timeout;
                let caps_send = CAP_CODECS
                    | if sync_opts.acls { CAP_ACLS } else { 0 }
                    | if sync_opts.xattrs { CAP_XATTRS } else { 0 };
                let (session, codecs, caps) = SshStdioTransport::connect_with_rsh(
                    &host,
                    &src.path,
                    &rsh_cmd.cmd,
                    &rsh_cmd.env,
                    &rsync_env,
                    remote_bin_vec.as_deref(),
                    remote_env_vec.as_deref().unwrap_or(&[]),
                    &sync_opts.remote_options,
                    known_hosts.as_deref(),
                    strict_host_key_checking,
                    opts.port,
                    connect_timeout,
                    addr_family,
                    sync_opts.blocking_io,
                    opts.protocol.unwrap_or(31),
                    caps_send,
                    None,
                )
                .map_err(EngineError::from)?;
                if sync_opts.xattrs && caps & CAP_XATTRS == 0 {
                    sync_opts.xattrs = false;
                }
                if sync_opts.acls && caps & CAP_ACLS == 0 {
                    sync_opts.acls = false;
                }
                let (err, _) = session.stderr();
                if !err.is_empty() {
                    let msg = if let Some(cv) = iconv.as_ref() {
                        cv.decode_remote(&err)
                    } else {
                        String::from_utf8_lossy(&err).into_owned()
                    };
                    return Err(EngineError::Other(msg));
                }
                sync(&src.path, &dst.path, &matcher, &codecs, &sync_opts)?
            }
            (
                RemoteSpec::Local(src),
                RemoteSpec::Remote {
                    host,
                    path: dst,
                    module: Some(module),
                },
            ) => {
                let mut _session = spawn_daemon_session(
                    &host,
                    &module,
                    opts.port,
                    opts.password_file.as_deref(),
                    opts.no_motd,
                    opts.timeout,
                    opts.connect_timeout,
                    addr_family,
                    &opts.sockopts,
                    &sync_opts,
                    opts.protocol.unwrap_or(31),
                    opts.early_input.as_deref(),
                    iconv.as_ref(),
                )?;
                sync(
                    &src.path,
                    &dst.path,
                    &matcher,
                    &available_codecs(),
                    &sync_opts,
                )?
            }
            (
                RemoteSpec::Local(src),
                RemoteSpec::Remote {
                    host,
                    path: dst,
                    module: None,
                },
            ) => {
                let connect_timeout = opts.connect_timeout;
                let caps_send = CAP_CODECS
                    | if sync_opts.acls { CAP_ACLS } else { 0 }
                    | if sync_opts.xattrs { CAP_XATTRS } else { 0 };
                let (session, codecs, caps) = SshStdioTransport::connect_with_rsh(
                    &host,
                    &dst.path,
                    &rsh_cmd.cmd,
                    &rsh_cmd.env,
                    &rsync_env,
                    remote_bin_vec.as_deref(),
                    remote_env_vec.as_deref().unwrap_or(&[]),
                    &sync_opts.remote_options,
                    known_hosts.as_deref(),
                    strict_host_key_checking,
                    opts.port,
                    connect_timeout,
                    addr_family,
                    sync_opts.blocking_io,
                    opts.protocol.unwrap_or(31),
                    caps_send,
                    None,
                )
                .map_err(EngineError::from)?;
                if sync_opts.xattrs && caps & CAP_XATTRS == 0 {
                    sync_opts.xattrs = false;
                }
                if sync_opts.acls && caps & CAP_ACLS == 0 {
                    sync_opts.acls = false;
                }
                let (err, _) = session.stderr();
                if !err.is_empty() {
                    let msg = if let Some(cv) = iconv.as_ref() {
                        cv.decode_remote(&err)
                    } else {
                        String::from_utf8_lossy(&err).into_owned()
                    };
                    return Err(EngineError::Other(msg));
                }
                sync(&src.path, &dst.path, &matcher, &codecs, &sync_opts)?
            }
            (
                RemoteSpec::Remote {
                    host: src_host,
                    path: src_path,
                    module: src_mod,
                },
                RemoteSpec::Remote {
                    host: dst_host,
                    path: dst_path,
                    module: dst_mod,
                },
            ) => {
                if src_host.is_empty() || dst_host.is_empty() {
                    return Err(EngineError::Other("remote host missing".to_string()));
                }
                if (src_mod.is_none() && src_path.path.as_os_str().is_empty())
                    || (dst_mod.is_none() && dst_path.path.as_os_str().is_empty())
                {
                    return Err(EngineError::Other("remote path missing".to_string()));
                }

                match (src_mod, dst_mod) {
                    (None, None) => {
                        let connect_timeout = opts.connect_timeout;
                        let mut dst_session = SshStdioTransport::spawn_with_rsh(
                            &dst_host,
                            &dst_path.path,
                            &rsh_cmd.cmd,
                            &rsh_cmd.env,
                            remote_bin_vec.as_deref(),
                            remote_env_vec.as_deref().unwrap_or(&[]),
                            &sync_opts.remote_options,
                            known_hosts.as_deref(),
                            strict_host_key_checking,
                            opts.port,
                            connect_timeout,
                            addr_family,
                            sync_opts.blocking_io,
                        )
                        .map_err(EngineError::from)?;
                        let mut src_session = SshStdioTransport::spawn_with_rsh(
                            &src_host,
                            &src_path.path,
                            &rsh_cmd.cmd,
                            &rsh_cmd.env,
                            remote_bin_vec.as_deref(),
                            remote_env_vec.as_deref().unwrap_or(&[]),
                            &sync_opts.remote_options,
                            known_hosts.as_deref(),
                            strict_host_key_checking,
                            opts.port,
                            connect_timeout,
                            addr_family,
                            sync_opts.blocking_io,
                        )
                        .map_err(EngineError::from)?;

                        if let Some(limit) = opts.bwlimit {
                            let mut dst_session = RateLimitedTransport::new(dst_session, limit);
                            let stats = pipe_sessions(&mut src_session, &mut dst_session)?;
                            check_session_errors(&src_session, iconv.as_ref())?;
                            let dst_session = dst_session.into_inner();
                            check_session_errors(&dst_session, iconv.as_ref())?;
                            stats
                        } else {
                            let stats = pipe_sessions(&mut src_session, &mut dst_session)?;
                            check_session_errors(&src_session, iconv.as_ref())?;
                            check_session_errors(&dst_session, iconv.as_ref())?;
                            stats
                        }
                    }
                    (Some(sm), Some(dm)) => {
                        let mut dst_opts = sync_opts.clone();
                        dst_opts.remote_options =
                            daemon_remote_opts(&sync_opts.remote_options, &dst_path.path);
                        let mut dst_session = spawn_daemon_session(
                            &dst_host,
                            &dm,
                            opts.port,
                            opts.password_file.as_deref(),
                            opts.no_motd,
                            opts.timeout,
                            opts.connect_timeout,
                            addr_family,
                            &opts.sockopts,
                            &dst_opts,
                            opts.protocol.unwrap_or(31),
                            opts.early_input.as_deref(),
                            iconv.as_ref(),
                        )?;
                        let mut src_opts = sync_opts.clone();
                        src_opts.remote_options =
                            daemon_remote_opts(&sync_opts.remote_options, &src_path.path);
                        let mut src_session = spawn_daemon_session(
                            &src_host,
                            &sm,
                            opts.port,
                            opts.password_file.as_deref(),
                            opts.no_motd,
                            opts.timeout,
                            opts.connect_timeout,
                            addr_family,
                            &opts.sockopts,
                            &src_opts,
                            opts.protocol.unwrap_or(31),
                            opts.early_input.as_deref(),
                            iconv.as_ref(),
                        )?;
                        if let Some(limit) = opts.bwlimit {
                            let mut dst_session = RateLimitedTransport::new(dst_session, limit);
                            pipe_sessions(&mut src_session, &mut dst_session)?
                        } else {
                            pipe_sessions(&mut src_session, &mut dst_session)?
                        }
                    }
                    (Some(sm), None) => {
                        let mut dst_session = SshStdioTransport::spawn_with_rsh(
                            &dst_host,
                            &dst_path.path,
                            &rsh_cmd.cmd,
                            &rsh_cmd.env,
                            remote_bin_vec.as_deref(),
                            remote_env_vec.as_deref().unwrap_or(&[]),
                            &sync_opts.remote_options,
                            known_hosts.as_deref(),
                            strict_host_key_checking,
                            opts.port,
                            opts.connect_timeout,
                            addr_family,
                            sync_opts.blocking_io,
                        )
                        .map_err(EngineError::from)?;
                        let mut src_opts = sync_opts.clone();
                        src_opts.remote_options =
                            daemon_remote_opts(&sync_opts.remote_options, &src_path.path);
                        let mut src_session = spawn_daemon_session(
                            &src_host,
                            &sm,
                            opts.port,
                            opts.password_file.as_deref(),
                            opts.no_motd,
                            opts.timeout,
                            opts.connect_timeout,
                            addr_family,
                            &opts.sockopts,
                            &src_opts,
                            opts.protocol.unwrap_or(31),
                            opts.early_input.as_deref(),
                            iconv.as_ref(),
                        )?;
                        if let Some(limit) = opts.bwlimit {
                            let mut dst_session = RateLimitedTransport::new(dst_session, limit);
                            let stats = pipe_sessions(&mut src_session, &mut dst_session)?;
                            let dst_session = dst_session.into_inner();
                            check_session_errors(&dst_session, iconv.as_ref())?;
                            stats
                        } else {
                            let stats = pipe_sessions(&mut src_session, &mut dst_session)?;
                            check_session_errors(&dst_session, iconv.as_ref())?;
                            stats
                        }
                    }
                    (None, Some(dm)) => {
                        let mut dst_opts = sync_opts.clone();
                        dst_opts.remote_options =
                            daemon_remote_opts(&sync_opts.remote_options, &dst_path.path);
                        let mut dst_session = spawn_daemon_session(
                            &dst_host,
                            &dm,
                            opts.port,
                            opts.password_file.as_deref(),
                            opts.no_motd,
                            opts.timeout,
                            opts.connect_timeout,
                            addr_family,
                            &opts.sockopts,
                            &dst_opts,
                            opts.protocol.unwrap_or(31),
                            opts.early_input.as_deref(),
                            iconv.as_ref(),
                        )?;
                        let mut src_session = SshStdioTransport::spawn_with_rsh(
                            &src_host,
                            &src_path.path,
                            &rsh_cmd.cmd,
                            &rsh_cmd.env,
                            remote_bin_vec.as_deref(),
                            remote_env_vec.as_deref().unwrap_or(&[]),
                            &sync_opts.remote_options,
                            known_hosts.as_deref(),
                            strict_host_key_checking,
                            opts.port,
                            opts.connect_timeout,
                            addr_family,
                            sync_opts.blocking_io,
                        )
                        .map_err(EngineError::from)?;
                        if let Some(limit) = opts.bwlimit {
                            let mut dst_session = RateLimitedTransport::new(dst_session, limit);
                            let stats = pipe_sessions(&mut src_session, &mut dst_session)?;
                            check_session_errors(&src_session, iconv.as_ref())?;
                            stats
                        } else {
                            let stats = pipe_sessions(&mut src_session, &mut dst_session)?;
                            check_session_errors(&src_session, iconv.as_ref())?;
                            stats
                        }
                    }
                }
            }
        }
    };
    Ok(stats)
}

fn check_session_errors(session: &SshStdioTransport, iconv: Option<&CharsetConv>) -> Result<()> {
    let (err, _) = session.stderr();
    if !err.is_empty() {
        let msg = if let Some(cv) = iconv {
            cv.decode_remote(&err)
        } else {
            String::from_utf8_lossy(&err).into_owned()
        };
        return Err(EngineError::Other(msg));
    }
    Ok(())
}

fn build_matcher(opts: &ClientOpts, matches: &ArgMatches) -> Result<Matcher> {
    fn load_patterns(path: &Path, from0: bool) -> io::Result<Vec<String>> {
        filters::parse_list_file(path, from0).map_err(|e| io::Error::other(format!("{:?}", e)))
    }

    fn root_and_parents(pat: &str) -> (String, Vec<String>) {
        let rooted = if pat.starts_with('/') {
            pat.to_string()
        } else {
            format!("/{pat}")
        };
        let mut base = String::new();
        let mut dirs = Vec::new();
        let mut finished = true;
        let trimmed = rooted.trim_end_matches('/');
        for part in trimmed.trim_start_matches('/').split('/') {
            if part.contains(['*', '?', '[', ']']) {
                finished = false;
                break;
            }
            if !base.is_empty() {
                base.push('/');
            }
            base.push_str(part);
            dirs.push(format!("/{}", base));
        }
        if finished {
            dirs.pop();
        }
        (rooted, dirs)
    }

    let mut entries: Vec<(usize, usize, Rule)> = Vec::new();
    let mut seq = 0;
    let mut add_rules = |idx: usize, rs: Vec<Rule>| {
        for r in rs {
            entries.push((idx, seq, r));
            seq += 1;
        }
    };

    if let Some(values) = matches.get_many::<String>("filter") {
        let idxs: Vec<_> = matches
            .indices_of("filter")
            .map_or_else(Vec::new, |v| v.collect());
        for (idx, val) in idxs.into_iter().zip(values) {
            add_rules(
                idx + 1,
                parse_filters(val, opts.from0)
                    .map_err(|e| EngineError::Other(format!("{:?}", e)))?,
            );
        }
    }
    if let Some(values) = matches.get_many::<PathBuf>("filter_file") {
        let idxs: Vec<_> = matches
            .indices_of("filter_file")
            .map_or_else(Vec::new, |v| v.collect());
        for (idx, file) in idxs.into_iter().zip(values) {
            let rs = if file == Path::new("-") {
                if opts.from0 {
                    filters::parse_file(Path::new("-"), true, &mut HashSet::new(), 0)
                        .map_err(|e| EngineError::Other(format!("{:?}", e)))?
                } else {
                    return Err(EngineError::Other(
                        "filter file '-' requires --from0".into(),
                    ));
                }
            } else {
                filters::parse_file(file, opts.from0, &mut HashSet::new(), 0)
                    .map_err(|e| EngineError::Other(format!("{:?}", e)))?
            };
            add_rules(idx + 1, rs);
        }
    }
    if let Some(values) = matches.get_many::<String>("include") {
        let idxs: Vec<_> = matches
            .indices_of("include")
            .map_or_else(Vec::new, |v| v.collect());
        for (idx, pat) in idxs.into_iter().zip(values) {
            let (rooted, parents) = root_and_parents(pat);
            add_rules(
                idx + 1,
                parse_filters(&format!("+ {}", rooted), opts.from0)
                    .map_err(|e| EngineError::Other(format!("{:?}", e)))?,
            );
            for dir in parents {
                let rule = if opts.from0 {
                    format!("+{}/", dir)
                } else {
                    format!("+ {}/", dir)
                };
                add_rules(
                    idx + 1,
                    parse_filters(&rule, opts.from0)
                        .map_err(|e| EngineError::Other(format!("{:?}", e)))?,
                );
            }
        }
    }
    if let Some(values) = matches.get_many::<String>("exclude") {
        let idxs: Vec<_> = matches
            .indices_of("exclude")
            .map_or_else(Vec::new, |v| v.collect());
        for (idx, pat) in idxs.into_iter().zip(values) {
            add_rules(
                idx + 1,
                parse_filters(&format!("- {}", pat), opts.from0)
                    .map_err(|e| EngineError::Other(format!("{:?}", e)))?,
            );
        }
    }
    if let Some(values) = matches.get_many::<PathBuf>("include_from") {
        let idxs: Vec<_> = matches
            .indices_of("include_from")
            .map_or_else(Vec::new, |v| v.collect());
        for (idx, file) in idxs.into_iter().zip(values) {
            for pat in load_patterns(file, opts.from0)? {
                let trimmed = pat.trim();
                if trimmed.is_empty() {
                    continue;
                }
                if trimmed.starts_with(['+', '-', ':']) {
                    let sign = trimmed.chars().next().unwrap();
                    let rest = trimmed[1..].trim_start();
                    if sign == '+' {
                        let (rooted, parents) = root_and_parents(rest);
                        add_rules(
                            idx + 1,
                            parse_filters(&format!("+ {}", rooted), opts.from0)
                                .map_err(|e| EngineError::Other(format!("{:?}", e)))?,
                        );
                        for dir in parents {
                            let rule = if opts.from0 {
                                format!("+{}/", dir)
                            } else {
                                format!("+ {}/", dir)
                            };
                            add_rules(
                                idx + 1,
                                parse_filters(&rule, opts.from0)
                                    .map_err(|e| EngineError::Other(format!("{:?}", e)))?,
                            );
                        }
                    } else {
                        add_rules(
                            idx + 1,
                            parse_filters(trimmed, opts.from0)
                                .map_err(|e| EngineError::Other(format!("{:?}", e)))?,
                        );
                    }
                } else {
                    let (rooted, parents) = root_and_parents(trimmed);
                    add_rules(
                        idx + 1,
                        parse_filters(&format!("+ {}", rooted), opts.from0)
                            .map_err(|e| EngineError::Other(format!("{:?}", e)))?,
                    );
                    for dir in parents {
                        let rule = if opts.from0 {
                            format!("+{}/", dir)
                        } else {
                            format!("+ {}/", dir)
                        };
                        add_rules(
                            idx + 1,
                            parse_filters(&rule, opts.from0)
                                .map_err(|e| EngineError::Other(format!("{:?}", e)))?,
                        );
                    }
                }
            }
        }
    }
    if let Some(values) = matches.get_many::<PathBuf>("exclude_from") {
        let idxs: Vec<_> = matches
            .indices_of("exclude_from")
            .map_or_else(Vec::new, |v| v.collect());
        for (idx, file) in idxs.into_iter().zip(values) {
            let mut vset = HashSet::new();
            let rs = filters::parse_rule_list_file(file, opts.from0, '-', &mut vset, 0)
                .map_err(|e| EngineError::Other(format!("{:?}", e)))?;
            add_rules(idx + 1, rs);
        }
    }
    if let Some(values) = matches.get_many::<PathBuf>("files_from") {
        let idxs: Vec<_> = matches
            .indices_of("files_from")
            .map_or_else(Vec::new, |v| v.collect());
        for (idx, file) in idxs.into_iter().zip(values) {
            for pat in load_patterns(file, opts.from0)? {
                let anchored = if pat.starts_with('/') {
                    pat.clone()
                } else {
                    format!("/{}", pat)
                };

                let is_dir = anchored.ends_with('/');
                let trimmed = anchored.trim_end_matches('/');
                if trimmed.is_empty() {
                    continue;
                }
                let parts: Vec<&str> = trimmed.split('/').filter(|s| !s.is_empty()).collect();
                let mut prefix = String::new();
                let mut ancestors: Vec<String> = Vec::new();
                for part in parts.iter() {
                    prefix.push('/');
                    prefix.push_str(part);
                    ancestors.push(prefix.clone());
                }
                for anc in ancestors.iter().take(ancestors.len().saturating_sub(1)) {
                    let rule = if opts.from0 {
                        format!("+{}/", anc)
                    } else {
                        format!("+ {}/", anc)
                    };
                    add_rules(
                        idx + 1,
                        parse_filters(&rule, opts.from0)
                            .map_err(|e| EngineError::Other(format!("{:?}", e)))?,
                    );
                }

                let last = ancestors.last().unwrap();
                if is_dir {
                    let rule = if opts.from0 {
                        format!("+{}/", last)
                    } else {
                        format!("+ {}/", last)
                    };
                    add_rules(
                        idx + 1,
                        parse_filters(&rule, opts.from0)
                            .map_err(|e| EngineError::Other(format!("{:?}", e)))?,
                    );
                    let rule = if opts.from0 {
                        format!("+{}/***", last)
                    } else {
                        format!("+ {}/***", last)
                    };
                    add_rules(
                        idx + 1,
                        parse_filters(&rule, opts.from0)
                            .map_err(|e| EngineError::Other(format!("{:?}", e)))?,
                    );
                } else {
                    let rule = if opts.from0 {
                        format!("+{}", last)
                    } else {
                        format!("+ {}", last)
                    };
                    add_rules(
                        idx + 1,
                        parse_filters(&rule, opts.from0)
                            .map_err(|e| EngineError::Other(format!("{:?}", e)))?,
                    );
                }
            }
        }
    }
    if matches.contains_id("filter_shorthand") {
        if let Some(idx) = matches.index_of("filter_shorthand") {
            let count = matches.get_count("filter_shorthand");
            let rule_str = if count >= 2 { "-FF" } else { "-F" };
            add_rules(
                idx + 1,
                parse_filters(rule_str, opts.from0)
                    .map_err(|e| EngineError::Other(format!("{:?}", e)))?,
            );
        }
    }
    if !opts.files_from.is_empty() {
        add_rules(
            usize::MAX,
            parse_filters("- /**", opts.from0)
                .map_err(|e| EngineError::Other(format!("{:?}", e)))?,
        );
    }
    if opts.cvs_exclude {
        let mut cvs = default_cvs_rules().map_err(|e| EngineError::Other(format!("{:?}", e)))?;
        cvs.extend(
            parse_filters(":C\n", opts.from0)
                .map_err(|e| EngineError::Other(format!("{:?}", e)))?,
        );
        add_rules(usize::MAX, cvs);
    }

    entries.sort_by(|a, b| {
        if a.0 == b.0 {
            a.1.cmp(&b.1)
        } else {
            a.0.cmp(&b.0)
        }
    });
    let rules: Vec<Rule> = entries.into_iter().map(|(_, _, r)| r).collect();
    let mut matcher = Matcher::new(rules);
    if opts.from0 {
        matcher = matcher.with_from0();
    }
    if opts.existing {
        matcher = matcher.with_existing();
    }
    if opts.prune_empty_dirs {
        matcher = matcher.with_prune_empty_dirs();
    }
    Ok(matcher)
}

fn run_probe(opts: ProbeOpts, quiet: bool) -> Result<()> {
    if let Some(addr) = opts.probe {
        let mut stream = TcpStream::connect(&addr)?;
        stream.write_all(&SUPPORTED_PROTOCOLS[0].to_be_bytes())?;
        let mut buf = [0u8; 4];
        stream.read_exact(&mut buf)?;
        let peer = u32::from_be_bytes(buf);
        let ver = negotiate_version(SUPPORTED_PROTOCOLS[0], peer)
            .map_err(|e| EngineError::Other(e.to_string()))?;
        if !quiet {
            println!("negotiated version {}", ver);
        }
        Ok(())
    } else {
        let ver = negotiate_version(SUPPORTED_PROTOCOLS[0], opts.peer_version)
            .map_err(|e| EngineError::Other(e.to_string()))?;
        if !quiet {
            println!("negotiated version {}", ver);
        }
        Ok(())
    }
}

#[cfg(test)]
mod tests {
    use super::*;
    use crate::utils::{RemoteSpec, parse_bool, parse_remote_spec};
<<<<<<< HEAD
    use ::daemon::authenticate;
=======
>>>>>>> 53235045
    use clap::Parser;
    use engine::SyncOptions;
    use std::ffi::OsStr;
    use std::path::PathBuf;

    #[test]
    fn windows_paths_are_local() {
        let spec = parse_remote_spec(OsStr::new("C:/tmp/foo")).unwrap();
        assert!(matches!(spec, RemoteSpec::Local(_)));
    }

    #[test]
    fn parse_bool_is_case_insensitive() {
        assert!(parse_bool("TRUE").unwrap());
        assert!(parse_bool("Yes").unwrap());
        assert!(!parse_bool("FALSE").unwrap());
        assert!(!parse_bool("No").unwrap());
    }

    #[test]
    fn ipv6_specs_are_remote() {
        let spec = parse_remote_spec(OsStr::new("[::1]:/tmp")).unwrap();
        match spec {
            RemoteSpec::Remote { host, path, module } => {
                assert_eq!(host, "::1");
                assert!(module.is_none());
                assert_eq!(path.path, PathBuf::from("/tmp"));
            }
            _ => panic!("expected remote spec"),
        }
    }

    #[test]
    fn no_d_alias_sets_no_devices_and_no_specials() {
        use crate::options::ClientOpts;
        let matches = cli_command()
            .try_get_matches_from(["prog", "--no-D", "src", "--", "dst"])
            .unwrap();
        let mut opts = ClientOpts::from_arg_matches(&matches).unwrap();
        if opts.no_D {
            opts.no_devices = true;
            opts.no_specials = true;
        }
        assert!(opts.no_devices);
        assert!(opts.no_specials);
    }

    #[test]
    fn run_client_errors_when_no_paths_provided() {
        use crate::options::ClientOpts;
        let mut opts = ClientOpts::try_parse_from(["prog", "--server"]).unwrap();
        opts.server = false;
        opts.paths.clear();
        let matches = cli_command()
            .try_get_matches_from(["prog", "--server"])
            .unwrap();
        let err = run_client(opts, &matches).unwrap_err();
        assert!(matches!(err, EngineError::Other(msg) if msg == "missing SRC or DST"));
    }

    #[test]
    fn rsync_url_specs_are_remote() {
        let spec = parse_remote_spec(OsStr::new("rsync://host/mod/path")).unwrap();
        match spec {
            RemoteSpec::Remote { host, module, path } => {
                assert_eq!(host, "host");
                assert_eq!(module.as_deref(), Some("mod"));
                assert_eq!(path.path, PathBuf::from("path"));
            }
            _ => panic!("expected remote spec"),
        }
    }

    #[test]
    fn rsync_url_module_specs_are_remote() {
        let spec = parse_remote_spec(OsStr::new("rsync://host/mod")).unwrap();
        match spec {
            RemoteSpec::Remote { host, module, path } => {
                assert_eq!(host, "host");
                assert_eq!(module.as_deref(), Some("mod"));
                assert_eq!(path.path, PathBuf::from("."));
            }
            _ => panic!("expected remote spec"),
        }
    }

    #[test]
    fn daemon_double_colon_specs_are_remote() {
        let spec = parse_remote_spec(OsStr::new("host::mod/path")).unwrap();
        match spec {
            RemoteSpec::Remote { host, module, path } => {
                assert_eq!(host, "host");
                assert_eq!(module.as_deref(), Some("mod"));
                assert_eq!(path.path, PathBuf::from("path"));
            }
            _ => panic!("expected remote spec"),
        }
    }

    #[test]
    fn host_path_specs_are_remote() {
        let spec = parse_remote_spec(OsStr::new("host:/tmp")).unwrap();
        match spec {
            RemoteSpec::Remote { host, module, path } => {
                assert_eq!(host, "host");
                assert!(module.is_none());
                assert_eq!(path.path, PathBuf::from("/tmp"));
            }
            _ => panic!("expected remote spec"),
        }
    }

    #[test]
    fn malformed_rsync_url_is_error() {
        assert!(parse_remote_spec(OsStr::new("rsync://")).is_err());
    }

    #[test]
    fn malformed_daemon_spec_is_error() {
        assert!(parse_remote_spec(OsStr::new("host::mod")).is_err());
    }

    #[test]
    fn malformed_ipv6_spec_is_error() {
        assert!(parse_remote_spec(OsStr::new("[::1]:module")).is_err());
    }

    #[test]
    fn parses_client_flags() {
        let opts = ClientOpts::parse_from([
            "prog",
            "-r",
            "-n",
            "-v",
            "--delete",
            "-c",
            "-z",
            "--stats",
            "--executability",
            "--config",
            "file",
            "src",
            "dst",
        ]);
        assert!(opts.recursive);
        assert!(opts.dry_run);
        assert_eq!(opts.verbose, 1);
        assert!(opts.delete);
        assert!(opts.checksum);
        assert!(opts.compress);
        assert!(opts.stats);
        assert!(opts.executability);
        assert_eq!(opts.config, Some(PathBuf::from("file")));
    }

    #[test]
    fn parses_checksum_choice_and_alias() {
        let opts = ClientOpts::parse_from(["prog", "--checksum-choice", "sha1", "src", "dst"]);
        assert_eq!(opts.checksum_choice.as_deref(), Some("sha1"));
        let opts = ClientOpts::parse_from(["prog", "--cc", "md5", "src", "dst"]);
        assert_eq!(opts.checksum_choice.as_deref(), Some("md5"));
    }

    #[test]
    fn parses_rsh_flag_and_alias() {
        let opts = ClientOpts::parse_from(["prog", "--rsh", "ssh", "src", "dst"]);
        assert_eq!(opts.rsh.unwrap().cmd, vec!["ssh".to_string()]);
        let opts = ClientOpts::parse_from(["prog", "-e", "ssh", "src", "dst"]);
        assert_eq!(opts.rsh.unwrap().cmd, vec!["ssh".to_string()]);
    }

    #[test]
    fn parses_rsync_path_and_alias() {
        let opts = ClientOpts::parse_from(["prog", "--rsync-path", "/bin/rsync", "src", "dst"]);
        assert_eq!(opts.rsync_path.as_deref(), Some("/bin/rsync"));
        let opts = ClientOpts::parse_from(["prog", "--rsync_path", "/bin/rsync", "src", "dst"]);
        assert_eq!(opts.rsync_path.as_deref(), Some("/bin/rsync"));
    }

    #[test]
    fn parses_skip_compress_list() {
        let opts = ClientOpts::parse_from(["prog", "--skip-compress=GZ,Zip", "src", "dst"]);
        assert_eq!(opts.skip_compress, vec!["gz", "zip"]);
    }

    #[test]
    fn parses_skip_flags() {
        let opts = ClientOpts::parse_from([
            "prog",
            "--ignore-existing",
            "--existing",
            "--prune-empty-dirs",
            "--size-only",
            "--ignore-times",
            "src",
            "dst",
        ]);
        assert!(opts.ignore_existing);
        assert!(opts.existing);
        assert!(opts.prune_empty_dirs);
        assert!(opts.size_only);
        assert!(opts.ignore_times);
    }

    #[test]
    fn parses_protocol_version() {
        let opts = ClientOpts::parse_from(["prog", "--protocol", "30", "src", "dst"]);
        assert_eq!(opts.protocol, Some(30));
    }

    #[test]
    fn parses_8_bit_output() {
        let opts = ClientOpts::parse_from(["prog", "-8", "src", "dst"]);
        assert!(opts.eight_bit_output);
    }

    #[test]
    fn parses_blocking_io() {
        let opts = ClientOpts::parse_from(["prog", "--blocking-io", "src", "dst"]);
        assert!(opts.blocking_io);
    }

    #[test]
    fn parses_early_input() {
        let opts = ClientOpts::parse_from(["prog", "--early-input", "file", "src", "dst"]);
        assert_eq!(opts.early_input.as_deref(), Some(Path::new("file")));
    }

    #[test]
    fn protocol_override_sent_to_server() {
        use std::io::{Read, Write};
        use std::net::TcpListener;
        use std::thread;

        let listener = TcpListener::bind("127.0.0.1:0").unwrap();
        let port = listener.local_addr().unwrap().port();
        let handle = thread::spawn(move || {
            let (mut stream, _) = listener.accept().unwrap();
            let mut buf = [0u8; 4];
            stream.read_exact(&mut buf).unwrap();
            assert_eq!(u32::from_be_bytes(buf), 30);
            stream
                .write_all(&SUPPORTED_PROTOCOLS[0].to_be_bytes())
                .unwrap();

            let mut b = [0u8; 1];
            while stream.read(&mut b).unwrap() > 0 {
                if b[0] == b'\n' {
                    break;
                }
            }

            stream.write_all(b"@RSYNCD: OK\n").unwrap();

            let mut m = Vec::new();
            loop {
                stream.read_exact(&mut b).unwrap();
                if b[0] == b'\n' {
                    break;
                }
                m.push(b[0]);
            }
            assert_eq!(m, b"mod".to_vec());
        });

        let _t = spawn_daemon_session(
            "127.0.0.1",
            "mod",
            Some(port),
            None,
            true,
            None,
            None,
            None,
            &[],
            &SyncOptions::default(),
            30,
            None,
            None,
        )
        .unwrap();
        handle.join().unwrap();
    }

    #[test]
    fn sends_early_input_to_daemon() {
        use std::io::{Read, Write};
        use std::net::TcpListener;
        use std::thread;
        use tempfile::tempdir;

        let dir = tempdir().unwrap();
        let path = dir.path().join("input.txt");
        fs::write(&path, b"hello\n").unwrap();

        let listener = TcpListener::bind("127.0.0.1:0").unwrap();
        let port = listener.local_addr().unwrap().port();
        let handle = thread::spawn(move || {
            let (mut stream, _) = listener.accept().unwrap();
            let mut buf = [0u8; 6];
            stream.read_exact(&mut buf).unwrap();
            assert_eq!(&buf, b"hello\n");
            let mut ver = [0u8; 4];
            stream.read_exact(&mut ver).unwrap();
            assert_eq!(u32::from_be_bytes(ver), 30);
            stream
                .write_all(&SUPPORTED_PROTOCOLS[0].to_be_bytes())
                .unwrap();
            let mut b = [0u8; 1];
            while stream.read(&mut b).unwrap() > 0 {
                if b[0] == b'\n' {
                    break;
                }
            }
            stream.write_all(b"@RSYNCD: OK\n").unwrap();
            let mut m = Vec::new();
            loop {
                stream.read_exact(&mut b).unwrap();
                if b[0] == b'\n' {
                    break;
                }
                m.push(b[0]);
            }
            assert_eq!(m, b"mod".to_vec());
        });

        let _t = spawn_daemon_session(
            "127.0.0.1",
            "mod",
            Some(port),
            None,
            true,
            None,
            None,
            None,
            &[],
            &SyncOptions::default(),
            30,
            Some(&path),
            None,
        )
        .unwrap();
        handle.join().unwrap();
    }

    #[test]
    fn parses_internal_server_sender_flags() {
        let opts = ClientOpts::parse_from(["prog", "--server", "--sender", "src", "dst"]);
        assert!(opts.server);
        assert!(opts.sender);
    }

    #[test]
    fn rejects_invalid_env_assignment() {
        let err = parse_rsh(Some("1BAD=val ssh".into())).unwrap_err();
        assert!(matches!(err, EngineError::Other(_)));
    }

    #[test]
    #[cfg(unix)]
    fn rejects_insecure_auth_file() {
        use std::net::{TcpListener, TcpStream};
        use std::os::unix::fs::PermissionsExt;
        use std::{env, fs};
        use tempfile::tempdir;
        use transport::TcpTransport;

        let dir = tempdir().unwrap();
        let auth_path = dir.path().join("auth");
        fs::write(&auth_path, "tok user").unwrap();
        fs::set_permissions(&auth_path, fs::Permissions::from_mode(0o644)).unwrap();

        let prev = env::current_dir().unwrap();
        env::set_current_dir(dir.path()).unwrap();

        let listener = TcpListener::bind("127.0.0.1:0").unwrap();
        let addr = listener.local_addr().unwrap();
        let handle = std::thread::spawn(move || {
            let (_s, _) = listener.accept().unwrap();
        });
        let stream = TcpStream::connect(addr).unwrap();
        let mut t = TcpTransport::from_stream(stream);

        let err = authenticate(&mut t, None, None).unwrap_err();
        assert_eq!(err.kind(), io::ErrorKind::PermissionDenied);

        env::set_current_dir(prev).unwrap();
        handle.join().unwrap();
    }

    #[test]
    fn exit_code_handles_unknown_error_kind() {
        let kind = clap::error::ErrorKind::DisplayHelpOnMissingArgumentOrSubcommand;
        assert_eq!(exit_code_from_error_kind(kind), ExitCode::SyntaxOrUsage);
    }

    #[test]
    fn maps_error_kinds_to_exit_codes() {
        use clap::error::ErrorKind::*;
        let cases = [
            (InvalidValue, ExitCode::Unsupported),
            (UnknownArgument, ExitCode::SyntaxOrUsage),
            (InvalidSubcommand, ExitCode::SyntaxOrUsage),
            (NoEquals, ExitCode::SyntaxOrUsage),
            (ValueValidation, ExitCode::SyntaxOrUsage),
            (TooManyValues, ExitCode::SyntaxOrUsage),
            (TooFewValues, ExitCode::SyntaxOrUsage),
            (WrongNumberOfValues, ExitCode::SyntaxOrUsage),
            (ArgumentConflict, ExitCode::SyntaxOrUsage),
            (MissingRequiredArgument, ExitCode::SyntaxOrUsage),
            (MissingSubcommand, ExitCode::SyntaxOrUsage),
            (InvalidUtf8, ExitCode::SyntaxOrUsage),
            (
                DisplayHelpOnMissingArgumentOrSubcommand,
                ExitCode::SyntaxOrUsage,
            ),
            (DisplayHelp, ExitCode::Ok),
            (DisplayVersion, ExitCode::Ok),
            (Io, ExitCode::FileIo),
            (Format, ExitCode::FileIo),
        ];

        for (kind, expected) in cases {
            assert_eq!(exit_code_from_error_kind(kind), expected);
        }
    }

    #[test]
    fn transient_network_errors_map_to_conn_timeout() {
        use std::io::ErrorKind;
        let kinds = [
            ErrorKind::TimedOut,
            ErrorKind::ConnectionRefused,
            ErrorKind::AddrNotAvailable,
            ErrorKind::NetworkUnreachable,
            ErrorKind::WouldBlock,
            ErrorKind::ConnectionAborted,
            ErrorKind::ConnectionReset,
            ErrorKind::NotConnected,
            ErrorKind::HostUnreachable,
            ErrorKind::NetworkDown,
        ];

        for kind in kinds {
            let err = EngineError::Io(std::io::Error::from(kind));
            assert_eq!(
                exit_code_from_engine_error(&err),
                ExitCode::ConnTimeout,
                "{kind:?} did not map to ConnTimeout",
            );
        }
    }

    #[test]
    #[cfg(target_os = "linux")]
    fn capability_detection_failure_is_error() {
        use caps::errors::CapsError;

        mock_effective_root(false);
        mock_caps_has_cap(Err(CapsError::from("boom")));

        let matches = cli_command()
            .try_get_matches_from(["prog", "--owner", "src", "dst"])
            .unwrap();
        let opts = ClientOpts::from_arg_matches(&matches).unwrap();

        let err = run_single(opts, &matches, OsStr::new("src"), OsStr::new("dst")).unwrap_err();
        match err {
            EngineError::Other(msg) => {
                assert!(msg.contains("failed to detect CAP_CHOWN capability"));
            }
            e => panic!("unexpected error: {e:?}"),
        }
    }
}<|MERGE_RESOLUTION|>--- conflicted
+++ resolved
@@ -1582,10 +1582,7 @@
 mod tests {
     use super::*;
     use crate::utils::{RemoteSpec, parse_bool, parse_remote_spec};
-<<<<<<< HEAD
     use ::daemon::authenticate;
-=======
->>>>>>> 53235045
     use clap::Parser;
     use engine::SyncOptions;
     use std::ffi::OsStr;
