--- conflicted
+++ resolved
@@ -674,14 +674,8 @@
     if probe_opts.probe {
         return run_probe(probe_opts, matches.get_flag("quiet"));
     }
-<<<<<<< HEAD
     let mut opts =
         ClientOpts::from_arg_matches(matches).map_err(|e| EngineError::Other(e.to_string()))?;
-=======
-    if opts.server {
-        return run_server(opts);
-    }
->>>>>>> 197f804d
     if matches.value_source("secluded_args") != Some(ValueSource::CommandLine) {
         if let Ok(val) = env::var("RSYNC_PROTECT_ARGS") {
             if val != "0" {
@@ -2017,27 +2011,6 @@
     }
 }
 
-<<<<<<< HEAD
-=======
-fn run_server(opts: ClientOpts) -> Result<()> {
-    use protocol::{Server, CAP_CODECS};
-    let stdin = io::stdin();
-    let stdout = io::stdout();
-    let timeout = env::var("RSYNC_TIMEOUT")
-        .ok()
-        .and_then(|s| s.parse().ok())
-        .map(Duration::from_secs)
-        .unwrap_or(Duration::from_secs(30));
-    let codecs = available_codecs();
-    let mut srv = Server::new(stdin.lock(), stdout.lock(), timeout);
-    let version = opts.protocol.unwrap_or(31);
-    let _ = srv
-        .handshake(version, CAP_CODECS, &codecs)
-        .map_err(|e| EngineError::Other(e.to_string()))?;
-    Ok(())
-}
-
->>>>>>> 197f804d
 #[cfg(test)]
 mod tests {
     use super::*;
