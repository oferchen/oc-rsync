--- conflicted
+++ resolved
@@ -1502,22 +1502,16 @@
     let motd = opts.motd.clone();
     let timeout = opts.timeout;
     let bwlimit = opts.bwlimit;
-<<<<<<< HEAD
-    let family = if opts.ipv4 {
-=======
     let addr_family = if opts.ipv4 {
->>>>>>> 7754e077
         Some(AddressFamily::V4)
     } else if opts.ipv6 {
         Some(AddressFamily::V6)
     } else {
         None
     };
-<<<<<<< HEAD
-    let (listener, port) = TcpTransport::listen(opts.address, opts.port, family)?;
-=======
+
     let (listener, port) = TcpTransport::listen(opts.address, opts.port, addr_family)?;
->>>>>>> 7754e077
+
     if opts.port == 0 {
         println!("{}", port);
         let _ = io::stdout().flush();
