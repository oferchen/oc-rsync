use std::collections::{HashMap, HashSet};
use std::env;
use std::fs::{self, OpenOptions};
use std::io::{self, Read, Write};
use std::net::{IpAddr, TcpStream};
#[cfg(unix)]
use std::os::unix::fs::PermissionsExt;
use std::path::{Path, PathBuf};
use std::time::Duration;

use clap::{ArgAction, ArgMatches, CommandFactory, FromArgMatches, Parser};
use compress::{available_codecs, Codec};
use engine::{sync, DeleteMode, EngineError, Result, Stats, StrongHash, SyncOptions};
use filters::{parse, Matcher, Rule};
use meta::{Chmod, ChmodOp, ChmodTarget};
use protocol::{negotiate_version, LATEST_VERSION};
use shell_words::split as shell_split;
use transport::{AddressFamily, RateLimitedTransport, SshStdioTransport, TcpTransport, Transport};

fn parse_filters(s: &str) -> std::result::Result<Vec<Rule>, filters::ParseError> {
    let mut v = HashSet::new();
    parse(s, &mut v, 0)
}

fn parse_duration(s: &str) -> std::result::Result<Duration, std::num::ParseIntError> {
    Ok(Duration::from_secs(s.parse()?))
}

/// Command line interface for rsync-rs.
///
/// This binary follows the flag based interface of the real `rsync` where the
/// mode of operation is selected via top level flags such as `--daemon` or
/// `--probe`.  When neither of those flags are supplied it runs in client mode
/// and expects positional `SRC` and `DST` arguments.
/// Options for client mode.
#[derive(Parser, Debug)]
struct ClientOpts {
    /// perform a local sync
    #[arg(long)]
    local: bool,
    /// archive mode
    #[arg(short = 'a', long, help_heading = "Selection")]
    archive: bool,
    /// copy directories recursively
    #[arg(short, long, help_heading = "Selection")]
    recursive: bool,
    /// use relative path names
    #[arg(short = 'R', long, help_heading = "Selection")]
    relative: bool,
    /// perform a trial run with no changes made
    #[arg(short = 'n', long, help_heading = "Selection")]
    dry_run: bool,
    /// turn sequences of nulls into sparse blocks and preserve existing holes
    /// (requires filesystem support)
    #[arg(short = 'S', long, help_heading = "Selection")]
    sparse: bool,
    /// increase logging verbosity
    #[arg(short, long, action = ArgAction::Count, help_heading = "Output")]
    verbose: u8,
    /// suppress non-error messages
    #[arg(short, long, help_heading = "Output")]
    quiet: bool,
    /// suppress daemon-mode MOTD
    #[arg(long, help_heading = "Output")]
    no_motd: bool,
    /// output a change-summary for all updates
    #[arg(short = 'i', long = "itemize-changes", help_heading = "Output")]
    itemize_changes: bool,
    /// remove extraneous files from the destination
    #[arg(long, help_heading = "Delete")]
    delete: bool,
    /// receiver deletes before transfer, not during
    #[arg(long = "delete-before", help_heading = "Delete")]
    delete_before: bool,
    /// receiver deletes during the transfer
    #[arg(long = "delete-during", help_heading = "Delete", alias = "del")]
    delete_during: bool,
    /// receiver deletes after transfer, not during
    #[arg(long = "delete-after", help_heading = "Delete")]
    delete_after: bool,
    /// find deletions during, delete after
    #[arg(long = "delete-delay", help_heading = "Delete")]
    delete_delay: bool,
    /// also delete excluded files from destination
    #[arg(long = "delete-excluded", help_heading = "Delete")]
    delete_excluded: bool,
    /// make backups (see --backup-dir)
    #[arg(short = 'b', long, help_heading = "Backup")]
    backup: bool,
    /// make backups into hierarchy based in DIR
    #[arg(long = "backup-dir", value_name = "DIR", help_heading = "Backup")]
    backup_dir: Option<PathBuf>,
    /// use full checksums to determine file changes
    #[arg(short = 'c', long, help_heading = "Attributes")]
    checksum: bool,
    /// choose the checksum algorithm (aka --cc)
    #[arg(
        long = "checksum-choice",
        value_name = "STR",
        help_heading = "Attributes",
        visible_alias = "cc"
    )]
    checksum_choice: Option<String>,
    /// preserve permissions
    #[arg(long, help_heading = "Attributes")]
    perms: bool,
    /// affect file and/or directory permissions
    #[arg(long = "chmod", value_name = "CHMOD", help_heading = "Attributes")]
    chmod: Vec<String>,
    /// preserve modification times
    #[arg(long, help_heading = "Attributes")]
    times: bool,
    /// preserve access times
    #[arg(short = 'U', long, help_heading = "Attributes")]
    atimes: bool,
    /// preserve create times
    #[arg(short = 'N', long, help_heading = "Attributes")]
    crtimes: bool,
    /// preserve owner
    #[arg(long, help_heading = "Attributes")]
    owner: bool,
    /// preserve group
    #[arg(long, help_heading = "Attributes")]
    group: bool,
    /// copy symlinks as symlinks
    #[arg(long, help_heading = "Attributes")]
    links: bool,
    /// transform symlink into referent file/dir
    #[arg(short = 'L', long, help_heading = "Attributes")]
    copy_links: bool,
    /// only "unsafe" symlinks are transformed
    #[arg(long, help_heading = "Attributes")]
    copy_unsafe_links: bool,
    /// ignore symlinks that point outside the tree
    #[arg(long, help_heading = "Attributes")]
    safe_links: bool,
    /// preserve hard links
    #[arg(long = "hard-links", help_heading = "Attributes")]
    hard_links: bool,
    /// preserve device files
    #[arg(long, help_heading = "Attributes")]
    devices: bool,
    /// preserve special files
    #[arg(long, help_heading = "Attributes")]
    specials: bool,
    /// preserve extended attributes
    #[cfg(feature = "xattr")]
    #[arg(long, help_heading = "Attributes")]
    xattrs: bool,
    /// preserve ACLs
    #[cfg(feature = "acl")]
    #[arg(long, help_heading = "Attributes")]
    acls: bool,
    /// compress file data during the transfer (zlib by default, negotiates zstd when supported)
    #[arg(short = 'z', long, help_heading = "Compression")]
    compress: bool,
    /// choose the compression algorithm (aka --zc)
    #[arg(
        long = "compress-choice",
        value_name = "STR",
        help_heading = "Compression",
        visible_alias = "zc"
    )]
    compress_choice: Option<String>,
    /// explicitly set compression level
    #[arg(
        long = "compress-level",
        value_name = "NUM",
        help_heading = "Compression",
        visible_alias = "zl"
    )]
    compress_level: Option<i32>,
    /// skip compression for files with suffix in LIST
    #[arg(
        long = "skip-compress",
        value_name = "LIST",
        help_heading = "Compression",
        value_delimiter = ','
    )]
    skip_compress: Vec<String>,
    /// enable BLAKE3 checksums (zstd is negotiated automatically)
    #[arg(long, help_heading = "Compression")]
    modern: bool,
    /// keep partially transferred files
    #[arg(long, help_heading = "Misc")]
    partial: bool,
    /// put a partially transferred file into DIR
    #[arg(long = "partial-dir", value_name = "DIR", help_heading = "Misc")]
    partial_dir: Option<PathBuf>,
    /// create temporary files in directory DIR
    #[arg(
        short = 'T',
        long = "temp-dir",
        value_name = "DIR",
        help_heading = "Misc"
    )]
    temp_dir: Option<PathBuf>,
    /// show progress during transfer
    #[arg(long, help_heading = "Misc")]
    progress: bool,
    /// keep partially transferred files and show progress
    #[arg(short = 'P', help_heading = "Misc")]
    partial_progress: bool,
    /// append data onto shorter files
    #[arg(long, help_heading = "Misc")]
    append: bool,
    /// --append with old data verification
    #[arg(long = "append-verify", help_heading = "Misc")]
    append_verify: bool,
    /// update destination files in-place
    #[arg(short = 'I', long, help_heading = "Misc")]
    inplace: bool,
    /// throttle I/O bandwidth to RATE bytes per second
    #[arg(long = "bwlimit", value_name = "RATE", help_heading = "Misc")]
    bwlimit: Option<u64>,
    /// set I/O timeout in seconds
    #[arg(long = "timeout", value_name = "SECONDS", value_parser = parse_duration, help_heading = "Misc")]
    timeout: Option<Duration>,
    /// set daemon connection timeout in seconds
    #[arg(long = "contimeout", value_name = "SECONDS", value_parser = parse_duration, help_heading = "Misc")]
    contimeout: Option<Duration>,
    /// specify the remote port
    #[arg(long, value_name = "PORT", help_heading = "Misc")]
    port: Option<u16>,
    /// prefer IPv4 for remote connections
    #[arg(short = '4', long = "ipv4", help_heading = "Misc", conflicts_with = "ipv6")]
    ipv4: bool,
    /// prefer IPv6 for remote connections
    #[arg(short = '6', long = "ipv6", help_heading = "Misc", conflicts_with = "ipv4")]
    ipv6: bool,
    /// set block size used for rolling checksums
    #[arg(
        short = 'B',
        long = "block-size",
        value_name = "SIZE",
        help_heading = "Misc"
    )]
    block_size: Option<usize>,
    /// copy files whole (w/o delta-xfer algorithm)
    #[arg(
        short = 'W',
        long,
        help_heading = "Misc",
        overrides_with = "no_whole_file"
    )]
    whole_file: bool,
    /// disable whole-file transfer
    #[arg(
        long = "no-whole-file",
        help_heading = "Misc",
        overrides_with = "whole_file"
    )]
    no_whole_file: bool,
    /// hardlink to files in DIR when unchanged
    #[arg(long = "link-dest", value_name = "DIR", help_heading = "Misc")]
    link_dest: Option<PathBuf>,
    /// copy files from DIR when unchanged
    #[arg(long = "copy-dest", value_name = "DIR", help_heading = "Misc")]
    copy_dest: Option<PathBuf>,
    /// skip files that match in DIR
    #[arg(long = "compare-dest", value_name = "DIR", help_heading = "Misc")]
    compare_dest: Option<PathBuf>,
    /// don't map uid/gid values by user/group name
    #[arg(long, help_heading = "Attributes")]
    numeric_ids: bool,
    /// display transfer statistics on completion
    #[arg(long, help_heading = "Output")]
    stats: bool,
    /// supply a custom configuration file
    #[arg(long, value_name = "FILE")]
    config: Option<PathBuf>,
    /// path to SSH known hosts file
    #[arg(long, value_name = "FILE", env = "RSYNC_KNOWN_HOSTS")]
    known_hosts: Option<PathBuf>,
    /// disable strict host key checking (not recommended)
    #[arg(long, env = "RSYNC_NO_HOST_KEY_CHECKING")]
    no_host_key_checking: bool,
    /// read daemon-access password from FILE
    #[arg(long = "password-file", value_name = "FILE")]
    password_file: Option<PathBuf>,
    /// specify the remote shell to use
    #[arg(short = 'e', long, value_name = "COMMAND")]
    rsh: Option<String>,
    /// run in server mode (internal use)
    #[arg(long, hide = true)]
    server: bool,
    /// run in sender mode (internal use)
    #[arg(long, hide = true)]
    sender: bool,
    /// specify the rsync to run on remote machine
    #[arg(long = "rsync-path", value_name = "PATH", alias = "rsync_path")]
    rsync_path: Option<PathBuf>,
    /// source path or HOST:PATH
    src: String,
    /// destination path or HOST:PATH
    dst: String,
    /// filter rules provided directly
    #[arg(short = 'f', long, value_name = "RULE", help_heading = "Selection")]
    filter: Vec<String>,
    /// files containing filter rules
    #[arg(long, value_name = "FILE", help_heading = "Selection")]
    filter_file: Vec<PathBuf>,
    /// shorthand for per-directory filter files
    #[arg(short = 'F', action = ArgAction::Count, help_heading = "Selection")]
    filter_shorthand: u8,
    /// include files matching PATTERN
    #[arg(long, value_name = "PATTERN")]
    include: Vec<String>,
    /// exclude files matching PATTERN
    #[arg(long, value_name = "PATTERN")]
    exclude: Vec<String>,
    /// read include patterns from FILE
    #[arg(long, value_name = "FILE")]
    include_from: Vec<PathBuf>,
    /// read exclude patterns from FILE
    #[arg(long, value_name = "FILE")]
    exclude_from: Vec<PathBuf>,
    /// read list of files from FILE
    #[arg(long, value_name = "FILE")]
    files_from: Vec<PathBuf>,
    /// treat file lists as null-separated
    #[arg(long)]
    from0: bool,
}

/// A module exported by the daemon.
#[derive(Debug, Clone, PartialEq, Eq)]
struct Module {
    name: String,
    path: PathBuf,
}

fn parse_module(s: &str) -> std::result::Result<Module, String> {
    let mut parts = s.splitn(2, '=');
    let name = parts
        .next()
        .ok_or_else(|| "missing module name".to_string())?
        .to_string();
    let path = parts
        .next()
        .ok_or_else(|| "missing module path".to_string())?;
    Ok(Module {
        name,
        path: PathBuf::from(path),
    })
}

fn parse_chmod_spec(spec: &str) -> std::result::Result<Chmod, String> {
    let (target, rest) = if let Some(r) = spec.strip_prefix('D') {
        (ChmodTarget::Dir, r)
    } else if let Some(r) = spec.strip_prefix('F') {
        (ChmodTarget::File, r)
    } else {
        (ChmodTarget::All, spec)
    };

    if rest.is_empty() {
        return Err("missing mode".into());
    }

    if rest.chars().all(|c| c.is_ascii_digit()) {
        let bits = u32::from_str_radix(rest, 8).map_err(|_| "invalid octal mode")?;
        return Ok(Chmod {
            target,
            op: ChmodOp::Set,
            mask: 0o7777,
            bits,
            conditional: false,
        });
    }

    let op_pos = rest
        .find(|c| c == '+' || c == '-' || c == '=')
        .ok_or_else(|| "missing operator".to_string())?;
    let who_part = &rest[..op_pos];
    let op_char = rest.as_bytes()[op_pos] as char;
    let perm_part = &rest[op_pos + 1..];
    if perm_part.is_empty() {
        return Err("missing permissions".into());
    }

    let mut who_mask = 0u32;
    if who_part.is_empty() {
        who_mask = 0o777;
    } else {
        for ch in who_part.chars() {
            who_mask |= match ch {
                'u' => 0o700,
                'g' => 0o070,
                'o' => 0o007,
                'a' => 0o777,
                _ => return Err(format!("invalid class '{ch}'")),
            };
        }
    }

    let mut bits = 0u32;
    let mut mask = who_mask;
    let mut conditional = false;
    for ch in perm_part.chars() {
        match ch {
            'r' => bits |= 0o444 & who_mask,
            'w' => bits |= 0o222 & who_mask,
            'x' => bits |= 0o111 & who_mask,
            'X' => {
                bits |= 0o111 & who_mask;
                conditional = true;
            }
            's' => {
                if who_mask & 0o700 != 0 {
                    bits |= 0o4000;
                    mask |= 0o4000;
                }
                if who_mask & 0o070 != 0 {
                    bits |= 0o2000;
                    mask |= 0o2000;
                }
            }
            't' => {
                bits |= 0o1000;
                mask |= 0o1000;
            }
            _ => return Err(format!("invalid permission '{ch}'")),
        }
    }

    let op = match op_char {
        '+' => ChmodOp::Add,
        '-' => ChmodOp::Remove,
        '=' => ChmodOp::Set,
        _ => unreachable!(),
    };

    Ok(Chmod {
        target,
        op,
        mask,
        bits,
        conditional,
    })
}

fn parse_chmod(s: &str) -> std::result::Result<Vec<Chmod>, String> {
    s.split(',').map(parse_chmod_spec).collect()
}

#[derive(Debug, Clone, PartialEq, Eq)]
pub struct RshCommand {
    pub env: Vec<(String, String)>,
    pub cmd: Vec<String>,
}

pub fn parse_rsh(raw: Option<String>) -> Result<RshCommand> {
    let parts = match raw {
        Some(s) => shell_split(&s).map_err(|e| EngineError::Other(e.to_string()))?,
        None => {
            return Ok(RshCommand {
                env: Vec::new(),
                cmd: vec!["ssh".to_string()],
            })
        }
    };

    let mut env = Vec::new();
    let mut iter = parts.into_iter().peekable();
    while let Some(tok) = iter.peek() {
        if let Some((k, _)) = tok.split_once('=') {
            if !k.is_empty()
                && (k.as_bytes()[0].is_ascii_alphabetic() || k.as_bytes()[0] == b'_')
                && k.as_bytes()[1..]
                    .iter()
                    .all(|b| b.is_ascii_alphanumeric() || *b == b'_')
            {
                let tok = iter.next().unwrap();
                let (k, v) = tok.split_once('=').unwrap();
                env.push((k.to_string(), v.to_string()));
                continue;
            }
        }
        break;
    }

    let mut cmd: Vec<String> = iter.collect();
    if cmd.is_empty() {
        cmd.push("ssh".to_string());
    }

    Ok(RshCommand { env, cmd })
}

/// Options for daemon mode.
#[derive(Parser, Debug)]
struct DaemonOpts {
    /// run in daemon mode
    #[arg(long)]
    daemon: bool,
    /// module declarations of the form NAME=PATH
    #[arg(long, value_parser = parse_module, value_name = "NAME=PATH")]
    module: Vec<Module>,
    /// address to listen on
    #[arg(long)]
    address: Option<IpAddr>,
    /// port to listen on
    #[arg(long, default_value_t = 873)]
    port: u16,
    /// set I/O timeout in seconds
    #[arg(long = "timeout", value_name = "SECONDS", value_parser = parse_duration)]
    timeout: Option<Duration>,
    /// set daemon connection timeout in seconds
    #[arg(long = "contimeout", value_name = "SECONDS", value_parser = parse_duration)]
    contimeout: Option<Duration>,
    /// throttle I/O bandwidth to RATE bytes per second
    #[arg(long = "bwlimit", value_name = "RATE")]
    bwlimit: Option<u64>,
    /// path to secrets file
    #[arg(long = "secrets-file", value_name = "FILE")]
    secrets_file: Option<PathBuf>,
    /// list of hosts allowed to connect
    #[arg(long = "hosts-allow", value_delimiter = ',', value_name = "LIST")]
    hosts_allow: Vec<String>,
    /// list of hosts denied from connecting
    #[arg(long = "hosts-deny", value_delimiter = ',', value_name = "LIST")]
    hosts_deny: Vec<String>,
    /// log file path
    #[arg(long = "log-file", value_name = "FILE")]
    log_file: Option<PathBuf>,
    /// log file format (supports %h for host and %m for module)
    #[arg(long = "log-file-format", value_name = "FMT")]
    log_file_format: Option<String>,
    /// path to message of the day file
    #[arg(long = "motd", value_name = "FILE")]
    motd: Option<PathBuf>,
}

/// Options for the probe mode.
#[derive(Parser, Debug)]
struct ProbeOpts {
    /// run in probe mode
    #[arg(long)]
    probe: bool,
    /// Optional address of peer in HOST:PORT form
    addr: Option<String>,
    /// version reported by peer
    #[arg(long, default_value_t = LATEST_VERSION, value_name = "VER")]
    peer_version: u32,
}

/// Execute the CLI using `std::env::args()`.
pub fn run() -> Result<()> {
    let args: Vec<String> = env::args().collect();
    if args.iter().any(|a| a == "--daemon") {
        let opts = DaemonOpts::parse_from(&args);
        run_daemon(opts)
    } else if args.iter().any(|a| a == "--probe") {
        let opts = ProbeOpts::parse_from(&args);
        run_probe(opts)
    } else if args.iter().any(|a| a == "--server") {
        run_server()
    } else {
        let cmd = ClientOpts::command();
        let matches = cmd.get_matches_from(&args);
        let opts = ClientOpts::from_arg_matches(&matches).unwrap();
        run_client(opts, &matches)
    }
}

/// Construct the client mode [`clap::Command`].
///
/// External tooling uses this to generate shell completion scripts without
/// duplicating the flag definitions.
pub fn cli_command() -> clap::Command {
    ClientOpts::command()
}

#[derive(Debug, Clone, PartialEq, Eq)]
struct PathSpec {
    path: PathBuf,
    trailing_slash: bool,
}

#[derive(Debug, Clone, PartialEq, Eq)]
enum RemoteSpec {
    Local(PathSpec),
    Remote {
        host: String,
        path: PathSpec,
        module: Option<String>,
    },
}

fn parse_remote_spec(input: &str) -> Result<RemoteSpec> {
    let (trailing_slash, s) = if input != "/" && input.ends_with('/') {
        (true, &input[..input.len() - 1])
    } else {
        (false, input)
    };
    if let Some(rest) = s.strip_prefix("rsync://") {
        let mut parts = rest.splitn(2, '/');
        let host = parts.next().unwrap_or("");
        let mod_path = parts.next().unwrap_or("");
        let mut mp = mod_path.splitn(2, '/');
        let module = mp.next().unwrap_or("");
        let path = mp.next().unwrap_or("");
        return Ok(RemoteSpec::Remote {
            host: host.to_string(),
            path: PathSpec {
                path: PathBuf::from(path),
                trailing_slash,
            },
            module: Some(module.to_string()),
        });
    }
    if let Some(rest) = s.strip_prefix('[') {
        if let Some(end) = rest.find(']') {
            let host = &rest[..end];
            if let Some(path) = rest[end + 1..].strip_prefix(':') {
                return Ok(RemoteSpec::Remote {
                    host: host.to_string(),
                    path: PathSpec {
                        path: PathBuf::from(path),
                        trailing_slash,
                    },
                    module: None,
                });
            }
        }
        return Ok(RemoteSpec::Local(PathSpec {
            path: PathBuf::from(input),
            trailing_slash,
        }));
    }
    if let Some(idx) = s.find("::") {
        let host = &s[..idx];
        let mut rest = s[idx + 2..].splitn(2, '/');
        let module = rest.next().unwrap_or("");
        let path = rest.next().unwrap_or("");
        return Ok(RemoteSpec::Remote {
            host: host.to_string(),
            path: PathSpec {
                path: PathBuf::from(path),
                trailing_slash,
            },
            module: Some(module.to_string()),
        });
    }
    if let Some(idx) = s.find(':') {
        if idx == 1 {
            let bytes = s.as_bytes();
            if bytes[0].is_ascii_alphabetic()
                && bytes
                    .get(2)
                    .map(|c| *c == b'/' || *c == b'\\')
                    .unwrap_or(false)
            {
                return Ok(RemoteSpec::Local(PathSpec {
                    path: PathBuf::from(s),
                    trailing_slash,
                }));
            }
        }
        let (host, path) = s.split_at(idx);
        return Ok(RemoteSpec::Remote {
            host: host.to_string(),
            path: PathSpec {
                path: PathBuf::from(&path[1..]),
                trailing_slash,
            },
            module: None,
        });
    }
    Ok(RemoteSpec::Local(PathSpec {
        path: PathBuf::from(s),
        trailing_slash,
    }))
}

fn pipe_transports<S, D>(src: &mut S, dst: &mut D) -> io::Result<()>
where
    S: Transport,
    D: Transport,
{
    let mut buf = [0u8; 8192];
    loop {
        let n = src.receive(&mut buf)?;
        if n == 0 {
            break;
        }
        dst.send(&buf[..n])?;
    }
    Ok(())
}

fn spawn_daemon_session(
    host: &str,
    module: &str,
    port: Option<u16>,
    password_file: Option<&Path>,
    no_motd: bool,
    timeout: Option<Duration>,
    contimeout: Option<Duration>,
    family: Option<AddressFamily>,
) -> Result<TcpTransport> {
    let (host, port) = if let Some((h, p)) = host.rsplit_once(':') {
        let p = p.parse().unwrap_or(873);
        (h, p)
    } else {
        (host, port.unwrap_or(873))
    };
    let mut t = TcpTransport::connect(host, port, contimeout, family)
        .map_err(|e| EngineError::Other(e.to_string()))?;
    t.set_read_timeout(timeout).map_err(EngineError::from)?;
    t.send(&LATEST_VERSION.to_be_bytes())
        .map_err(EngineError::from)?;
    let mut buf = [0u8; 4];
    t.receive(&mut buf).map_err(EngineError::from)?;
    let peer = u32::from_be_bytes(buf);
    negotiate_version(peer).map_err(|e| EngineError::Other(e.to_string()))?;

    let token = password_file
        .and_then(|p| fs::read_to_string(p).ok())
        .and_then(|s| s.lines().next().map(|l| l.to_string()));
    t.authenticate(token.as_deref())
        .map_err(EngineError::from)?;

    // consume daemon greeting until OK
    let mut line = Vec::new();
    let mut b = [0u8; 1];
    loop {
        let n = t.receive(&mut b).map_err(EngineError::from)?;
        if n == 0 {
            break;
        }
        line.push(b[0]);
        if b[0] == b'\n' {
            if line == b"@RSYNCD: OK\n" {
                break;
            }
            if !no_motd {
                if let Some(s) = String::from_utf8(line.clone()).ok() {
                    if let Some(msg) = s.strip_prefix("@RSYNCD: ") {
                        print!("{msg}");
                    } else {
                        print!("{s}");
                    }
                    let _ = io::stdout().flush();
                }
            }
            line.clear();
        }
    }

    let line = format!("{module}\n");
    t.send(line.as_bytes()).map_err(EngineError::from)?;
    Ok(t)
}

fn run_client(opts: ClientOpts, matches: &ArgMatches) -> Result<()> {
    let matcher = build_matcher(&opts, matches)?;
    let addr_family = if opts.ipv4 {
        Some(AddressFamily::V4)
    } else if opts.ipv6 {
        Some(AddressFamily::V6)
    } else {
        None
    };

    if let Some(pf) = &opts.password_file {
        #[cfg(unix)]
        {
            let mode = fs::metadata(pf)?.permissions().mode();
            if mode & 0o077 != 0 {
                return Err(EngineError::Other(
                    "password file permissions are too open".into(),
                ));
            }
        }
        let _ = fs::read_to_string(pf).map_err(|e| EngineError::Other(e.to_string()))?;
    }

    if let Some(cfg) = &opts.config {
        if !opts.quiet {
            println!("using config file {}", cfg.display());
        }
    }
    if opts.verbose > 0 && !opts.quiet {
        println!("verbose level set to {}", opts.verbose);
    }
    if opts.recursive && !opts.quiet {
        println!("recursive mode enabled");
    }
    if opts.dry_run {
        if !opts.quiet {
            println!("dry run: skipping synchronization");
        }
        return Ok(());
    }

    let src = parse_remote_spec(&opts.src)?;
    let mut dst = parse_remote_spec(&opts.dst)?;

    let known_hosts = opts.known_hosts.clone();
    let strict_host_key_checking = !opts.no_host_key_checking;
    let rsh_raw = opts.rsh.clone().or_else(|| env::var("RSYNC_RSH").ok());
    let rsh_cmd = parse_rsh(rsh_raw)?;
    let mut rsync_env: Vec<(String, String)> = env::vars()
        .filter(|(k, _)| k.starts_with("RSYNC_"))
        .collect();
    rsync_env.extend(
        rsh_cmd
            .env
            .iter()
            .filter(|(k, _)| k.starts_with("RSYNC_"))
            .cloned(),
    );
    if let Some(to) = opts.timeout {
        rsync_env.push(("RSYNC_TIMEOUT".into(), to.as_secs().to_string()));
    }

    if !rsync_env.iter().any(|(k, _)| k == "RSYNC_CHECKSUM_LIST") {
        let mut list = vec!["md5", "sha1"];
        if opts.modern || matches!(opts.checksum_choice.as_deref(), Some("blake3")) {
            list.insert(0, "blake3");
        }
        rsync_env.push(("RSYNC_CHECKSUM_LIST".into(), list.join(",")));
    }

    let strong = if let Some(choice) = opts.checksum_choice.as_deref() {
        match choice {
            "md5" => StrongHash::Md5,
            "sha1" => StrongHash::Sha1,
            "blake3" => StrongHash::Blake3,
            other => {
                return Err(EngineError::Other(format!("unknown checksum {other}")));
            }
        }
    } else if let Ok(list) = env::var("RSYNC_CHECKSUM_LIST") {
        let mut chosen = StrongHash::Md5;
        for name in list.split(',') {
            match name {
                "blake3" if opts.modern => {
                    chosen = StrongHash::Blake3;
                    break;
                }
                "sha1" => {
                    chosen = StrongHash::Sha1;
                    break;
                }
                "md5" => {
                    chosen = StrongHash::Md5;
                    break;
                }
                _ => {}
            }
        }
        chosen
    } else {
        StrongHash::Md5
    };

    let src_trailing = match &src {
        RemoteSpec::Local(p) => p.trailing_slash,
        RemoteSpec::Remote { path, .. } => path.trailing_slash,
    };
    let src_path = match &src {
        RemoteSpec::Local(p) => &p.path,
        RemoteSpec::Remote { path, .. } => &path.path,
    };
    if opts.relative {
        let rel = if src_path.is_absolute() {
            src_path.strip_prefix(Path::new("/")).unwrap_or(src_path)
        } else {
            src_path
        };
        match &mut dst {
            RemoteSpec::Local(p) => p.path.push(rel),
            RemoteSpec::Remote { path, .. } => path.path.push(rel),
        }
    } else if !src_trailing {
        let name = src_path
            .file_name()
            .map(|s| s.to_owned())
            .ok_or_else(|| EngineError::Other("source path missing file name".into()))?;
        match &mut dst {
            RemoteSpec::Local(p) => p.path.push(&name),
            RemoteSpec::Remote { path, .. } => path.path.push(&name),
        }
    }

    let compress_choice = match opts.compress_choice.as_deref() {
        Some("none") => None,
        Some(s) => {
            let mut list = Vec::new();
            for name in s.split(',') {
                let codec = match name {
                    "zlib" => Codec::Zlib,
                    "zstd" => Codec::Zstd,
                    "lz4" => Codec::Lz4,
                    other => {
                        return Err(EngineError::Other(format!("unknown codec {other}")));
                    }
                };
                if !available_codecs().contains(&codec) {
                    return Err(EngineError::Other(format!(
                        "codec {name} not supported by this build"
                    )));
                }
                list.push(codec);
            }
            if list.is_empty() {
                None
            } else {
                Some(list)
            }
        }
        None => None,
    };
    let compress = if opts.compress_choice.as_deref() == Some("none") {
        false
    } else {
        opts.modern
            || opts.compress
            || opts.compress_level.map_or(false, |l| l > 0)
            || compress_choice.is_some()
    };
    let mut delete_mode = if opts.delete_before {
        Some(DeleteMode::Before)
    } else if opts.delete_after || opts.delete_delay {
        Some(DeleteMode::After)
    } else if opts.delete_during || opts.delete {
        Some(DeleteMode::During)
    } else {
        None
    };
    if delete_mode.is_none() && opts.delete_excluded {
        delete_mode = Some(DeleteMode::During);
    }
    let block_size = opts.block_size.unwrap_or(1024);
    let mut chmod_rules = Vec::new();
    for spec in &opts.chmod {
        chmod_rules.extend(parse_chmod(spec).map_err(|e| EngineError::Other(e))?);
    }
    let sync_opts = SyncOptions {
        delete: delete_mode,
        delete_excluded: opts.delete_excluded,
        checksum: opts.checksum,
        compress,
        perms: opts.perms || opts.archive,
        times: opts.times || opts.archive,
        atimes: opts.atimes,
        crtimes: opts.crtimes,
        owner: opts.owner || opts.archive,
        group: opts.group || opts.archive,
        links: opts.links || opts.archive,
        copy_links: opts.copy_links,
        copy_unsafe_links: opts.copy_unsafe_links,
        safe_links: opts.safe_links,
        hard_links: opts.hard_links,
        devices: opts.devices || opts.archive,
        specials: opts.specials || opts.archive,
        #[cfg(feature = "xattr")]
        xattrs: opts.xattrs,
        #[cfg(feature = "acl")]
        acls: opts.acls,
        sparse: opts.sparse,
        strong,
        compress_level: opts.compress_level,
        compress_choice,
<<<<<<< HEAD
        whole_file: if opts.no_whole_file {
            false
        } else {
            opts.whole_file
        },
=======
        skip_compress: opts.skip_compress.clone(),
>>>>>>> f2f3f755
        partial: opts.partial || opts.partial_progress,
        progress: opts.progress || opts.partial_progress,
        itemize_changes: opts.itemize_changes,
        partial_dir: opts.partial_dir.clone(),
        temp_dir: opts.temp_dir.clone(),
        append: opts.append,
        append_verify: opts.append_verify,
        numeric_ids: opts.numeric_ids,
        inplace: opts.inplace,
        bwlimit: opts.bwlimit,
        block_size,
        link_dest: opts.link_dest.clone(),
        copy_dest: opts.copy_dest.clone(),
        compare_dest: opts.compare_dest.clone(),
        backup: opts.backup || opts.backup_dir.is_some(),
        backup_dir: opts.backup_dir.clone(),
        chmod: if chmod_rules.is_empty() {
            None
        } else {
            Some(chmod_rules)
        },
    };
    let stats = if opts.local {
        match (src, dst) {
            (RemoteSpec::Local(src), RemoteSpec::Local(dst)) => sync(
                &src.path,
                &dst.path,
                &matcher,
                available_codecs(),
                &sync_opts,
            )?,
            _ => return Err(EngineError::Other("local sync requires local paths".into())),
        }
    } else {
        match (src, dst) {
            (RemoteSpec::Local(_), RemoteSpec::Local(_)) => {
                return Err(EngineError::Other(
                    "local sync requires --local flag".into(),
                ))
            }
            (
                RemoteSpec::Remote {
                    host,
                    path: src,
                    module: Some(module),
                },
                RemoteSpec::Local(dst),
            ) => {
                let mut _session = spawn_daemon_session(
                    &host,
                    &module,
                    opts.port,
                    opts.password_file.as_deref(),
                    opts.no_motd,
                    opts.timeout,
                    opts.contimeout,
                    addr_family,
                )?;
                sync(
                    &src.path,
                    &dst.path,
                    &matcher,
                    available_codecs(),
                    &sync_opts,
                )?
            }
            (
                RemoteSpec::Remote {
                    host,
                    path: src,
                    module: None,
                },
                RemoteSpec::Local(dst),
            ) => {
                let (session, codecs) = SshStdioTransport::connect_with_rsh(
                    &host,
                    &src.path,
                    &rsh_cmd.cmd,
                    &rsh_cmd.env,
                    &rsync_env,
                    opts.rsync_path.as_deref(),
                    known_hosts.as_deref(),
                    strict_host_key_checking,
                    opts.port,
                    opts.contimeout,
                    addr_family,
                )
                .map_err(|e| EngineError::Other(e.to_string()))?;
                let (err, _) = session.stderr();
                if !err.is_empty() {
                    return Err(EngineError::Other(String::from_utf8_lossy(&err).into()));
                }
                sync(&src.path, &dst.path, &matcher, &codecs, &sync_opts)?
            }
            (
                RemoteSpec::Local(src),
                RemoteSpec::Remote {
                    host,
                    path: dst,
                    module: Some(module),
                },
            ) => {
                let mut _session = spawn_daemon_session(
                    &host,
                    &module,
                    opts.port,
                    opts.password_file.as_deref(),
                    opts.no_motd,
                    opts.timeout,
                    opts.contimeout,
                    addr_family,
                )?;
                sync(
                    &src.path,
                    &dst.path,
                    &matcher,
                    available_codecs(),
                    &sync_opts,
                )?
            }
            (
                RemoteSpec::Local(src),
                RemoteSpec::Remote {
                    host,
                    path: dst,
                    module: None,
                },
            ) => {
                let (session, codecs) = SshStdioTransport::connect_with_rsh(
                    &host,
                    &dst.path,
                    &rsh_cmd.cmd,
                    &rsh_cmd.env,
                    &rsync_env,
                    opts.rsync_path.as_deref(),
                    known_hosts.as_deref(),
                    strict_host_key_checking,
                    opts.port,
                    opts.contimeout,
                    addr_family,
                )
                .map_err(|e| EngineError::Other(e.to_string()))?;
                let (err, _) = session.stderr();
                if !err.is_empty() {
                    return Err(EngineError::Other(String::from_utf8_lossy(&err).into()));
                }
                sync(&src.path, &dst.path, &matcher, &codecs, &sync_opts)?
            }
            (
                RemoteSpec::Remote {
                    host: src_host,
                    path: src_path,
                    module: src_mod,
                },
                RemoteSpec::Remote {
                    host: dst_host,
                    path: dst_path,
                    module: dst_mod,
                },
            ) => {
                if src_host.is_empty() || dst_host.is_empty() {
                    return Err(EngineError::Other("remote host missing".to_string()));
                }
                if (src_mod.is_none() && src_path.path.as_os_str().is_empty())
                    || (dst_mod.is_none() && dst_path.path.as_os_str().is_empty())
                {
                    return Err(EngineError::Other("remote path missing".to_string()));
                }

                match (src_mod, dst_mod) {
                    (None, None) => {
                        let mut dst_session = SshStdioTransport::spawn_with_rsh(
                            &dst_host,
                            &dst_path.path,
                            &rsh_cmd.cmd,
                            &rsh_cmd.env,
                            opts.rsync_path.as_deref(),
                            known_hosts.as_deref(),
                            strict_host_key_checking,
                            opts.port,
                            opts.contimeout,
                            addr_family,
                        )
                        .map_err(|e| EngineError::Other(e.to_string()))?;
                        let mut src_session = SshStdioTransport::spawn_with_rsh(
                            &src_host,
                            &src_path.path,
                            &rsh_cmd.cmd,
                            &rsh_cmd.env,
                            opts.rsync_path.as_deref(),
                            known_hosts.as_deref(),
                            strict_host_key_checking,
                            opts.port,
                            opts.contimeout,
                            addr_family,
                        )
                        .map_err(|e| EngineError::Other(e.to_string()))?;

                        if let Some(limit) = opts.bwlimit {
                            let mut dst_session = RateLimitedTransport::new(dst_session, limit);
                            pipe_transports(&mut src_session, &mut dst_session)
                                .map_err(|e| EngineError::Other(e.to_string()))?;
                            let (src_err, _) = src_session.stderr();
                            if !src_err.is_empty() {
                                return Err(EngineError::Other(
                                    String::from_utf8_lossy(&src_err).into(),
                                ));
                            }
                            let dst_session = dst_session.into_inner();
                            let (dst_err, _) = dst_session.stderr();
                            if !dst_err.is_empty() {
                                return Err(EngineError::Other(
                                    String::from_utf8_lossy(&dst_err).into(),
                                ));
                            }
                        } else {
                            pipe_transports(&mut src_session, &mut dst_session)
                                .map_err(|e| EngineError::Other(e.to_string()))?;
                            let (src_err, _) = src_session.stderr();
                            if !src_err.is_empty() {
                                return Err(EngineError::Other(
                                    String::from_utf8_lossy(&src_err).into(),
                                ));
                            }
                            let (dst_err, _) = dst_session.stderr();
                            if !dst_err.is_empty() {
                                return Err(EngineError::Other(
                                    String::from_utf8_lossy(&dst_err).into(),
                                ));
                            }
                        }
                        Stats::default()
                    }
                    (Some(sm), Some(dm)) => {
                        let mut dst_session = spawn_daemon_session(
                            &dst_host,
                            &dm,
                            opts.port,
                            opts.password_file.as_deref(),
                            opts.no_motd,
                            opts.timeout,
                            opts.contimeout,
                            addr_family,
                        )?;
                        let mut src_session = spawn_daemon_session(
                            &src_host,
                            &sm,
                            opts.port,
                            opts.password_file.as_deref(),
                            opts.no_motd,
                            opts.timeout,
                            opts.contimeout,
                            addr_family,
                        )?;
                        if let Some(limit) = opts.bwlimit {
                            let mut dst_session = RateLimitedTransport::new(dst_session, limit);
                            pipe_transports(&mut src_session, &mut dst_session)
                                .map_err(|e| EngineError::Other(e.to_string()))?;
                        } else {
                            pipe_transports(&mut src_session, &mut dst_session)
                                .map_err(|e| EngineError::Other(e.to_string()))?;
                        }
                        Stats::default()
                    }
                    (Some(sm), None) => {
                        let mut dst_session = SshStdioTransport::spawn_with_rsh(
                            &dst_host,
                            &dst_path.path,
                            &rsh_cmd.cmd,
                            &rsh_cmd.env,
                            opts.rsync_path.as_deref(),
                            known_hosts.as_deref(),
                            strict_host_key_checking,
                            opts.port,
                            opts.contimeout,
                            addr_family,
                        )
                        .map_err(|e| EngineError::Other(e.to_string()))?;
                        let mut src_session = spawn_daemon_session(
                            &src_host,
                            &sm,
                            opts.port,
                            opts.password_file.as_deref(),
                            opts.no_motd,
                            opts.timeout,
                            opts.contimeout,
                            addr_family,
                        )?;
                        if let Some(limit) = opts.bwlimit {
                            let mut dst_session = RateLimitedTransport::new(dst_session, limit);
                            pipe_transports(&mut src_session, &mut dst_session)
                                .map_err(|e| EngineError::Other(e.to_string()))?;
                            let dst_session = dst_session.into_inner();
                            let (dst_err, _) = dst_session.stderr();
                            if !dst_err.is_empty() {
                                return Err(EngineError::Other(
                                    String::from_utf8_lossy(&dst_err).into(),
                                ));
                            }
                        } else {
                            pipe_transports(&mut src_session, &mut dst_session)
                                .map_err(|e| EngineError::Other(e.to_string()))?;
                            let (dst_err, _) = dst_session.stderr();
                            if !dst_err.is_empty() {
                                return Err(EngineError::Other(
                                    String::from_utf8_lossy(&dst_err).into(),
                                ));
                            }
                        }
                        Stats::default()
                    }
                    (None, Some(dm)) => {
                        let mut dst_session = spawn_daemon_session(
                            &dst_host,
                            &dm,
                            opts.port,
                            opts.password_file.as_deref(),
                            opts.no_motd,
                            opts.timeout,
                            opts.contimeout,
                            addr_family,
                        )?;
                        let mut src_session = SshStdioTransport::spawn_with_rsh(
                            &src_host,
                            &src_path.path,
                            &rsh_cmd.cmd,
                            &rsh_cmd.env,
                            opts.rsync_path.as_deref(),
                            known_hosts.as_deref(),
                            strict_host_key_checking,
                            opts.port,
                            opts.contimeout,
                            addr_family,
                        )
                        .map_err(|e| EngineError::Other(e.to_string()))?;
                        if let Some(limit) = opts.bwlimit {
                            let mut dst_session = RateLimitedTransport::new(dst_session, limit);
                            pipe_transports(&mut src_session, &mut dst_session)
                                .map_err(|e| EngineError::Other(e.to_string()))?;
                        } else {
                            pipe_transports(&mut src_session, &mut dst_session)
                                .map_err(|e| EngineError::Other(e.to_string()))?;
                        }
                        let (src_err, _) = src_session.stderr();
                        if !src_err.is_empty() {
                            return Err(EngineError::Other(
                                String::from_utf8_lossy(&src_err).into(),
                            ));
                        }
                        Stats::default()
                    }
                }
            }
        }
    };
    if opts.stats && !opts.quiet {
        println!("files transferred: {}", stats.files_transferred);
        println!("files deleted: {}", stats.files_deleted);
        println!("bytes transferred: {}", stats.bytes_transferred);
    }
    Ok(())
}

fn build_matcher(opts: &ClientOpts, matches: &ArgMatches) -> Result<Matcher> {
    fn load_patterns(path: &Path, from0: bool) -> io::Result<Vec<String>> {
        if from0 {
            let content = fs::read(path)?;
            Ok(content
                .split(|b| *b == 0)
                .filter_map(|s| {
                    if s.is_empty() {
                        return None;
                    }
                    let p = String::from_utf8_lossy(s).trim().to_string();
                    if p.is_empty() {
                        None
                    } else {
                        Some(p)
                    }
                })
                .collect())
        } else {
            let content = fs::read_to_string(path)?;
            Ok(content
                .lines()
                .map(|l| l.trim().to_string())
                .filter(|s| !s.is_empty())
                .collect())
        }
    }

    let mut entries: Vec<(usize, usize, Rule)> = Vec::new();
    let mut seq = 0;
    let mut add_rules = |idx: usize, rs: Vec<Rule>| {
        for r in rs {
            entries.push((idx, seq, r));
            seq += 1;
        }
    };

    if let Some(values) = matches.get_many::<String>("filter") {
        let idxs: Vec<_> = matches.indices_of("filter").unwrap().collect();
        for (idx, val) in idxs.into_iter().zip(values) {
            add_rules(
                idx,
                parse_filters(val).map_err(|e| EngineError::Other(format!("{:?}", e)))?,
            );
        }
    }
    if let Some(values) = matches.get_many::<PathBuf>("filter_file") {
        let idxs: Vec<_> = matches.indices_of("filter_file").unwrap().collect();
        for (idx, file) in idxs.into_iter().zip(values) {
            let content = fs::read_to_string(file)?;
            add_rules(
                idx,
                parse_filters(&content).map_err(|e| EngineError::Other(format!("{:?}", e)))?,
            );
        }
    }
    if let Some(values) = matches.get_many::<String>("include") {
        let idxs: Vec<_> = matches.indices_of("include").unwrap().collect();
        for (idx, pat) in idxs.into_iter().zip(values) {
            add_rules(
                idx,
                parse_filters(&format!("+ {}", pat))
                    .map_err(|e| EngineError::Other(format!("{:?}", e)))?,
            );
        }
    }
    if let Some(values) = matches.get_many::<String>("exclude") {
        let idxs: Vec<_> = matches.indices_of("exclude").unwrap().collect();
        for (idx, pat) in idxs.into_iter().zip(values) {
            add_rules(
                idx,
                parse_filters(&format!("- {}", pat))
                    .map_err(|e| EngineError::Other(format!("{:?}", e)))?,
            );
        }
    }
    if let Some(values) = matches.get_many::<PathBuf>("include_from") {
        let idxs: Vec<_> = matches.indices_of("include_from").unwrap().collect();
        for (idx, file) in idxs.into_iter().zip(values) {
            for pat in load_patterns(file, opts.from0)? {
                add_rules(
                    idx,
                    parse_filters(&format!("+ {}", pat))
                        .map_err(|e| EngineError::Other(format!("{:?}", e)))?,
                );
            }
        }
    }
    if let Some(values) = matches.get_many::<PathBuf>("exclude_from") {
        let idxs: Vec<_> = matches.indices_of("exclude_from").unwrap().collect();
        for (idx, file) in idxs.into_iter().zip(values) {
            for pat in load_patterns(file, opts.from0)? {
                add_rules(
                    idx,
                    parse_filters(&format!("- {}", pat))
                        .map_err(|e| EngineError::Other(format!("{:?}", e)))?,
                );
            }
        }
    }
    if let Some(values) = matches.get_many::<PathBuf>("files_from") {
        let idxs: Vec<_> = matches.indices_of("files_from").unwrap().collect();
        for (idx, file) in idxs.into_iter().zip(values) {
            for pat in load_patterns(file, opts.from0)? {
                add_rules(
                    idx,
                    parse_filters(&format!("+ {}", pat))
                        .map_err(|e| EngineError::Other(format!("{:?}", e)))?,
                );
            }
        }
    }
    if matches.contains_id("filter_shorthand") {
        if let Some(idx) = matches.index_of("filter_shorthand") {
            let count = matches.get_count("filter_shorthand");
            if count >= 1 {
                add_rules(
                    idx,
                    parse_filters("-F").map_err(|e| EngineError::Other(format!("{:?}", e)))?,
                );
            }
            if count >= 2 {
                add_rules(
                    idx,
                    parse_filters("- .rsync-filter")
                        .map_err(|e| EngineError::Other(format!("{:?}", e)))?,
                );
            }
        }
    }
    if !opts.files_from.is_empty() {
        add_rules(
            usize::MAX,
            parse_filters("- *").map_err(|e| EngineError::Other(format!("{:?}", e)))?,
        );
    }

    entries.sort_by(|a, b| {
        if a.0 == b.0 {
            a.1.cmp(&b.1)
        } else {
            a.0.cmp(&b.0)
        }
    });
    let rules: Vec<Rule> = entries.into_iter().map(|(_, _, r)| r).collect();
    Ok(Matcher::new(rules))
}

fn run_daemon(opts: DaemonOpts) -> Result<()> {
    let mut modules = HashMap::new();
    for m in opts.module {
        modules.insert(m.name, m.path);
    }

    let secrets = opts.secrets_file.clone();
    let hosts_allow = opts.hosts_allow.clone();
    let hosts_deny = opts.hosts_deny.clone();
    let log_file = opts.log_file.clone();
    let log_format = opts.log_file_format.clone();
    let motd = opts.motd.clone();
    let timeout = opts.timeout;
    let bwlimit = opts.bwlimit;

    let listener = TcpTransport::listen(opts.address, opts.port)?;

    loop {
        let (stream, addr) = listener.accept()?;
        let ip = addr.ip();
        if !host_allowed(&ip, &hosts_allow, &hosts_deny) {
            let _ = stream.shutdown(std::net::Shutdown::Both);
            continue;
        }
        let peer = ip.to_string();
        let modules = modules.clone();
        let secrets = secrets.clone();
        let log_file = log_file.clone();
        let log_format = log_format.clone();
        let motd = motd.clone();
        std::thread::spawn(move || {
            let mut transport = TcpTransport::from_stream(stream);
            let _ = transport.set_read_timeout(timeout);
            if let Some(limit) = bwlimit {
                let mut transport = RateLimitedTransport::new(transport, limit);
                if let Err(e) = handle_connection(
                    &mut transport,
                    &modules,
                    secrets.as_deref(),
                    log_file.as_deref(),
                    log_format.as_deref(),
                    motd.as_deref(),
                    &peer,
                ) {
                    eprintln!("connection error: {}", e);
                }
            } else if let Err(e) = handle_connection(
                &mut transport,
                &modules,
                secrets.as_deref(),
                log_file.as_deref(),
                log_format.as_deref(),
                motd.as_deref(),
                &peer,
            ) {
                eprintln!("connection error: {}", e);
            }
        });
    }
}

fn host_matches(ip: &IpAddr, pat: &str) -> bool {
    if pat == "*" {
        return true;
    }
    pat.parse::<IpAddr>().map_or(false, |p| &p == ip)
}

fn host_allowed(ip: &IpAddr, allow: &[String], deny: &[String]) -> bool {
    if !allow.is_empty() && !allow.iter().any(|p| host_matches(ip, p)) {
        return false;
    }
    if deny.iter().any(|p| host_matches(ip, p)) {
        return false;
    }
    true
}

fn handle_connection<T: Transport>(
    transport: &mut T,
    modules: &HashMap<String, PathBuf>,
    secrets: Option<&Path>,
    log_file: Option<&Path>,
    log_format: Option<&str>,
    motd: Option<&Path>,
    peer: &str,
) -> Result<()> {
    let mut buf = [0u8; 4];
    let n = transport.receive(&mut buf)?;
    if n == 0 {
        return Ok(());
    }
    let peer_ver = u32::from_be_bytes(buf);
    transport.send(&LATEST_VERSION.to_be_bytes())?;
    negotiate_version(peer_ver).map_err(|e| EngineError::Other(e.to_string()))?;

    let allowed = authenticate(transport, secrets).map_err(EngineError::from)?;

    if let Some(mpath) = motd {
        if let Ok(content) = fs::read_to_string(mpath) {
            for line in content.lines() {
                let msg = format!("@RSYNCD: {line}\n");
                transport.send(msg.as_bytes())?;
            }
            transport.send(b"@RSYNCD: OK\n")?;
        }
    }

    let mut name_buf = [0u8; 256];
    let n = transport.receive(&mut name_buf)?;
    let name = String::from_utf8_lossy(&name_buf[..n]).trim().to_string();
    if let Some(path) = modules.get(&name) {
        if !allowed.is_empty() && !allowed.iter().any(|m| m == &name) {
            return Err(EngineError::Other("unauthorized module".into()));
        }
        if let Some(path) = log_file {
            let fmt = log_format.unwrap_or("%h %m");
            let line = fmt.replace("%h", peer).replace("%m", &name);
            let mut f = OpenOptions::new().create(true).append(true).open(path)?;
            writeln!(f, "{}", line)?;
            f.flush()?;
        }
        #[cfg(unix)]
        {
            use nix::unistd::{chdir, chroot, setgid, setuid, Gid, Uid};
            chroot(path).map_err(|e| EngineError::Other(e.to_string()))?;
            chdir("/").map_err(|e| EngineError::Other(e.to_string()))?;
            setgid(Gid::from_raw(65534)).map_err(|e| EngineError::Other(e.to_string()))?;
            setuid(Uid::from_raw(65534)).map_err(|e| EngineError::Other(e.to_string()))?;
        }
        sync(
            Path::new("."),
            Path::new("."),
            &Matcher::default(),
            available_codecs(),
            &SyncOptions::default(),
        )?;
    }
    Ok(())
}

/// Parse `token` against the provided `contents` of a secrets file.
///
/// Returns the list of authorized modules when the token matches an entry in
/// the secrets file. Each line in `contents` is expected to contain a token
/// followed by an optional whitespace separated list of module names.
pub fn parse_auth_token(token: &str, contents: &str) -> Option<Vec<String>> {
    for line in contents.lines() {
        let mut parts = line.split_whitespace();
        if let Some(tok) = parts.next() {
            if tok == token {
                return Some(parts.map(|s| s.to_string()).collect());
            }
        }
    }
    None
}

fn authenticate<T: Transport>(t: &mut T, path: Option<&Path>) -> std::io::Result<Vec<String>> {
    let auth_path = path.unwrap_or(Path::new("auth"));
    if !auth_path.exists() {
        return Ok(Vec::new());
    }
    #[cfg(unix)]
    {
        let mode = fs::metadata(auth_path)?.permissions().mode();
        if mode & 0o077 != 0 {
            return Err(io::Error::new(
                io::ErrorKind::PermissionDenied,
                "auth file permissions are too open",
            ));
        }
    }
    let contents = fs::read_to_string(auth_path)?;
    let mut buf = [0u8; 256];
    let n = t.receive(&mut buf)?;
    if n == 0 {
        return Err(io::Error::new(
            io::ErrorKind::PermissionDenied,
            "missing token",
        ));
    }
    let token = String::from_utf8_lossy(&buf[..n]).trim().to_string();
    if let Some(allowed) = parse_auth_token(&token, &contents) {
        Ok(allowed)
    } else {
        let _ = t.send(b"@ERROR: access denied");
        Err(io::Error::new(
            io::ErrorKind::PermissionDenied,
            "unauthorized",
        ))
    }
}

fn run_probe(opts: ProbeOpts) -> Result<()> {
    if let Some(addr) = opts.addr {
        let mut stream = TcpStream::connect(&addr)?;
        stream.write_all(&LATEST_VERSION.to_be_bytes())?;
        let mut buf = [0u8; 4];
        stream.read_exact(&mut buf)?;
        let peer = u32::from_be_bytes(buf);
        let ver = negotiate_version(peer).map_err(|e| EngineError::Other(e.to_string()))?;
        println!("negotiated version {}", ver);
        Ok(())
    } else {
        let ver =
            negotiate_version(opts.peer_version).map_err(|e| EngineError::Other(e.to_string()))?;
        println!("negotiated version {}", ver);
        Ok(())
    }
}

fn run_server() -> Result<()> {
    use protocol::Server;
    let stdin = io::stdin();
    let stdout = io::stdout();
    let timeout = env::var("RSYNC_TIMEOUT")
        .ok()
        .and_then(|s| s.parse().ok())
        .map(Duration::from_secs)
        .unwrap_or(Duration::from_secs(30));
    let mut srv = Server::new(stdin.lock(), stdout.lock(), timeout);
    let _ = srv
        .handshake()
        .map_err(|e| EngineError::Other(e.to_string()))?;
    Ok(())
}

#[cfg(test)]
mod tests {
    use super::*;

    #[test]
    fn windows_paths_are_local() {
        let spec = parse_remote_spec("C:/tmp/foo").unwrap();
        assert!(matches!(spec, RemoteSpec::Local(_)));
    }

    #[test]
    fn ipv6_specs_are_remote() {
        let spec = parse_remote_spec("[::1]:/tmp").unwrap();
        match spec {
            RemoteSpec::Remote { host, path, module } => {
                assert_eq!(host, "::1");
                assert!(module.is_none());
                assert_eq!(path.path, PathBuf::from("/tmp"));
            }
            _ => panic!("expected remote spec"),
        }
    }

    #[test]
    fn rsync_url_specs_are_remote() {
        let spec = parse_remote_spec("rsync://host/mod/path").unwrap();
        match spec {
            RemoteSpec::Remote { host, module, path } => {
                assert_eq!(host, "host");
                assert_eq!(module.as_deref(), Some("mod"));
                assert_eq!(path.path, PathBuf::from("path"));
            }
            _ => panic!("expected remote spec"),
        }
    }

    #[test]
    fn daemon_double_colon_specs_are_remote() {
        let spec = parse_remote_spec("host::mod/path").unwrap();
        match spec {
            RemoteSpec::Remote { host, module, path } => {
                assert_eq!(host, "host");
                assert_eq!(module.as_deref(), Some("mod"));
                assert_eq!(path.path, PathBuf::from("path"));
            }
            _ => panic!("expected remote spec"),
        }
    }

    #[test]
    fn host_path_specs_are_remote() {
        let spec = parse_remote_spec("host:/tmp").unwrap();
        match spec {
            RemoteSpec::Remote { host, module, path } => {
                assert_eq!(host, "host");
                assert!(module.is_none());
                assert_eq!(path.path, PathBuf::from("/tmp"));
            }
            _ => panic!("expected remote spec"),
        }
    }

    #[test]
    fn parses_client_flags() {
        let opts = ClientOpts::parse_from([
            "prog", "-r", "-n", "-v", "--delete", "-c", "-z", "--stats", "--config", "file", "src",
            "dst",
        ]);
        assert!(opts.recursive);
        assert!(opts.dry_run);
        assert_eq!(opts.verbose, 1);
        assert!(opts.delete);
        assert!(opts.checksum);
        assert!(opts.compress);
        assert!(opts.stats);
        assert_eq!(opts.config, Some(PathBuf::from("file")));
    }

    #[test]
    fn parses_checksum_choice_and_alias() {
        let opts = ClientOpts::parse_from(["prog", "--checksum-choice", "sha1", "src", "dst"]);
        assert_eq!(opts.checksum_choice.as_deref(), Some("sha1"));
        let opts = ClientOpts::parse_from(["prog", "--cc", "md5", "src", "dst"]);
        assert_eq!(opts.checksum_choice.as_deref(), Some("md5"));
    }

    #[test]
    fn parses_rsh_flag_and_alias() {
        let opts = ClientOpts::parse_from(["prog", "--rsh", "ssh", "src", "dst"]);
        assert_eq!(opts.rsh.as_deref(), Some("ssh"));
        let opts = ClientOpts::parse_from(["prog", "-e", "ssh", "src", "dst"]);
        assert_eq!(opts.rsh.as_deref(), Some("ssh"));
    }

    #[test]
    fn parses_rsync_path_and_alias() {
        let opts = ClientOpts::parse_from(["prog", "--rsync-path", "/bin/rsync", "src", "dst"]);
        assert_eq!(opts.rsync_path, Some(PathBuf::from("/bin/rsync")));
        let opts = ClientOpts::parse_from(["prog", "--rsync_path", "/bin/rsync", "src", "dst"]);
        assert_eq!(opts.rsync_path, Some(PathBuf::from("/bin/rsync")));
    }

    #[test]
    fn parses_internal_server_sender_flags() {
        let opts = ClientOpts::parse_from(["prog", "--server", "--sender", "src", "dst"]);
        assert!(opts.server);
        assert!(opts.sender);
    }

    #[test]
    #[cfg(unix)]
    fn rejects_insecure_auth_file() {
        use std::net::{TcpListener, TcpStream};
        use std::os::unix::fs::PermissionsExt;
        use std::{env, fs};
        use tempfile::tempdir;
        use transport::TcpTransport;

        let dir = tempdir().unwrap();
        let auth_path = dir.path().join("auth");
        fs::write(&auth_path, "tok user").unwrap();
        fs::set_permissions(&auth_path, fs::Permissions::from_mode(0o644)).unwrap();

        let prev = env::current_dir().unwrap();
        env::set_current_dir(dir.path()).unwrap();

        let listener = TcpListener::bind("127.0.0.1:0").unwrap();
        let addr = listener.local_addr().unwrap();
        let handle = std::thread::spawn(move || {
            let (_s, _) = listener.accept().unwrap();
        });
        let stream = TcpStream::connect(addr).unwrap();
        let mut t = TcpTransport::from_stream(stream);

        let err = authenticate(&mut t, None).unwrap_err();
        assert_eq!(err.kind(), io::ErrorKind::PermissionDenied);

        env::set_current_dir(prev).unwrap();
        handle.join().unwrap();
    }
}<|MERGE_RESOLUTION|>--- conflicted
+++ resolved
@@ -965,15 +965,12 @@
         strong,
         compress_level: opts.compress_level,
         compress_choice,
-<<<<<<< HEAD
         whole_file: if opts.no_whole_file {
             false
         } else {
             opts.whole_file
         },
-=======
         skip_compress: opts.skip_compress.clone(),
->>>>>>> f2f3f755
         partial: opts.partial || opts.partial_progress,
         progress: opts.progress || opts.partial_progress,
         itemize_changes: opts.itemize_changes,
