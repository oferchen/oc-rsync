// crates/cli/src/lib.rs

#![allow(clippy::collapsible_if)]
use std::collections::HashSet;
use std::env;
use std::ffi::OsStr;
use std::fs;
use std::io::{Read, Write};
use std::net::TcpStream;
#[cfg(unix)]
use std::os::unix::fs::PermissionsExt;

use std::path::{Path, PathBuf};
use std::time::Duration;

use clap::ArgMatches;
#[cfg(test)]
use clap::FromArgMatches;

mod argparse;
pub mod branding;
pub mod daemon;
mod exec;
mod formatter;
mod print;
mod session;
mod transport_factory;
mod utils;
mod validate;

pub mod options {
    pub use super::argparse::*;
}

use crate::daemon::run_daemon;
use crate::options::{ClientOpts, ProbeOpts};
pub use daemon::spawn_daemon_session;
pub use utils::{
    PathSpec, RemoteSpec, parse_iconv, parse_logging_flags, parse_remote_spec, parse_rsh,
    print_version_if_requested,
};
use utils::{init_logging, parse_filters, parse_name_map, parse_remote_specs, parse_rsync_path};

use compress::{Codec, available_codecs};
pub use engine::EngineError;
use engine::{DeleteMode, Result, Stats, StrongHash, SyncOptions};
use filters::{Matcher, Rule, default_cvs_rules};
pub use formatter::{ARG_ORDER, dump_help_body, render_help};
use logging::{InfoFlag, parse_escapes};
use meta::{IdKind, parse_chmod, parse_chown};
use protocol::{SUPPORTED_PROTOCOLS, negotiate_version};
use transport::{AddressFamily, parse_sockopts};
#[cfg(unix)]
use users::get_user_by_uid;

pub mod version;

pub use options::cli_command;
pub use print::handle_clap_error;
pub use validate::{exit_code_from_engine_error, exit_code_from_error_kind};

pub fn run(matches: &clap::ArgMatches) -> Result<()> {
    let (opts, probe_opts) = validate::parse_matches(matches)?;
    if opts.daemon.daemon {
        return run_daemon(opts.daemon, matches);
    }
    let log_file_fmt = opts.log_file_format.clone().map(|s| parse_escapes(&s));
    init_logging(matches, log_file_fmt)?;
    if matches.contains_id("probe") {
        return run_probe(probe_opts, matches.get_flag("quiet"));
    }
    run_client(opts, matches)
}

fn run_client(opts: ClientOpts, matches: &ArgMatches) -> Result<()> {
    let (srcs, dst_arg) = validate::validate_paths(&opts)?;
    let mut total = Stats::default();
    for src in srcs {
        let stats = run_single(opts.clone(), matches, src.as_os_str(), dst_arg.as_os_str())?;
        total.files_total += stats.files_total;
        total.dirs_total += stats.dirs_total;
        total.files_transferred += stats.files_transferred;
        total.files_deleted += stats.files_deleted;
        total.files_created += stats.files_created;
        total.dirs_created += stats.dirs_created;
        total.total_file_size += stats.total_file_size;
        total.bytes_transferred += stats.bytes_transferred;
        total.literal_data += stats.literal_data;
        total.matched_data += stats.matched_data;
        total.file_list_size += stats.file_list_size;
        total.file_list_gen_time += stats.file_list_gen_time;
        total.file_list_transfer_time += stats.file_list_transfer_time;
        total.bytes_sent += stats.bytes_sent;
        total.bytes_received += stats.bytes_received;
    }
    if opts.stats && !opts.quiet {
        print::print_stats(&total, &opts);
    }
    Ok(())
}

fn run_single(
    mut opts: ClientOpts,
    matches: &ArgMatches,
    src_arg: &OsStr,
    dst_arg: &OsStr,
) -> Result<Stats> {
    if opts.archive {
        opts.recursive = true;
        opts.links = true;
        opts.perms = !opts.no_perms;
        opts.times = !opts.no_times;
        opts.group = !opts.no_group;
        opts.owner = !opts.no_owner;
        opts.devices = !opts.no_devices;
        opts.specials = !opts.no_specials;
    }
    if opts.no_links {
        opts.links = false;
    }
<<<<<<< HEAD
=======
    if opts.old_dirs {
        opts.dirs = true;
        opts.recursive = true;
    }
>>>>>>> bd4cd7a9
    if !opts.files_from.is_empty() {
        opts.dirs = true;
        opts.relative = true;
    }
    let matcher = build_matcher(&opts, matches)?;
    let addr_family = if opts.ipv4 {
        Some(AddressFamily::V4)
    } else if opts.ipv6 {
        Some(AddressFamily::V6)
    } else {
        None
    };

    parse_sockopts(&opts.sockopts).map_err(EngineError::Other)?;

    let acls = opts.acls && !opts.no_acls;

    exec::check_privileges(&mut opts, matches)?;

    let iconv = if let Some(spec) = &opts.iconv {
        Some(parse_iconv(spec).map_err(EngineError::Other)?)
    } else {
        None
    };

    if let Some(pf) = &opts.password_file {
        #[cfg(unix)]
        {
            let mode = fs::metadata(pf)?.permissions().mode();
            if mode & 0o077 != 0 {
                return Err(EngineError::Other(
                    "password file permissions are too open".into(),
                ));
            }
        }
        let _ = fs::read_to_string(pf).map_err(|e| EngineError::Other(e.to_string()))?;
    }

    let mut remote_opts = opts.remote_option.clone();
    if opts.secluded_args {
        remote_opts.push("--secluded-args".into());
    }
    if opts.trust_sender {
        remote_opts.push("--trust-sender".into());
    }
    if let Some(spec) = &opts.iconv {
        remote_opts.push(format!("--iconv={spec}"));
    }
    if opts.xattrs {
        remote_opts.push("--xattrs".into());
    }
    if acls {
        remote_opts.push("--acls".into());
    }
    if opts.old_args {
        remote_opts.push("--old-args".into());
    }

    if let Some(cfg) = &opts.config {
        if !opts.quiet {
            println!("using config file {}", cfg.display());
        }
    }
    if opts.verbose > 0 && !opts.quiet {
        tracing::info!(
            target: InfoFlag::Misc.target(),
            "verbose level set to {}",
            opts.verbose
        );
    }
    if opts.verbose > 0 && opts.recursive && !opts.quiet {
        tracing::info!(target: InfoFlag::Misc.target(), "recursive mode enabled");
    }
    let (src, mut dst) = parse_remote_specs(src_arg, dst_arg)?;
    if opts.mkpath {
        match &dst {
            RemoteSpec::Local(ps) => {
                let target = if ps.trailing_slash {
                    &ps.path
                } else {
                    ps.path.parent().unwrap_or(&ps.path)
                };
                fs::create_dir_all(target).map_err(|e| EngineError::Other(e.to_string()))?;
            }
            RemoteSpec::Remote { .. } => {
                remote_opts.push("--mkpath".into());
            }
        }
    }

    let known_hosts = opts.known_hosts.clone();
    let strict_host_key_checking = !opts.no_host_key_checking;
    let rsh_cmd = match opts.rsh.clone() {
        Some(cmd) => cmd,
        None => parse_rsh(env::var("RSYNC_RSH").ok().or_else(|| env::var("RSH").ok()))?,
    };
    let rsync_path_cmd = parse_rsync_path(opts.rsync_path.clone())?;
    let mut rsync_env: Vec<(String, String)> = env::vars()
        .filter(|(k, _)| k.starts_with("RSYNC_"))
        .collect();
    rsync_env.extend(
        rsh_cmd
            .env
            .iter()
            .filter(|(k, _)| k.starts_with("RSYNC_"))
            .cloned(),
    );
    if let Some(cmd) = &rsync_path_cmd {
        rsync_env.extend(
            cmd.env
                .iter()
                .filter(|(k, _)| k.starts_with("RSYNC_"))
                .cloned(),
        );
    }
    if let Some(to) = opts.timeout {
        rsync_env.push(("RSYNC_TIMEOUT".into(), to.as_secs().to_string()));
    }

    if !rsync_env.iter().any(|(k, _)| k == "RSYNC_CHECKSUM_LIST") {
        let list: Vec<&str> = vec!["md4", "md5", "sha1"];
        rsync_env.push(("RSYNC_CHECKSUM_LIST".into(), list.join(",")));
    }

    let remote_bin_vec = rsync_path_cmd.as_ref().map(|c| c.cmd.clone());
    let remote_env_vec = rsync_path_cmd.as_ref().map(|c| c.env.clone());

    let strong = if let Some(choice) = opts.checksum_choice.as_deref() {
        match choice {
            "md4" => StrongHash::Md4,
            "md5" => StrongHash::Md5,
            "sha1" => StrongHash::Sha1,
            other => {
                return Err(EngineError::Other(format!("unknown checksum {other}")));
            }
        }
    } else if let Ok(list) = env::var("RSYNC_CHECKSUM_LIST") {
        let mut chosen = StrongHash::Md4;
        for name in list.split(',') {
            match name {
                "sha1" => {
                    chosen = StrongHash::Sha1;
                    break;
                }
                "md5" => {
                    chosen = StrongHash::Md5;
                    break;
                }
                "md4" => {
                    chosen = StrongHash::Md4;
                    break;
                }
                _ => {}
            }
        }
        chosen
    } else {
        StrongHash::Md4
    };

    let src_trailing = match &src {
        RemoteSpec::Local(p) => p.trailing_slash,
        RemoteSpec::Remote { path, .. } => path.trailing_slash,
    };
    let src_path = match &src {
        RemoteSpec::Local(p) => &p.path,
        RemoteSpec::Remote { path, .. } => &path.path,
    };
    let dst_is_dir = match &dst {
        RemoteSpec::Local(p) => p.path.is_dir(),
        RemoteSpec::Remote { .. } => true,
    };
    if opts.relative {
        let rel = if src_path.is_absolute() {
            src_path.strip_prefix(Path::new("/")).unwrap_or(src_path)
        } else {
            src_path
        };
        match &mut dst {
            RemoteSpec::Local(p) => p.path.push(rel),
            RemoteSpec::Remote { path, .. } => path.path.push(rel),
        }
    } else if !src_trailing && dst_is_dir {
        let name = src_path
            .file_name()
            .map(|s| s.to_owned())
            .ok_or_else(|| EngineError::Other("source path missing file name".into()))?;
        match &mut dst {
            RemoteSpec::Local(p) => p.path.push(&name),
            RemoteSpec::Remote { path, .. } => path.path.push(&name),
        }
    }

    let compress_choice = match opts.compress_choice.as_deref() {
        Some("none") => None,
        Some(s) => {
            let mut list = Vec::new();
            for name in s.split(',') {
                let codec = match name {
                    "zlib" => Codec::Zlib,
                    "zlibx" => Codec::ZlibX,
                    "zstd" => Codec::Zstd,
                    other => {
                        return Err(EngineError::Other(format!("unknown codec {other}")));
                    }
                };
                if !available_codecs().contains(&codec) {
                    return Err(EngineError::Other(format!(
                        "codec {name} not supported by this build"
                    )));
                }
                list.push(codec);
            }
            if list.is_empty() { None } else { Some(list) }
        }
        None => None,
    };
    let compress = if opts.compress_choice.as_deref() == Some("none") {
        false
    } else {
        opts.compress || opts.compress_level.is_some_and(|l| l > 0) || compress_choice.is_some()
    };
    let mut delete_mode = if opts.delete_before {
        Some(DeleteMode::Before)
    } else if opts.delete_after || opts.delete_delay {
        Some(DeleteMode::After)
    } else if opts.delete_during || opts.delete {
        Some(DeleteMode::During)
    } else {
        None
    };
    if delete_mode.is_none() && opts.delete_excluded {
        delete_mode = Some(DeleteMode::During);
    }
    let block_size = opts.block_size.unwrap_or(0);
    let mut chmod_rules = Vec::new();
    for spec in &opts.chmod {
        chmod_rules.extend(parse_chmod(spec).map_err(EngineError::Other)?);
    }
    let chown_ids = if let Some(ref spec) = opts.chown {
        Some(parse_chown(spec).map_err(EngineError::Other)?)
    } else {
        None
    };
    let copy_as = if let Some(ref spec) = opts.copy_as {
        let (uid_opt, gid_opt) = parse_chown(spec).map_err(EngineError::Other)?;
        let uid = uid_opt.ok_or_else(|| EngineError::Other("--copy-as requires a user".into()))?;
        let gid = if let Some(g) = gid_opt {
            Some(g)
        } else {
            #[cfg(unix)]
            {
                get_user_by_uid(uid).map(|u| u.primary_group_id())
            }
            #[cfg(not(unix))]
            {
                None
            }
        };
        Some((uid, gid))
    } else {
        None
    };
    let uid_map = parse_name_map(&opts.usermap, IdKind::User)?;
    let gid_map = parse_name_map(&opts.groupmap, IdKind::Group)?;
    let (write_batch, only_write_batch) =
        match (opts.write_batch.clone(), opts.only_write_batch.clone()) {
            (Some(p), None) => (Some(p), false),
            (None, Some(p)) => (Some(p), true),
            (None, None) => (None, false),
            _ => unreachable!(),
        };
    let mut sync_opts = SyncOptions {
        delete: delete_mode,
        delete_excluded: opts.delete_excluded,
        ignore_missing_args: opts.ignore_missing_args,
        delete_missing_args: opts.delete_missing_args,
        remove_source_files: opts.remove_source_files,
        ignore_errors: opts.ignore_errors,
        force: opts.force,
        max_delete: opts.max_delete,
        max_alloc: opts.max_alloc.unwrap_or(1usize << 30),
        max_size: opts.max_size,
        min_size: opts.min_size,
        preallocate: opts.preallocate,
        checksum: opts.checksum,
        compress,
        dirs_only: opts.dirs,
        no_implied_dirs: opts.no_implied_dirs,
        dry_run: opts.dry_run,
        list_only: opts.list_only,
        update: opts.update,
        existing: opts.existing,
        ignore_existing: opts.ignore_existing,
        one_file_system: opts.one_file_system,
        size_only: opts.size_only,
        ignore_times: opts.ignore_times,
        perms: if opts.no_perms {
            false
        } else {
            opts.perms || opts.archive || acls
        },
        executability: opts.executability,
        times: if opts.no_times {
            false
        } else {
            opts.times || opts.archive
        },
        atimes: opts.atimes,
        crtimes: opts.crtimes,
        omit_dir_times: opts.omit_dir_times,
        omit_link_times: opts.omit_link_times,
        owner: if opts.no_owner {
            false
        } else {
            opts.owner
                || opts.archive
                || chown_ids.is_some_and(|(u, _)| u.is_some())
                || uid_map.is_some()
        },
        group: if opts.no_group {
            false
        } else {
            opts.group
                || opts.archive
                || chown_ids.is_some_and(|(_, g)| g.is_some())
                || gid_map.is_some()
        },
        links: opts.links,
        copy_links: opts.copy_links,
        copy_dirlinks: opts.copy_dirlinks,
        keep_dirlinks: opts.keep_dirlinks,
        copy_unsafe_links: opts.copy_unsafe_links,
        safe_links: opts.safe_links,
        munge_links: opts.munge_links,
        hard_links: opts.hard_links,
        devices: if opts.no_devices {
            false
        } else {
            opts.devices || opts.archive || opts.devices_specials
        },
        specials: if opts.no_specials {
            false
        } else {
            opts.specials || opts.archive || opts.devices_specials
        },
        xattrs: opts.xattrs || (opts.fake_super && !opts.super_user),
        acls,
        sparse: opts.sparse,
        strong,
        checksum_seed: opts.checksum_seed.unwrap_or_default(),
        compress_level: opts.compress_level,
        compress_choice,
        whole_file: if opts.no_whole_file {
            false
        } else {
            opts.whole_file
        },
        skip_compress: opts.skip_compress.iter().cloned().collect::<HashSet<_>>(),
        partial: opts.partial
            || opts.partial_progress
            || opts.partial_dir.is_some()
            || opts.append
            || opts.append_verify,
        progress: opts.progress || opts.partial_progress,
        human_readable: opts.human_readable,
        itemize_changes: opts.itemize_changes,
        out_format: opts.out_format.as_ref().map(|s| parse_escapes(s)),
        partial_dir: opts.partial_dir.clone(),
        temp_dir: opts.temp_dir.clone(),
        append: opts.append,
        append_verify: opts.append_verify,
        numeric_ids: opts.numeric_ids,
        inplace: opts.inplace || opts.write_devices,
        delay_updates: opts.delay_updates,
        modify_window: opts.modify_window.unwrap_or(Duration::ZERO),
        bwlimit: opts.bwlimit,
        stop_after: opts.stop_after,
        stop_at: opts.stop_at,
        block_size,
        link_dest: opts.link_dest.clone(),
        copy_dest: opts.copy_dest.clone(),
        compare_dest: opts.compare_dest.clone(),
        backup: opts.backup || opts.backup_dir.is_some(),
        backup_dir: opts.backup_dir.clone(),
        backup_suffix: opts.suffix.clone().unwrap_or_else(|| {
            if opts.backup_dir.is_some() {
                String::new()
            } else {
                "~".into()
            }
        }),
        chmod: if chmod_rules.is_empty() {
            None
        } else {
            Some(chmod_rules)
        },
        chown: chown_ids,
        copy_as,
        uid_map,
        gid_map,
        eight_bit_output: opts.eight_bit_output,
        blocking_io: opts.blocking_io,
        open_noatime: opts.open_noatime,
        early_input: opts.early_input.clone(),
        secluded_args: opts.secluded_args,
        sockopts: opts.sockopts.clone(),
        remote_options: remote_opts.clone(),
        write_batch,
        only_write_batch,
        read_batch: opts.read_batch.clone(),
        copy_devices: opts.copy_devices,
        write_devices: opts.write_devices,
        fsync: opts.fsync,
        fuzzy: opts.fuzzy,
        super_user: opts.super_user,
        fake_super: opts.fake_super && !opts.super_user,
        quiet: opts.quiet,
    };
    let stats = exec::execute_transfer(
        src,
        dst,
        &matcher,
        &opts,
        &rsh_cmd,
        &rsync_env,
        remote_bin_vec.as_deref(),
        remote_env_vec.as_deref(),
        known_hosts.as_deref(),
        strict_host_key_checking,
        addr_family,
        iconv.as_ref(),
        &mut sync_opts,
    )?;
    Ok(stats)
}

fn build_matcher(opts: &ClientOpts, matches: &ArgMatches) -> Result<Matcher> {
    let mut entries: Vec<(usize, usize, Rule)> = Vec::new();
    let mut seq = 0;
    let mut add_rules = |idx: usize, rs: Vec<Rule>| {
        for r in rs {
            entries.push((idx, seq, r));
            seq += 1;
        }
    };

    if let Some(values) = matches.get_many::<String>("filter") {
        let idxs: Vec<_> = matches
            .indices_of("filter")
            .map_or_else(Vec::new, |v| v.collect());
        for (idx, val) in idxs.into_iter().zip(values) {
            add_rules(
                idx + 1,
                parse_filters(val, opts.from0)
                    .map_err(|e| EngineError::Other(format!("{:?}", e)))?,
            );
        }
    }
    if let Some(values) = matches.get_many::<PathBuf>("filter_file") {
        let idxs: Vec<_> = matches
            .indices_of("filter_file")
            .map_or_else(Vec::new, |v| v.collect());
        for (idx, file) in idxs.into_iter().zip(values) {
            let rs = if file == Path::new("-") {
                if opts.from0 {
                    filters::parse_file(Path::new("-"), true, &mut HashSet::new(), 0)
                        .map_err(|e| EngineError::Other(format!("{:?}", e)))?
                } else {
                    return Err(EngineError::Other(
                        "filter file '-' requires --from0".into(),
                    ));
                }
            } else {
                filters::parse_file(file, opts.from0, &mut HashSet::new(), 0)
                    .map_err(|e| EngineError::Other(format!("{:?}", e)))?
            };
            add_rules(idx + 1, rs);
        }
    }
    if let Some(values) = matches.get_many::<String>("include") {
        let idxs: Vec<_> = matches
            .indices_of("include")
            .map_or_else(Vec::new, |v| v.collect());
        for (idx, pat) in idxs.into_iter().zip(values) {
            let mut vset = HashSet::new();
            let mut bytes = pat.clone().into_bytes();
            if opts.from0 {
                bytes.push(0);
            } else {
                bytes.push(b'\n');
            }
            let rs =
                filters::parse_rule_list_from_bytes(&bytes, opts.from0, '+', &mut vset, 0, None)
                    .map_err(|e| EngineError::Other(format!("{:?}", e)))?;
            add_rules(idx + 1, rs);
        }
    }
    if let Some(values) = matches.get_many::<String>("exclude") {
        let idxs: Vec<_> = matches
            .indices_of("exclude")
            .map_or_else(Vec::new, |v| v.collect());
        for (idx, pat) in idxs.into_iter().zip(values) {
            add_rules(
                idx + 1,
                parse_filters(&format!("- {}", pat), opts.from0)
                    .map_err(|e| EngineError::Other(format!("{:?}", e)))?,
            );
        }
    }
    if let Some(values) = matches.get_many::<PathBuf>("include_from") {
        let idxs: Vec<_> = matches
            .indices_of("include_from")
            .map_or_else(Vec::new, |v| v.collect());
        for (idx, file) in idxs.into_iter().zip(values) {
            let mut vset = HashSet::new();
            let rs = filters::parse_rule_list_file(file, opts.from0, '+', &mut vset, 0)
                .map_err(|e| EngineError::Other(format!("{:?}", e)))?;
            add_rules(idx + 1, rs);
        }
    }
    if let Some(values) = matches.get_many::<PathBuf>("exclude_from") {
        let idxs: Vec<_> = matches
            .indices_of("exclude_from")
            .map_or_else(Vec::new, |v| v.collect());
        for (idx, file) in idxs.into_iter().zip(values) {
            let mut vset = HashSet::new();
            let rs = filters::parse_rule_list_file(file, opts.from0, '-', &mut vset, 0)
                .map_err(|e| EngineError::Other(format!("{:?}", e)))?;
            add_rules(idx + 1, rs);
        }
    }
    if let Some(values) = matches.get_many::<PathBuf>("files_from") {
        let idxs: Vec<_> = matches
            .indices_of("files_from")
            .map_or_else(Vec::new, |v| v.collect());
        for (idx, file) in idxs.into_iter().zip(values) {
            let mut vset = HashSet::new();
            let rs = filters::parse_rule_list_file(file, opts.from0, '+', &mut vset, 0)
                .map_err(|e| EngineError::Other(format!("{:?}", e)))?;
            add_rules(idx + 1, rs);
        }
    }
    if matches.contains_id("filter_shorthand") {
        if let Some(idx) = matches.index_of("filter_shorthand") {
            let count = matches.get_count("filter_shorthand");
            let rule_str = if count >= 2 { "-FF" } else { "-F" };
            add_rules(
                idx + 1,
                parse_filters(rule_str, opts.from0)
                    .map_err(|e| EngineError::Other(format!("{:?}", e)))?,
            );
        }
    }
    if !opts.files_from.is_empty() {
        add_rules(
            usize::MAX,
            parse_filters("- /**", opts.from0)
                .map_err(|e| EngineError::Other(format!("{:?}", e)))?,
        );
    }
    if opts.cvs_exclude {
        let mut cvs = default_cvs_rules().map_err(|e| EngineError::Other(format!("{:?}", e)))?;
        cvs.extend(
            parse_filters(":C\n", opts.from0)
                .map_err(|e| EngineError::Other(format!("{:?}", e)))?,
        );
        add_rules(usize::MAX, cvs);
    }
    if opts.old_dirs {
        add_rules(
            usize::MAX,
            parse_filters("- /*/*", opts.from0)
                .map_err(|e| EngineError::Other(format!("{:?}", e)))?,
        );
    }

    entries.sort_by(|a, b| {
        if a.0 == b.0 {
            a.1.cmp(&b.1)
        } else {
            a.0.cmp(&b.0)
        }
    });
    let rules: Vec<Rule> = entries.into_iter().map(|(_, _, r)| r).collect();
    let mut matcher = Matcher::new(rules);
    if opts.from0 {
        matcher = matcher.with_from0();
    }
    if opts.existing {
        matcher = matcher.with_existing();
    }
    if opts.prune_empty_dirs {
        matcher = matcher.with_prune_empty_dirs();
    }
    if opts.no_implied_dirs {
        matcher = matcher.with_no_implied_dirs();
    }
    Ok(matcher)
}

fn run_probe(opts: ProbeOpts, quiet: bool) -> Result<()> {
    if let Some(addr) = opts.probe {
        let mut stream = TcpStream::connect(&addr)?;
        stream.write_all(&SUPPORTED_PROTOCOLS[0].to_be_bytes())?;
        let mut buf = [0u8; 4];
        stream.read_exact(&mut buf)?;
        let peer = u32::from_be_bytes(buf);
        let ver = negotiate_version(SUPPORTED_PROTOCOLS[0], peer)
            .map_err(|e| EngineError::Other(e.to_string()))?;
        if !quiet {
            println!("negotiated version {}", ver);
        }
        Ok(())
    } else {
        let ver = negotiate_version(SUPPORTED_PROTOCOLS[0], opts.peer_version)
            .map_err(|e| EngineError::Other(e.to_string()))?;
        if !quiet {
            println!("negotiated version {}", ver);
        }
        Ok(())
    }
}

#[cfg(test)]
mod tests {
    use super::*;
    use crate::utils::{RemoteSpec, parse_bool, parse_remote_spec};
    use ::daemon::authenticate;
    use clap::Parser;
    use engine::SyncOptions;
    use std::ffi::OsStr;
    use std::path::PathBuf;

    #[test]
    fn windows_paths_are_local() {
        let spec = parse_remote_spec(OsStr::new("C:/tmp/foo")).unwrap();
        assert!(matches!(spec, RemoteSpec::Local(_)));
    }

    #[test]
    fn parse_bool_is_case_insensitive() {
        assert!(parse_bool("TRUE").unwrap());
        assert!(parse_bool("Yes").unwrap());
        assert!(!parse_bool("FALSE").unwrap());
        assert!(!parse_bool("No").unwrap());
    }

    #[test]
    fn ipv6_specs_are_remote() {
        let spec = parse_remote_spec(OsStr::new("[::1]:/tmp")).unwrap();
        match spec {
            RemoteSpec::Remote { host, path, module } => {
                assert_eq!(host, "::1");
                assert!(module.is_none());
                assert_eq!(path.path, PathBuf::from("/tmp"));
            }
            _ => panic!("expected remote spec"),
        }
    }

    #[test]
    fn no_d_alias_sets_no_devices_and_no_specials() {
        use crate::options::ClientOpts;
        let matches = cli_command()
            .try_get_matches_from(["prog", "--no-D", "src", "--", "dst"])
            .unwrap();
        let mut opts = ClientOpts::from_arg_matches(&matches).unwrap();
        if opts.no_D {
            opts.no_devices = true;
            opts.no_specials = true;
        }
        assert!(opts.no_devices);
        assert!(opts.no_specials);
    }

    #[test]
    fn run_client_errors_when_no_paths_provided() {
        use crate::options::ClientOpts;
        let mut opts = ClientOpts::try_parse_from(["prog", "--server"]).unwrap();
        opts.server = false;
        opts.paths.clear();
        let matches = cli_command()
            .try_get_matches_from(["prog", "--server"])
            .unwrap();
        let err = run_client(opts, &matches).unwrap_err();
        assert!(matches!(err, EngineError::Other(msg) if msg == "missing SRC or DST"));
    }

    #[test]
    fn rsync_url_specs_are_remote() {
        let spec = parse_remote_spec(OsStr::new("rsync://host/mod/path")).unwrap();
        match spec {
            RemoteSpec::Remote { host, module, path } => {
                assert_eq!(host, "host");
                assert_eq!(module.as_deref(), Some("mod"));
                assert_eq!(path.path, PathBuf::from("path"));
            }
            _ => panic!("expected remote spec"),
        }
    }

    #[test]
    fn rsync_url_module_specs_are_remote() {
        let spec = parse_remote_spec(OsStr::new("rsync://host/mod")).unwrap();
        match spec {
            RemoteSpec::Remote { host, module, path } => {
                assert_eq!(host, "host");
                assert_eq!(module.as_deref(), Some("mod"));
                assert_eq!(path.path, PathBuf::from("."));
            }
            _ => panic!("expected remote spec"),
        }
    }

    #[test]
    fn daemon_double_colon_specs_are_remote() {
        let spec = parse_remote_spec(OsStr::new("host::mod/path")).unwrap();
        match spec {
            RemoteSpec::Remote { host, module, path } => {
                assert_eq!(host, "host");
                assert_eq!(module.as_deref(), Some("mod"));
                assert_eq!(path.path, PathBuf::from("path"));
            }
            _ => panic!("expected remote spec"),
        }
    }

    #[test]
    fn host_path_specs_are_remote() {
        let spec = parse_remote_spec(OsStr::new("host:/tmp")).unwrap();
        match spec {
            RemoteSpec::Remote { host, module, path } => {
                assert_eq!(host, "host");
                assert!(module.is_none());
                assert_eq!(path.path, PathBuf::from("/tmp"));
            }
            _ => panic!("expected remote spec"),
        }
    }

    #[test]
    fn malformed_rsync_url_is_error() {
        assert!(parse_remote_spec(OsStr::new("rsync://")).is_err());
    }

    #[test]
    fn malformed_daemon_spec_is_error() {
        assert!(parse_remote_spec(OsStr::new("host::mod")).is_err());
    }

    #[test]
    fn malformed_ipv6_spec_is_error() {
        assert!(parse_remote_spec(OsStr::new("[::1]:module")).is_err());
    }

    #[test]
    fn parses_client_flags() {
        let opts = ClientOpts::parse_from([
            "prog",
            "-r",
            "-n",
            "-v",
            "--delete",
            "-c",
            "-z",
            "--stats",
            "--executability",
            "--config",
            "file",
            "src",
            "dst",
        ]);
        assert!(opts.recursive);
        assert!(opts.dry_run);
        assert_eq!(opts.verbose, 1);
        assert!(opts.delete);
        assert!(opts.checksum);
        assert!(opts.compress);
        assert!(opts.stats);
        assert!(opts.executability);
        assert_eq!(opts.config, Some(PathBuf::from("file")));
    }

    #[test]
    fn parses_checksum_choice_and_alias() {
        let opts = ClientOpts::parse_from(["prog", "--checksum-choice", "sha1", "src", "dst"]);
        assert_eq!(opts.checksum_choice.as_deref(), Some("sha1"));
        let opts = ClientOpts::parse_from(["prog", "--cc", "md5", "src", "dst"]);
        assert_eq!(opts.checksum_choice.as_deref(), Some("md5"));
    }

    #[test]
    fn parses_rsh_flag_and_alias() {
        let opts = ClientOpts::parse_from(["prog", "--rsh", "ssh", "src", "dst"]);
        assert_eq!(opts.rsh.unwrap().cmd, vec!["ssh".to_string()]);
        let opts = ClientOpts::parse_from(["prog", "-e", "ssh", "src", "dst"]);
        assert_eq!(opts.rsh.unwrap().cmd, vec!["ssh".to_string()]);
    }

    #[test]
    fn parses_rsync_path_and_alias() {
        let opts = ClientOpts::parse_from(["prog", "--rsync-path", "/bin/rsync", "src", "dst"]);
        assert_eq!(opts.rsync_path.as_deref(), Some("/bin/rsync"));
        let opts = ClientOpts::parse_from(["prog", "--rsync_path", "/bin/rsync", "src", "dst"]);
        assert_eq!(opts.rsync_path.as_deref(), Some("/bin/rsync"));
    }

    #[test]
    fn parses_skip_compress_list() {
        let opts = ClientOpts::parse_from(["prog", "--skip-compress=GZ,Zip", "src", "dst"]);
        assert_eq!(opts.skip_compress, vec!["gz", "zip"]);
    }

    #[test]
    fn parses_skip_flags() {
        let opts = ClientOpts::parse_from([
            "prog",
            "--ignore-existing",
            "--existing",
            "--prune-empty-dirs",
            "--size-only",
            "--ignore-times",
            "src",
            "dst",
        ]);
        assert!(opts.ignore_existing);
        assert!(opts.existing);
        assert!(opts.prune_empty_dirs);
        assert!(opts.size_only);
        assert!(opts.ignore_times);
    }

    #[test]
    fn parses_protocol_version() {
        let opts = ClientOpts::parse_from(["prog", "--protocol", "30", "src", "dst"]);
        assert_eq!(opts.protocol, Some(30));
    }

    #[test]
    fn parses_8_bit_output() {
        let opts = ClientOpts::parse_from(["prog", "-8", "src", "dst"]);
        assert!(opts.eight_bit_output);
    }

    #[test]
    fn parses_blocking_io() {
        let opts = ClientOpts::parse_from(["prog", "--blocking-io", "src", "dst"]);
        assert!(opts.blocking_io);
    }

    #[test]
    fn parses_early_input() {
        let opts = ClientOpts::parse_from(["prog", "--early-input", "file", "src", "dst"]);
        assert_eq!(opts.early_input.as_deref(), Some(Path::new("file")));
    }

    #[test]
    fn protocol_override_sent_to_server() {
        use std::io::{Read, Write};
        use std::net::TcpListener;
        use std::thread;

        let listener = TcpListener::bind("127.0.0.1:0").unwrap();
        let port = listener.local_addr().unwrap().port();
        let handle = thread::spawn(move || {
            let (mut stream, _) = listener.accept().unwrap();
            let mut buf = [0u8; 4];
            stream.read_exact(&mut buf).unwrap();
            assert_eq!(u32::from_be_bytes(buf), 30);
            stream
                .write_all(&SUPPORTED_PROTOCOLS[0].to_be_bytes())
                .unwrap();

            let mut b = [0u8; 1];
            while stream.read(&mut b).unwrap() > 0 {
                if b[0] == b'\n' {
                    break;
                }
            }

            stream.write_all(b"@RSYNCD: OK\n").unwrap();

            let mut m = Vec::new();
            loop {
                stream.read_exact(&mut b).unwrap();
                if b[0] == b'\n' {
                    break;
                }
                m.push(b[0]);
            }
            assert_eq!(m, b"mod".to_vec());
        });

        let _t = spawn_daemon_session(
            "127.0.0.1",
            "mod",
            Some(port),
            None,
            true,
            None,
            None,
            None,
            &[],
            &SyncOptions::default(),
            30,
            None,
            None,
        )
        .unwrap();
        handle.join().unwrap();
    }

    #[test]
    fn sends_early_input_to_daemon() {
        use std::io::{Read, Write};
        use std::net::TcpListener;
        use std::thread;
        use tempfile::tempdir;

        let dir = tempdir().unwrap();
        let path = dir.path().join("input.txt");
        fs::write(&path, b"hello\n").unwrap();

        let listener = TcpListener::bind("127.0.0.1:0").unwrap();
        let port = listener.local_addr().unwrap().port();
        let handle = thread::spawn(move || {
            let (mut stream, _) = listener.accept().unwrap();
            let mut buf = [0u8; 6];
            stream.read_exact(&mut buf).unwrap();
            assert_eq!(&buf, b"hello\n");
            let mut ver = [0u8; 4];
            stream.read_exact(&mut ver).unwrap();
            assert_eq!(u32::from_be_bytes(ver), 30);
            stream
                .write_all(&SUPPORTED_PROTOCOLS[0].to_be_bytes())
                .unwrap();
            let mut b = [0u8; 1];
            while stream.read(&mut b).unwrap() > 0 {
                if b[0] == b'\n' {
                    break;
                }
            }
            stream.write_all(b"@RSYNCD: OK\n").unwrap();
            let mut m = Vec::new();
            loop {
                stream.read_exact(&mut b).unwrap();
                if b[0] == b'\n' {
                    break;
                }
                m.push(b[0]);
            }
            assert_eq!(m, b"mod".to_vec());
        });

        let _t = spawn_daemon_session(
            "127.0.0.1",
            "mod",
            Some(port),
            None,
            true,
            None,
            None,
            None,
            &[],
            &SyncOptions::default(),
            30,
            Some(&path),
            None,
        )
        .unwrap();
        handle.join().unwrap();
    }

    #[test]
    fn parses_internal_server_sender_flags() {
        let opts = ClientOpts::parse_from(["prog", "--server", "--sender", "src", "dst"]);
        assert!(opts.server);
        assert!(opts.sender);
    }

    #[test]
    fn rejects_invalid_env_assignment() {
        let err = parse_rsh(Some("1BAD=val ssh".into())).unwrap_err();
        assert!(matches!(err, EngineError::Other(_)));
    }

    #[test]
    #[cfg(unix)]
    fn rejects_insecure_auth_file() {
        use std::net::{TcpListener, TcpStream};
        use std::os::unix::fs::PermissionsExt;
        use std::{env, fs};
        use tempfile::tempdir;
        use transport::TcpTransport;

        let dir = tempdir().unwrap();
        let auth_path = dir.path().join("auth");
        fs::write(&auth_path, "tok user").unwrap();
        fs::set_permissions(&auth_path, fs::Permissions::from_mode(0o644)).unwrap();

        let prev = env::current_dir().unwrap();
        env::set_current_dir(dir.path()).unwrap();

        let listener = TcpListener::bind("127.0.0.1:0").unwrap();
        let addr = listener.local_addr().unwrap();
        let handle = std::thread::spawn(move || {
            let (_s, _) = listener.accept().unwrap();
        });
        let stream = TcpStream::connect(addr).unwrap();
        let mut t = TcpTransport::from_stream(stream);

        let err = authenticate(&mut t, None, None).unwrap_err();
        assert_eq!(err.kind(), std::io::ErrorKind::PermissionDenied);

        env::set_current_dir(prev).unwrap();
        handle.join().unwrap();
    }
}<|MERGE_RESOLUTION|>--- conflicted
+++ resolved
@@ -118,13 +118,7 @@
     if opts.no_links {
         opts.links = false;
     }
-<<<<<<< HEAD
-=======
-    if opts.old_dirs {
-        opts.dirs = true;
-        opts.recursive = true;
-    }
->>>>>>> bd4cd7a9
+
     if !opts.files_from.is_empty() {
         opts.dirs = true;
         opts.relative = true;
