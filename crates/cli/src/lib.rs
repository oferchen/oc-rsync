--- conflicted
+++ resolved
@@ -82,15 +82,12 @@
         visible_alias = "cc"
     )]
     checksum_choice: Option<String>,
-<<<<<<< HEAD
-=======
     #[arg(
         long = "checksum-seed",
         value_name = "NUM",
         help_heading = "Attributes"
     )]
     checksum_seed: Option<u32>,
->>>>>>> 7381bfc2
     #[arg(long, help_heading = "Attributes")]
     perms: bool,
     #[arg(long = "chmod", value_name = "CHMOD", help_heading = "Attributes")]
@@ -265,7 +262,6 @@
     from0: bool,
 }
 
-<<<<<<< HEAD
 #[derive(Debug, Clone, PartialEq, Eq)]
 struct Module {
     name: String,
@@ -287,8 +283,6 @@
     })
 }
 
-=======
->>>>>>> 7381bfc2
 #[doc(hidden)]
 pub fn parse_chmod_spec(spec: &str) -> std::result::Result<Chmod, String> {
     let (target, rest) = if let Some(r) = spec.strip_prefix('D') {
@@ -466,13 +460,10 @@
     address: Option<IpAddr>,
     #[arg(long, default_value_t = 873)]
     port: u16,
-<<<<<<< HEAD
-=======
     #[arg(short = '4', long = "ipv4", conflicts_with = "ipv6")]
     ipv4: bool,
     #[arg(short = '6', long = "ipv6", conflicts_with = "ipv4")]
     ipv6: bool,
->>>>>>> 7381bfc2
     #[arg(long = "timeout", value_name = "SECONDS", value_parser = parse_duration)]
     timeout: Option<Duration>,
     #[arg(long = "contimeout", value_name = "SECONDS", value_parser = parse_duration)]
@@ -1606,7 +1597,6 @@
     Ok(())
 }
 
-<<<<<<< HEAD
 pub fn parse_auth_token(token: &str, contents: &str) -> Option<Vec<String>> {
     for line in contents.lines() {
         let mut parts = line.split_whitespace();
@@ -1655,8 +1645,6 @@
     }
 }
 
-=======
->>>>>>> 7381bfc2
 fn run_probe(opts: ProbeOpts) -> Result<()> {
     if let Some(addr) = opts.addr {
         let mut stream = TcpStream::connect(&addr)?;
