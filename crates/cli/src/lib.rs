--- conflicted
+++ resolved
@@ -618,7 +618,6 @@
     }
 }
 
-<<<<<<< HEAD
 fn parse_name_map(specs: &[String], kind: IdKind) -> Result<Option<IdMapper>> {
     if specs.is_empty() {
         Ok(None)
@@ -630,8 +629,6 @@
 }
 
 #[allow(dead_code)]
-=======
->>>>>>> 4c170c0a
 #[derive(Parser, Debug)]
 struct DaemonOpts {
     #[arg(long)]
