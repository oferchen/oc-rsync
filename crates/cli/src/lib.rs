// crates/cli/src/lib.rs
use std::collections::{HashMap, HashSet};
use std::env;
use std::fs::{self, OpenOptions};
use std::io::{self, Read, Write};
use std::net::{IpAddr, TcpStream};
#[cfg(unix)]
use std::os::unix::fs::PermissionsExt;
use std::path::{Path, PathBuf};
use std::time::Duration;

use clap::{ArgAction, ArgMatches, CommandFactory, FromArgMatches, Parser};
use compress::{available_codecs, Codec};
use engine::{sync, DeleteMode, EngineError, Result, Stats, StrongHash, SyncOptions};
use filters::{default_cvs_rules, parse, Matcher, Rule};
use meta::{Chmod, ChmodOp, ChmodTarget};
use protocol::{negotiate_version, LATEST_VERSION};
use shell_words::split as shell_split;
use transport::{AddressFamily, RateLimitedTransport, SshStdioTransport, TcpTransport, Transport};

fn parse_filters(s: &str) -> std::result::Result<Vec<Rule>, filters::ParseError> {
    let mut v = HashSet::new();
    parse(s, &mut v, 0)
}

fn parse_duration(s: &str) -> std::result::Result<Duration, std::num::ParseIntError> {
    Ok(Duration::from_secs(s.parse()?))
}

#[derive(Parser, Debug)]
struct ClientOpts {
    #[arg(long)]
    local: bool,
    #[arg(short = 'a', long, help_heading = "Selection")]
    archive: bool,
    #[arg(short, long, help_heading = "Selection")]
    recursive: bool,
    #[arg(short = 'd', long, help_heading = "Selection")]
    dirs: bool,
    #[arg(short = 'R', long, help_heading = "Selection")]
    relative: bool,
    #[arg(short = 'n', long, help_heading = "Selection")]
    dry_run: bool,
    #[arg(long = "list-only", help_heading = "Output")]
    list_only: bool,
    #[arg(short = 'S', long, help_heading = "Selection")]
    sparse: bool,
    #[arg(short = 'u', long, help_heading = "Misc")]
    update: bool,
    #[arg(short, long, action = ArgAction::Count, help_heading = "Output")]
    verbose: u8,
    #[arg(short, long, help_heading = "Output")]
    quiet: bool,
    #[arg(long, help_heading = "Output")]
    no_motd: bool,
    #[arg(short = 'i', long = "itemize-changes", help_heading = "Output")]
    itemize_changes: bool,
    #[arg(long, help_heading = "Delete")]
    delete: bool,
    #[arg(long = "delete-before", help_heading = "Delete")]
    delete_before: bool,
    #[arg(long = "delete-during", help_heading = "Delete", alias = "del")]
    delete_during: bool,
    #[arg(long = "delete-after", help_heading = "Delete")]
    delete_after: bool,
    #[arg(long = "delete-delay", help_heading = "Delete")]
    delete_delay: bool,
    #[arg(long = "delete-excluded", help_heading = "Delete")]
    delete_excluded: bool,
    #[arg(short = 'b', long, help_heading = "Backup")]
    backup: bool,
    #[arg(long = "backup-dir", value_name = "DIR", help_heading = "Backup")]
    backup_dir: Option<PathBuf>,
    #[arg(short = 'c', long, help_heading = "Attributes")]
    checksum: bool,
    #[arg(
        long = "checksum-choice",
        value_name = "STR",
        help_heading = "Attributes",
        visible_alias = "cc"
    )]
    checksum_choice: Option<String>,
    #[arg(long, help_heading = "Attributes")]
    perms: bool,
    #[arg(long = "chmod", value_name = "CHMOD", help_heading = "Attributes")]
    chmod: Vec<String>,
    #[arg(long, help_heading = "Attributes")]
    times: bool,
    #[arg(short = 'U', long, help_heading = "Attributes")]
    atimes: bool,
    #[arg(short = 'N', long, help_heading = "Attributes")]
    crtimes: bool,
    #[arg(long, help_heading = "Attributes")]
    owner: bool,
    #[arg(long, help_heading = "Attributes")]
    group: bool,
    #[arg(long, help_heading = "Attributes")]
    links: bool,
    #[arg(short = 'L', long, help_heading = "Attributes")]
    copy_links: bool,
    #[arg(short = 'k', long, help_heading = "Attributes")]
    copy_dirlinks: bool,
    #[arg(long, help_heading = "Attributes")]
    copy_unsafe_links: bool,
    #[arg(long, help_heading = "Attributes")]
    safe_links: bool,
    #[arg(long = "hard-links", help_heading = "Attributes")]
    hard_links: bool,
    #[arg(long, help_heading = "Attributes")]
    devices: bool,
    #[arg(long, help_heading = "Attributes")]
    specials: bool,
    #[cfg(feature = "xattr")]
    #[arg(long, help_heading = "Attributes")]
    xattrs: bool,
    #[cfg(feature = "acl")]
    #[arg(long, help_heading = "Attributes")]
    acls: bool,
    #[arg(short = 'z', long, help_heading = "Compression")]
    compress: bool,
    #[arg(
        long = "compress-choice",
        value_name = "STR",
        help_heading = "Compression",
        visible_alias = "zc"
    )]
    compress_choice: Option<String>,
    #[arg(
        long = "compress-level",
        value_name = "NUM",
        help_heading = "Compression",
        visible_alias = "zl"
    )]
    compress_level: Option<i32>,
    #[arg(
        long = "skip-compress",
        value_name = "LIST",
        help_heading = "Compression",
        value_delimiter = ','
    )]
    skip_compress: Vec<String>,
    #[arg(long, help_heading = "Compression")]
    modern: bool,
    #[arg(long, help_heading = "Misc")]
    partial: bool,
    #[arg(long = "partial-dir", value_name = "DIR", help_heading = "Misc")]
    partial_dir: Option<PathBuf>,
    #[arg(
        short = 'T',
        long = "temp-dir",
        value_name = "DIR",
        help_heading = "Misc"
    )]
    temp_dir: Option<PathBuf>,
    #[arg(long, help_heading = "Misc")]
    progress: bool,
    #[arg(short = 'P', help_heading = "Misc")]
    partial_progress: bool,
    #[arg(long, help_heading = "Misc")]
    append: bool,
    #[arg(long = "append-verify", help_heading = "Misc")]
    append_verify: bool,
    #[arg(short = 'I', long, help_heading = "Misc")]
    inplace: bool,
    #[arg(long = "bwlimit", value_name = "RATE", help_heading = "Misc")]
    bwlimit: Option<u64>,
    #[arg(long = "timeout", value_name = "SECONDS", value_parser = parse_duration, help_heading = "Misc")]
    timeout: Option<Duration>,
    #[arg(long = "contimeout", value_name = "SECONDS", value_parser = parse_duration, help_heading = "Misc")]
    contimeout: Option<Duration>,
    #[arg(long, value_name = "PORT", help_heading = "Misc")]
    port: Option<u16>,
    #[arg(
        short = '4',
        long = "ipv4",
        help_heading = "Misc",
        conflicts_with = "ipv6"
    )]
    ipv4: bool,
    #[arg(
        short = '6',
        long = "ipv6",
        help_heading = "Misc",
        conflicts_with = "ipv4"
    )]
    ipv6: bool,
    #[arg(
        short = 'B',
        long = "block-size",
        value_name = "SIZE",
        help_heading = "Misc"
    )]
    block_size: Option<usize>,
    #[arg(
        short = 'W',
        long,
        help_heading = "Misc",
        overrides_with = "no_whole_file"
    )]
    whole_file: bool,
    #[arg(
        long = "no-whole-file",
        help_heading = "Misc",
        overrides_with = "whole_file"
    )]
    no_whole_file: bool,
    #[arg(long = "link-dest", value_name = "DIR", help_heading = "Misc")]
    link_dest: Option<PathBuf>,
    #[arg(long = "copy-dest", value_name = "DIR", help_heading = "Misc")]
    copy_dest: Option<PathBuf>,
    #[arg(long = "compare-dest", value_name = "DIR", help_heading = "Misc")]
    compare_dest: Option<PathBuf>,
    #[arg(long, help_heading = "Attributes")]
    numeric_ids: bool,
    #[arg(long, help_heading = "Output")]
    stats: bool,
    #[arg(long, value_name = "FILE")]
    config: Option<PathBuf>,
    #[arg(long, value_name = "FILE", env = "RSYNC_KNOWN_HOSTS")]
    known_hosts: Option<PathBuf>,
    #[arg(long, env = "RSYNC_NO_HOST_KEY_CHECKING")]
    no_host_key_checking: bool,
    #[arg(long = "password-file", value_name = "FILE")]
    password_file: Option<PathBuf>,
    #[arg(short = 'e', long, value_name = "COMMAND")]
    rsh: Option<String>,
    #[arg(long, hide = true)]
    server: bool,
    #[arg(long, hide = true)]
    sender: bool,
    #[arg(long = "rsync-path", value_name = "PATH", alias = "rsync_path")]
    rsync_path: Option<String>,
    src: String,
    dst: String,
    #[arg(short = 'f', long, value_name = "RULE", help_heading = "Selection")]
    filter: Vec<String>,
    #[arg(long, value_name = "FILE", help_heading = "Selection")]
    filter_file: Vec<PathBuf>,
    #[arg(short = 'F', action = ArgAction::Count, help_heading = "Selection")]
    filter_shorthand: u8,
    #[arg(short = 'C', long = "cvs-exclude", help_heading = "Selection")]
    cvs_exclude: bool,
    #[arg(long, value_name = "PATTERN")]
    include: Vec<String>,
    #[arg(long, value_name = "PATTERN")]
    exclude: Vec<String>,
    #[arg(long, value_name = "FILE")]
    include_from: Vec<PathBuf>,
    #[arg(long, value_name = "FILE")]
    exclude_from: Vec<PathBuf>,
    #[arg(long, value_name = "FILE")]
    files_from: Vec<PathBuf>,
    #[arg(long)]
    from0: bool,
}

#[derive(Debug, Clone, PartialEq, Eq)]
struct Module {
    name: String,
    path: PathBuf,
}

fn parse_module(s: &str) -> std::result::Result<Module, String> {
    let mut parts = s.splitn(2, '=');
    let name = parts
        .next()
        .ok_or_else(|| "missing module name".to_string())?
        .to_string();
    let path = parts
        .next()
        .ok_or_else(|| "missing module path".to_string())?;
    Ok(Module {
        name,
        path: PathBuf::from(path),
    })
}

#[doc(hidden)]
pub fn parse_chmod_spec(spec: &str) -> std::result::Result<Chmod, String> {
    let (target, rest) = if let Some(r) = spec.strip_prefix('D') {
        (ChmodTarget::Dir, r)
    } else if let Some(r) = spec.strip_prefix('F') {
        (ChmodTarget::File, r)
    } else {
        (ChmodTarget::All, spec)
    };

    if rest.is_empty() {
        return Err("missing mode".into());
    }

    if rest.chars().all(|c| c.is_ascii_digit()) {
        let bits = u32::from_str_radix(rest, 8).map_err(|_| "invalid octal mode")?;
        return Ok(Chmod {
            target,
            op: ChmodOp::Set,
            mask: 0o7777,
            bits,
            conditional: false,
        });
    }

    let (op_pos, op_char) = match rest.find(|c| c == '+' || c == '-' || c == '=') {
        Some(p) => (p, rest.as_bytes()[p] as char),
        None => {
            if let Some(ch) = rest.chars().find(|c| !matches!(*c, 'u' | 'g' | 'o' | 'a')) {
                return Err(format!("invalid operator '{ch}'"));
            } else {
                return Err("missing operator".into());
            }
        }
    };
    let who_part = &rest[..op_pos];
    let perm_part = &rest[op_pos + 1..];
    if perm_part.is_empty() {
        return Err("missing permissions".into());
    }

    let mut who_mask = 0u32;
    if who_part.is_empty() {
        who_mask = 0o777;
    } else {
        for ch in who_part.chars() {
            who_mask |= match ch {
                'u' => 0o700,
                'g' => 0o070,
                'o' => 0o007,
                'a' => 0o777,
                _ => return Err(format!("invalid class '{ch}'")),
            };
        }
    }

    let mut bits = 0u32;
    let mut mask = who_mask;
    let mut conditional = false;
    for ch in perm_part.chars() {
        match ch {
            'r' => bits |= 0o444 & who_mask,
            'w' => bits |= 0o222 & who_mask,
            'x' => bits |= 0o111 & who_mask,
            'X' => {
                bits |= 0o111 & who_mask;
                conditional = true;
            }
            's' => {
                if who_mask & 0o700 != 0 {
                    bits |= 0o4000;
                    mask |= 0o4000;
                }
                if who_mask & 0o070 != 0 {
                    bits |= 0o2000;
                    mask |= 0o2000;
                }
            }
            't' => {
                bits |= 0o1000;
                mask |= 0o1000;
            }
            _ => return Err(format!("invalid permission '{ch}'")),
        }
    }

    let op = match op_char {
        '+' => ChmodOp::Add,
        '-' => ChmodOp::Remove,
        '=' => ChmodOp::Set,
        other => return Err(format!("invalid operator '{other}'")),
    };

    Ok(Chmod {
        target,
        op,
        mask,
        bits,
        conditional,
    })
}

fn parse_chmod(s: &str) -> std::result::Result<Vec<Chmod>, String> {
    s.split(',').map(parse_chmod_spec).collect()
}

#[derive(Debug, Clone, PartialEq, Eq)]
pub struct RshCommand {
    pub env: Vec<(String, String)>,
    pub cmd: Vec<String>,
}

fn parse_env_command(parts: Vec<String>) -> RshCommand {
    let mut env = Vec::new();
    let mut iter = parts.into_iter().peekable();
    while let Some(tok) = iter.peek() {
        if let Some((k, _)) = tok.split_once('=') {
            if !k.is_empty()
                && (k.as_bytes()[0].is_ascii_alphabetic() || k.as_bytes()[0] == b'_')
                && k.as_bytes()[1..]
                    .iter()
                    .all(|b| b.is_ascii_alphanumeric() || *b == b'_')
            {
                let tok = iter.next().unwrap();
                let (k, v) = tok.split_once('=').unwrap();
                env.push((k.to_string(), v.to_string()));
                continue;
            }
        }
        break;
    }
    let cmd: Vec<String> = iter.collect();
    RshCommand { env, cmd }
}

pub fn parse_rsh(raw: Option<String>) -> Result<RshCommand> {
    match raw {
        Some(s) => {
            let parts = shell_split(&s).map_err(|e| EngineError::Other(e.to_string()))?;
            let mut cmd = parse_env_command(parts);
            if cmd.cmd.is_empty() {
                cmd.cmd.push("ssh".to_string());
            }
            Ok(cmd)
        }
        None => Ok(RshCommand {
            env: Vec::new(),
            cmd: vec!["ssh".to_string()],
        }),
    }
}

pub fn parse_rsync_path(raw: Option<String>) -> Result<Option<RshCommand>> {
    match raw {
        Some(s) => {
            let parts = shell_split(&s).map_err(|e| EngineError::Other(e.to_string()))?;
            let cmd = parse_env_command(parts);
            if cmd.env.is_empty() && cmd.cmd.is_empty() {
                Ok(None)
            } else {
                Ok(Some(cmd))
            }
        }
        None => Ok(None),
    }
}

#[derive(Parser, Debug)]
struct DaemonOpts {
    #[arg(long)]
    daemon: bool,
    #[arg(long, value_parser = parse_module, value_name = "NAME=PATH")]
    module: Vec<Module>,
    #[arg(long)]
    address: Option<IpAddr>,
    #[arg(long, default_value_t = 873)]
    port: u16,
<<<<<<< HEAD
=======
    /// bind only to IPv4 addresses
    #[arg(short = '4', long = "ipv4", conflicts_with = "ipv6")]
    ipv4: bool,
    /// bind only to IPv6 addresses
    #[arg(short = '6', long = "ipv6", conflicts_with = "ipv4")]
    ipv6: bool,
    /// set I/O timeout in seconds
>>>>>>> 5463601d
    #[arg(long = "timeout", value_name = "SECONDS", value_parser = parse_duration)]
    timeout: Option<Duration>,
    #[arg(long = "contimeout", value_name = "SECONDS", value_parser = parse_duration)]
    contimeout: Option<Duration>,
    #[arg(long = "bwlimit", value_name = "RATE")]
    bwlimit: Option<u64>,
    #[arg(long = "secrets-file", value_name = "FILE")]
    secrets_file: Option<PathBuf>,
    #[arg(long = "hosts-allow", value_delimiter = ',', value_name = "LIST")]
    hosts_allow: Vec<String>,
    #[arg(long = "hosts-deny", value_delimiter = ',', value_name = "LIST")]
    hosts_deny: Vec<String>,
    #[arg(long = "log-file", value_name = "FILE")]
    log_file: Option<PathBuf>,
    #[arg(long = "log-file-format", value_name = "FMT")]
    log_file_format: Option<String>,
    #[arg(long = "motd", value_name = "FILE")]
    motd: Option<PathBuf>,
}

#[derive(Parser, Debug)]
struct ProbeOpts {
    #[arg(long)]
    probe: bool,
    addr: Option<String>,
    #[arg(long, default_value_t = LATEST_VERSION, value_name = "VER")]
    peer_version: u32,
}

pub fn run() -> Result<()> {
    let args: Vec<String> = env::args().collect();
    if args.iter().any(|a| a == "--version" || a == "-V") {
        println!("rsync-rs {}", env!("CARGO_PKG_VERSION"));
        return Ok(());
    }
    if args.iter().any(|a| a == "--daemon") {
        let opts = DaemonOpts::parse_from(&args);
        run_daemon(opts)
    } else if args.iter().any(|a| a == "--probe") {
        let opts = ProbeOpts::parse_from(&args);
        run_probe(opts)
    } else if args.iter().any(|a| a == "--server") {
        run_server()
    } else {
        let cmd = ClientOpts::command();
        let matches = cmd.get_matches_from(&args);
        let opts = ClientOpts::from_arg_matches(&matches).unwrap();
        run_client(opts, &matches)
    }
}

pub fn cli_command() -> clap::Command {
    ClientOpts::command()
}

#[derive(Debug, Clone, PartialEq, Eq)]
struct PathSpec {
    path: PathBuf,
    trailing_slash: bool,
}

#[derive(Debug, Clone, PartialEq, Eq)]
enum RemoteSpec {
    Local(PathSpec),
    Remote {
        host: String,
        path: PathSpec,
        module: Option<String>,
    },
}

fn parse_remote_spec(input: &str) -> Result<RemoteSpec> {
    let (trailing_slash, s) = if input != "/" && input.ends_with('/') {
        (true, &input[..input.len() - 1])
    } else {
        (false, input)
    };
    if let Some(rest) = s.strip_prefix("rsync://") {
        let mut parts = rest.splitn(2, '/');
        let host = parts.next().unwrap_or("");
        let mod_path = parts.next().unwrap_or("");
        let mut mp = mod_path.splitn(2, '/');
        let module = mp.next().unwrap_or("");
        let path = mp.next().unwrap_or("");
        return Ok(RemoteSpec::Remote {
            host: host.to_string(),
            path: PathSpec {
                path: PathBuf::from(path),
                trailing_slash,
            },
            module: Some(module.to_string()),
        });
    }
    if let Some(rest) = s.strip_prefix('[') {
        if let Some(end) = rest.find(']') {
            let host = &rest[..end];
            if let Some(path) = rest[end + 1..].strip_prefix(':') {
                return Ok(RemoteSpec::Remote {
                    host: host.to_string(),
                    path: PathSpec {
                        path: PathBuf::from(path),
                        trailing_slash,
                    },
                    module: None,
                });
            }
        }
        return Ok(RemoteSpec::Local(PathSpec {
            path: PathBuf::from(input),
            trailing_slash,
        }));
    }
    if let Some(idx) = s.find("::") {
        let host = &s[..idx];
        let mut rest = s[idx + 2..].splitn(2, '/');
        let module = rest.next().unwrap_or("");
        let path = rest.next().unwrap_or("");
        return Ok(RemoteSpec::Remote {
            host: host.to_string(),
            path: PathSpec {
                path: PathBuf::from(path),
                trailing_slash,
            },
            module: Some(module.to_string()),
        });
    }
    if let Some(idx) = s.find(':') {
        if idx == 1 {
            let bytes = s.as_bytes();
            if bytes[0].is_ascii_alphabetic()
                && bytes
                    .get(2)
                    .map(|c| *c == b'/' || *c == b'\\')
                    .unwrap_or(false)
            {
                return Ok(RemoteSpec::Local(PathSpec {
                    path: PathBuf::from(s),
                    trailing_slash,
                }));
            }
        }
        let (host, path) = s.split_at(idx);
        return Ok(RemoteSpec::Remote {
            host: host.to_string(),
            path: PathSpec {
                path: PathBuf::from(&path[1..]),
                trailing_slash,
            },
            module: None,
        });
    }
    Ok(RemoteSpec::Local(PathSpec {
        path: PathBuf::from(s),
        trailing_slash,
    }))
}

fn pipe_transports<S, D>(src: &mut S, dst: &mut D) -> io::Result<()>
where
    S: Transport,
    D: Transport,
{
    let mut buf = [0u8; 8192];
    loop {
        let n = src.receive(&mut buf)?;
        if n == 0 {
            break;
        }
        dst.send(&buf[..n])?;
    }
    Ok(())
}

fn spawn_daemon_session(
    host: &str,
    module: &str,
    port: Option<u16>,
    password_file: Option<&Path>,
    no_motd: bool,
    timeout: Option<Duration>,
    contimeout: Option<Duration>,
    family: Option<AddressFamily>,
) -> Result<TcpTransport> {
    let (host, port) = if let Some((h, p)) = host.rsplit_once(':') {
        let p = p.parse().unwrap_or(873);
        (h, p)
    } else {
        (host, port.unwrap_or(873))
    };
    let mut t = TcpTransport::connect(host, port, contimeout, family)
        .map_err(|e| EngineError::Other(e.to_string()))?;
    t.set_read_timeout(timeout).map_err(EngineError::from)?;
    t.send(&LATEST_VERSION.to_be_bytes())
        .map_err(EngineError::from)?;
    let mut buf = [0u8; 4];
    t.receive(&mut buf).map_err(EngineError::from)?;
    let peer = u32::from_be_bytes(buf);
    negotiate_version(peer).map_err(|e| EngineError::Other(e.to_string()))?;

    let token = password_file
        .and_then(|p| fs::read_to_string(p).ok())
        .and_then(|s| s.lines().next().map(|l| l.to_string()));
    t.authenticate(token.as_deref())
        .map_err(EngineError::from)?;

    let mut line = Vec::new();
    let mut b = [0u8; 1];
    loop {
        let n = t.receive(&mut b).map_err(EngineError::from)?;
        if n == 0 {
            break;
        }
        line.push(b[0]);
        if b[0] == b'\n' {
            if line == b"@RSYNCD: OK\n" {
                break;
            }
            if !no_motd {
                if let Some(s) = String::from_utf8(line.clone()).ok() {
                    if let Some(msg) = s.strip_prefix("@RSYNCD: ") {
                        print!("{msg}");
                    } else {
                        print!("{s}");
                    }
                    let _ = io::stdout().flush();
                }
            }
            line.clear();
        }
    }

    let line = format!("{module}\n");
    t.send(line.as_bytes()).map_err(EngineError::from)?;
    Ok(t)
}

fn run_client(opts: ClientOpts, matches: &ArgMatches) -> Result<()> {
    let matcher = build_matcher(&opts, matches)?;
    let addr_family = if opts.ipv4 {
        Some(AddressFamily::V4)
    } else if opts.ipv6 {
        Some(AddressFamily::V6)
    } else {
        None
    };

    if let Some(pf) = &opts.password_file {
        #[cfg(unix)]
        {
            let mode = fs::metadata(pf)?.permissions().mode();
            if mode & 0o077 != 0 {
                return Err(EngineError::Other(
                    "password file permissions are too open".into(),
                ));
            }
        }
        let _ = fs::read_to_string(pf).map_err(|e| EngineError::Other(e.to_string()))?;
    }

    if let Some(cfg) = &opts.config {
        if !opts.quiet {
            println!("using config file {}", cfg.display());
        }
    }
    if opts.verbose > 0 && !opts.quiet {
        println!("verbose level set to {}", opts.verbose);
    }
    if opts.recursive && !opts.quiet {
        println!("recursive mode enabled");
    }
    if opts.dry_run && !opts.list_only {
        if !opts.quiet {
            println!("dry run: skipping synchronization");
        }
        return Ok(());
    }

    let src = parse_remote_spec(&opts.src)?;
    let mut dst = parse_remote_spec(&opts.dst)?;

    let known_hosts = opts.known_hosts.clone();
    let strict_host_key_checking = !opts.no_host_key_checking;
    let rsh_raw = opts.rsh.clone().or_else(|| env::var("RSYNC_RSH").ok());
    let rsh_cmd = parse_rsh(rsh_raw)?;
    let rsync_path_cmd = parse_rsync_path(opts.rsync_path.clone())?;
    let mut rsync_env: Vec<(String, String)> = env::vars()
        .filter(|(k, _)| k.starts_with("RSYNC_"))
        .collect();
    rsync_env.extend(
        rsh_cmd
            .env
            .iter()
            .filter(|(k, _)| k.starts_with("RSYNC_"))
            .cloned(),
    );
    if let Some(cmd) = &rsync_path_cmd {
        rsync_env.extend(
            cmd.env
                .iter()
                .filter(|(k, _)| k.starts_with("RSYNC_"))
                .cloned(),
        );
    }
    if let Some(to) = opts.timeout {
        rsync_env.push(("RSYNC_TIMEOUT".into(), to.as_secs().to_string()));
    }

    if !rsync_env.iter().any(|(k, _)| k == "RSYNC_CHECKSUM_LIST") {
        let mut list = vec!["md5", "sha1"];
        if opts.modern || matches!(opts.checksum_choice.as_deref(), Some("blake3")) {
            list.insert(0, "blake3");
        }
        rsync_env.push(("RSYNC_CHECKSUM_LIST".into(), list.join(",")));
    }

    let remote_bin_vec = rsync_path_cmd.as_ref().map(|c| c.cmd.clone());
    let remote_env_vec = rsync_path_cmd.as_ref().map(|c| c.env.clone());

    let strong = if let Some(choice) = opts.checksum_choice.as_deref() {
        match choice {
            "md5" => StrongHash::Md5,
            "sha1" => StrongHash::Sha1,
            "blake3" => StrongHash::Blake3,
            other => {
                return Err(EngineError::Other(format!("unknown checksum {other}")));
            }
        }
    } else if let Ok(list) = env::var("RSYNC_CHECKSUM_LIST") {
        let mut chosen = StrongHash::Md5;
        for name in list.split(',') {
            match name {
                "blake3" if opts.modern => {
                    chosen = StrongHash::Blake3;
                    break;
                }
                "sha1" => {
                    chosen = StrongHash::Sha1;
                    break;
                }
                "md5" => {
                    chosen = StrongHash::Md5;
                    break;
                }
                _ => {}
            }
        }
        chosen
    } else {
        StrongHash::Md5
    };

    let src_trailing = match &src {
        RemoteSpec::Local(p) => p.trailing_slash,
        RemoteSpec::Remote { path, .. } => path.trailing_slash,
    };
    let src_path = match &src {
        RemoteSpec::Local(p) => &p.path,
        RemoteSpec::Remote { path, .. } => &path.path,
    };
    if opts.relative {
        let rel = if src_path.is_absolute() {
            src_path.strip_prefix(Path::new("/")).unwrap_or(src_path)
        } else {
            src_path
        };
        match &mut dst {
            RemoteSpec::Local(p) => p.path.push(rel),
            RemoteSpec::Remote { path, .. } => path.path.push(rel),
        }
    } else if !src_trailing {
        let name = src_path
            .file_name()
            .map(|s| s.to_owned())
            .ok_or_else(|| EngineError::Other("source path missing file name".into()))?;
        match &mut dst {
            RemoteSpec::Local(p) => p.path.push(&name),
            RemoteSpec::Remote { path, .. } => path.path.push(&name),
        }
    }

    let compress_choice = match opts.compress_choice.as_deref() {
        Some("none") => None,
        Some(s) => {
            let mut list = Vec::new();
            for name in s.split(',') {
                let codec = match name {
                    "zlib" => Codec::Zlib,
                    "zstd" => Codec::Zstd,
                    "lz4" => Codec::Lz4,
                    other => {
                        return Err(EngineError::Other(format!("unknown codec {other}")));
                    }
                };
                if !available_codecs().contains(&codec) {
                    return Err(EngineError::Other(format!(
                        "codec {name} not supported by this build"
                    )));
                }
                list.push(codec);
            }
            if list.is_empty() {
                None
            } else {
                Some(list)
            }
        }
        None => None,
    };
    let compress = if opts.compress_choice.as_deref() == Some("none") {
        false
    } else {
        opts.modern
            || opts.compress
            || opts.compress_level.map_or(false, |l| l > 0)
            || compress_choice.is_some()
    };
    let mut delete_mode = if opts.delete_before {
        Some(DeleteMode::Before)
    } else if opts.delete_after || opts.delete_delay {
        Some(DeleteMode::After)
    } else if opts.delete_during || opts.delete {
        Some(DeleteMode::During)
    } else {
        None
    };
    if delete_mode.is_none() && opts.delete_excluded {
        delete_mode = Some(DeleteMode::During);
    }
    let block_size = opts.block_size.unwrap_or(1024);
    let mut chmod_rules = Vec::new();
    for spec in &opts.chmod {
        chmod_rules.extend(parse_chmod(spec).map_err(|e| EngineError::Other(e))?);
    }
    let sync_opts = SyncOptions {
        delete: delete_mode,
        delete_excluded: opts.delete_excluded,
        checksum: opts.checksum,
        compress,
        dirs: opts.dirs,
        list_only: opts.list_only,
        update: opts.update,
        perms: opts.perms || opts.archive,
        times: opts.times || opts.archive,
        atimes: opts.atimes,
        crtimes: opts.crtimes,
        owner: opts.owner || opts.archive,
        group: opts.group || opts.archive,
        links: opts.links || opts.archive,
        copy_links: opts.copy_links,
        copy_dirlinks: opts.copy_dirlinks,
        copy_unsafe_links: opts.copy_unsafe_links,
        safe_links: opts.safe_links,
        hard_links: opts.hard_links,
        devices: opts.devices || opts.archive,
        specials: opts.specials || opts.archive,
        #[cfg(feature = "xattr")]
        xattrs: opts.xattrs,
        #[cfg(feature = "acl")]
        acls: opts.acls,
        sparse: opts.sparse,
        strong,
        compress_level: opts.compress_level,
        compress_choice,
        whole_file: if opts.no_whole_file {
            false
        } else {
            opts.whole_file
        },
        skip_compress: opts.skip_compress.clone(),
        partial: opts.partial || opts.partial_progress,
        progress: opts.progress || opts.partial_progress,
        itemize_changes: opts.itemize_changes,
        partial_dir: opts.partial_dir.clone(),
        temp_dir: opts.temp_dir.clone(),
        append: opts.append,
        append_verify: opts.append_verify,
        numeric_ids: opts.numeric_ids,
        inplace: opts.inplace,
        bwlimit: opts.bwlimit,
        block_size,
        link_dest: opts.link_dest.clone(),
        copy_dest: opts.copy_dest.clone(),
        compare_dest: opts.compare_dest.clone(),
        backup: opts.backup || opts.backup_dir.is_some(),
        backup_dir: opts.backup_dir.clone(),
        chmod: if chmod_rules.is_empty() {
            None
        } else {
            Some(chmod_rules)
        },
    };
    let stats = if opts.local {
        match (src, dst) {
            (RemoteSpec::Local(src), RemoteSpec::Local(dst)) => sync(
                &src.path,
                &dst.path,
                &matcher,
                available_codecs(),
                &sync_opts,
            )?,
            _ => return Err(EngineError::Other("local sync requires local paths".into())),
        }
    } else {
        match (src, dst) {
            (RemoteSpec::Local(_), RemoteSpec::Local(_)) => {
                return Err(EngineError::Other(
                    "local sync requires --local flag".into(),
                ))
            }
            (
                RemoteSpec::Remote {
                    host,
                    path: src,
                    module: Some(module),
                },
                RemoteSpec::Local(dst),
            ) => {
                let mut _session = spawn_daemon_session(
                    &host,
                    &module,
                    opts.port,
                    opts.password_file.as_deref(),
                    opts.no_motd,
                    opts.timeout,
                    opts.contimeout,
                    addr_family,
                )?;
                sync(
                    &src.path,
                    &dst.path,
                    &matcher,
                    available_codecs(),
                    &sync_opts,
                )?
            }
            (
                RemoteSpec::Remote {
                    host,
                    path: src,
                    module: None,
                },
                RemoteSpec::Local(dst),
            ) => {
                let (session, codecs) = SshStdioTransport::connect_with_rsh(
                    &host,
                    &src.path,
                    &rsh_cmd.cmd,
                    &rsh_cmd.env,
                    &rsync_env,
                    remote_bin_vec.as_deref(),
                    remote_env_vec.as_deref().unwrap_or(&[]),
                    known_hosts.as_deref(),
                    strict_host_key_checking,
                    opts.port,
                    opts.contimeout,
                    addr_family,
                )
                .map_err(|e| EngineError::Other(e.to_string()))?;
                let (err, _) = session.stderr();
                if !err.is_empty() {
                    return Err(EngineError::Other(String::from_utf8_lossy(&err).into()));
                }
                sync(&src.path, &dst.path, &matcher, &codecs, &sync_opts)?
            }
            (
                RemoteSpec::Local(src),
                RemoteSpec::Remote {
                    host,
                    path: dst,
                    module: Some(module),
                },
            ) => {
                let mut _session = spawn_daemon_session(
                    &host,
                    &module,
                    opts.port,
                    opts.password_file.as_deref(),
                    opts.no_motd,
                    opts.timeout,
                    opts.contimeout,
                    addr_family,
                )?;
                sync(
                    &src.path,
                    &dst.path,
                    &matcher,
                    available_codecs(),
                    &sync_opts,
                )?
            }
            (
                RemoteSpec::Local(src),
                RemoteSpec::Remote {
                    host,
                    path: dst,
                    module: None,
                },
            ) => {
                let (session, codecs) = SshStdioTransport::connect_with_rsh(
                    &host,
                    &dst.path,
                    &rsh_cmd.cmd,
                    &rsh_cmd.env,
                    &rsync_env,
                    remote_bin_vec.as_deref(),
                    remote_env_vec.as_deref().unwrap_or(&[]),
                    known_hosts.as_deref(),
                    strict_host_key_checking,
                    opts.port,
                    opts.contimeout,
                    addr_family,
                )
                .map_err(|e| EngineError::Other(e.to_string()))?;
                let (err, _) = session.stderr();
                if !err.is_empty() {
                    return Err(EngineError::Other(String::from_utf8_lossy(&err).into()));
                }
                sync(&src.path, &dst.path, &matcher, &codecs, &sync_opts)?
            }
            (
                RemoteSpec::Remote {
                    host: src_host,
                    path: src_path,
                    module: src_mod,
                },
                RemoteSpec::Remote {
                    host: dst_host,
                    path: dst_path,
                    module: dst_mod,
                },
            ) => {
                if src_host.is_empty() || dst_host.is_empty() {
                    return Err(EngineError::Other("remote host missing".to_string()));
                }
                if (src_mod.is_none() && src_path.path.as_os_str().is_empty())
                    || (dst_mod.is_none() && dst_path.path.as_os_str().is_empty())
                {
                    return Err(EngineError::Other("remote path missing".to_string()));
                }

                match (src_mod, dst_mod) {
                    (None, None) => {
                        let mut dst_session = SshStdioTransport::spawn_with_rsh(
                            &dst_host,
                            &dst_path.path,
                            &rsh_cmd.cmd,
                            &rsh_cmd.env,
                            remote_bin_vec.as_deref(),
                            remote_env_vec.as_deref().unwrap_or(&[]),
                            known_hosts.as_deref(),
                            strict_host_key_checking,
                            opts.port,
                            opts.contimeout,
                            addr_family,
                        )
                        .map_err(|e| EngineError::Other(e.to_string()))?;
                        let mut src_session = SshStdioTransport::spawn_with_rsh(
                            &src_host,
                            &src_path.path,
                            &rsh_cmd.cmd,
                            &rsh_cmd.env,
                            remote_bin_vec.as_deref(),
                            remote_env_vec.as_deref().unwrap_or(&[]),
                            known_hosts.as_deref(),
                            strict_host_key_checking,
                            opts.port,
                            opts.contimeout,
                            addr_family,
                        )
                        .map_err(|e| EngineError::Other(e.to_string()))?;

                        if let Some(limit) = opts.bwlimit {
                            let mut dst_session = RateLimitedTransport::new(dst_session, limit);
                            pipe_transports(&mut src_session, &mut dst_session)
                                .map_err(|e| EngineError::Other(e.to_string()))?;
                            let (src_err, _) = src_session.stderr();
                            if !src_err.is_empty() {
                                return Err(EngineError::Other(
                                    String::from_utf8_lossy(&src_err).into(),
                                ));
                            }
                            let dst_session = dst_session.into_inner();
                            let (dst_err, _) = dst_session.stderr();
                            if !dst_err.is_empty() {
                                return Err(EngineError::Other(
                                    String::from_utf8_lossy(&dst_err).into(),
                                ));
                            }
                        } else {
                            pipe_transports(&mut src_session, &mut dst_session)
                                .map_err(|e| EngineError::Other(e.to_string()))?;
                            let (src_err, _) = src_session.stderr();
                            if !src_err.is_empty() {
                                return Err(EngineError::Other(
                                    String::from_utf8_lossy(&src_err).into(),
                                ));
                            }
                            let (dst_err, _) = dst_session.stderr();
                            if !dst_err.is_empty() {
                                return Err(EngineError::Other(
                                    String::from_utf8_lossy(&dst_err).into(),
                                ));
                            }
                        }
                        Stats::default()
                    }
                    (Some(sm), Some(dm)) => {
                        let mut dst_session = spawn_daemon_session(
                            &dst_host,
                            &dm,
                            opts.port,
                            opts.password_file.as_deref(),
                            opts.no_motd,
                            opts.timeout,
                            opts.contimeout,
                            addr_family,
                        )?;
                        let mut src_session = spawn_daemon_session(
                            &src_host,
                            &sm,
                            opts.port,
                            opts.password_file.as_deref(),
                            opts.no_motd,
                            opts.timeout,
                            opts.contimeout,
                            addr_family,
                        )?;
                        if let Some(limit) = opts.bwlimit {
                            let mut dst_session = RateLimitedTransport::new(dst_session, limit);
                            pipe_transports(&mut src_session, &mut dst_session)
                                .map_err(|e| EngineError::Other(e.to_string()))?;
                        } else {
                            pipe_transports(&mut src_session, &mut dst_session)
                                .map_err(|e| EngineError::Other(e.to_string()))?;
                        }
                        Stats::default()
                    }
                    (Some(sm), None) => {
                        let mut dst_session = SshStdioTransport::spawn_with_rsh(
                            &dst_host,
                            &dst_path.path,
                            &rsh_cmd.cmd,
                            &rsh_cmd.env,
                            remote_bin_vec.as_deref(),
                            remote_env_vec.as_deref().unwrap_or(&[]),
                            known_hosts.as_deref(),
                            strict_host_key_checking,
                            opts.port,
                            opts.contimeout,
                            addr_family,
                        )
                        .map_err(|e| EngineError::Other(e.to_string()))?;
                        let mut src_session = spawn_daemon_session(
                            &src_host,
                            &sm,
                            opts.port,
                            opts.password_file.as_deref(),
                            opts.no_motd,
                            opts.timeout,
                            opts.contimeout,
                            addr_family,
                        )?;
                        if let Some(limit) = opts.bwlimit {
                            let mut dst_session = RateLimitedTransport::new(dst_session, limit);
                            pipe_transports(&mut src_session, &mut dst_session)
                                .map_err(|e| EngineError::Other(e.to_string()))?;
                            let dst_session = dst_session.into_inner();
                            let (dst_err, _) = dst_session.stderr();
                            if !dst_err.is_empty() {
                                return Err(EngineError::Other(
                                    String::from_utf8_lossy(&dst_err).into(),
                                ));
                            }
                        } else {
                            pipe_transports(&mut src_session, &mut dst_session)
                                .map_err(|e| EngineError::Other(e.to_string()))?;
                            let (dst_err, _) = dst_session.stderr();
                            if !dst_err.is_empty() {
                                return Err(EngineError::Other(
                                    String::from_utf8_lossy(&dst_err).into(),
                                ));
                            }
                        }
                        Stats::default()
                    }
                    (None, Some(dm)) => {
                        let mut dst_session = spawn_daemon_session(
                            &dst_host,
                            &dm,
                            opts.port,
                            opts.password_file.as_deref(),
                            opts.no_motd,
                            opts.timeout,
                            opts.contimeout,
                            addr_family,
                        )?;
                        let mut src_session = SshStdioTransport::spawn_with_rsh(
                            &src_host,
                            &src_path.path,
                            &rsh_cmd.cmd,
                            &rsh_cmd.env,
                            remote_bin_vec.as_deref(),
                            remote_env_vec.as_deref().unwrap_or(&[]),
                            known_hosts.as_deref(),
                            strict_host_key_checking,
                            opts.port,
                            opts.contimeout,
                            addr_family,
                        )
                        .map_err(|e| EngineError::Other(e.to_string()))?;
                        if let Some(limit) = opts.bwlimit {
                            let mut dst_session = RateLimitedTransport::new(dst_session, limit);
                            pipe_transports(&mut src_session, &mut dst_session)
                                .map_err(|e| EngineError::Other(e.to_string()))?;
                        } else {
                            pipe_transports(&mut src_session, &mut dst_session)
                                .map_err(|e| EngineError::Other(e.to_string()))?;
                        }
                        let (src_err, _) = src_session.stderr();
                        if !src_err.is_empty() {
                            return Err(EngineError::Other(
                                String::from_utf8_lossy(&src_err).into(),
                            ));
                        }
                        Stats::default()
                    }
                }
            }
        }
    };
    if opts.stats && !opts.quiet {
        println!("files transferred: {}", stats.files_transferred);
        println!("files deleted: {}", stats.files_deleted);
        println!("bytes transferred: {}", stats.bytes_transferred);
    }
    Ok(())
}

fn build_matcher(opts: &ClientOpts, matches: &ArgMatches) -> Result<Matcher> {
    fn load_patterns(path: &Path, from0: bool) -> io::Result<Vec<String>> {
        if from0 {
            let content = fs::read(path)?;
            Ok(content
                .split(|b| *b == 0)
                .filter_map(|s| {
                    if s.is_empty() {
                        return None;
                    }
                    let p = String::from_utf8_lossy(s).trim().to_string();
                    if p.is_empty() {
                        None
                    } else {
                        Some(p)
                    }
                })
                .collect())
        } else {
            let content = fs::read_to_string(path)?;
            Ok(content
                .lines()
                .map(|l| l.trim().to_string())
                .filter(|s| !s.is_empty())
                .collect())
        }
    }

    let mut entries: Vec<(usize, usize, Rule)> = Vec::new();
    let mut seq = 0;
    let mut add_rules = |idx: usize, rs: Vec<Rule>| {
        for r in rs {
            entries.push((idx, seq, r));
            seq += 1;
        }
    };

    if let Some(values) = matches.get_many::<String>("filter") {
        let idxs: Vec<_> = matches.indices_of("filter").unwrap().collect();
        for (idx, val) in idxs.into_iter().zip(values) {
            add_rules(
                idx,
                parse_filters(val).map_err(|e| EngineError::Other(format!("{:?}", e)))?,
            );
        }
    }
    if let Some(values) = matches.get_many::<PathBuf>("filter_file") {
        let idxs: Vec<_> = matches.indices_of("filter_file").unwrap().collect();
        for (idx, file) in idxs.into_iter().zip(values) {
            let content = fs::read_to_string(file)?;
            add_rules(
                idx,
                parse_filters(&content).map_err(|e| EngineError::Other(format!("{:?}", e)))?,
            );
        }
    }
    if let Some(values) = matches.get_many::<String>("include") {
        let idxs: Vec<_> = matches.indices_of("include").unwrap().collect();
        for (idx, pat) in idxs.into_iter().zip(values) {
            add_rules(
                idx,
                parse_filters(&format!("+ {}", pat))
                    .map_err(|e| EngineError::Other(format!("{:?}", e)))?,
            );
        }
    }
    if let Some(values) = matches.get_many::<String>("exclude") {
        let idxs: Vec<_> = matches.indices_of("exclude").unwrap().collect();
        for (idx, pat) in idxs.into_iter().zip(values) {
            add_rules(
                idx,
                parse_filters(&format!("- {}", pat))
                    .map_err(|e| EngineError::Other(format!("{:?}", e)))?,
            );
        }
    }
    if let Some(values) = matches.get_many::<PathBuf>("include_from") {
        let idxs: Vec<_> = matches.indices_of("include_from").unwrap().collect();
        for (idx, file) in idxs.into_iter().zip(values) {
            for pat in load_patterns(file, opts.from0)? {
                add_rules(
                    idx,
                    parse_filters(&format!("+ {}", pat))
                        .map_err(|e| EngineError::Other(format!("{:?}", e)))?,
                );
            }
        }
    }
    if let Some(values) = matches.get_many::<PathBuf>("exclude_from") {
        let idxs: Vec<_> = matches.indices_of("exclude_from").unwrap().collect();
        for (idx, file) in idxs.into_iter().zip(values) {
            for pat in load_patterns(file, opts.from0)? {
                add_rules(
                    idx,
                    parse_filters(&format!("- {}", pat))
                        .map_err(|e| EngineError::Other(format!("{:?}", e)))?,
                );
            }
        }
    }
    if let Some(values) = matches.get_many::<PathBuf>("files_from") {
        let idxs: Vec<_> = matches.indices_of("files_from").unwrap().collect();
        for (idx, file) in idxs.into_iter().zip(values) {
            for pat in load_patterns(file, opts.from0)? {
                add_rules(
                    idx,
                    parse_filters(&format!("+ {}", pat))
                        .map_err(|e| EngineError::Other(format!("{:?}", e)))?,
                );
            }
        }
    }
    if matches.contains_id("filter_shorthand") {
        if let Some(idx) = matches.index_of("filter_shorthand") {
            let count = matches.get_count("filter_shorthand");
            if count >= 1 {
                add_rules(
                    idx,
                    parse_filters("-F").map_err(|e| EngineError::Other(format!("{:?}", e)))?,
                );
            }
            if count >= 2 {
                add_rules(
                    idx,
                    parse_filters("- .rsync-filter")
                        .map_err(|e| EngineError::Other(format!("{:?}", e)))?,
                );
            }
        }
    }
    if !opts.files_from.is_empty() {
        add_rules(
            usize::MAX,
            parse_filters("- *").map_err(|e| EngineError::Other(format!("{:?}", e)))?,
        );
    }
    if opts.cvs_exclude {
        let mut cvs = default_cvs_rules().map_err(|e| EngineError::Other(format!("{:?}", e)))?;
        cvs.extend(parse_filters(":C").map_err(|e| EngineError::Other(format!("{:?}", e)))?);
        add_rules(usize::MAX, cvs);
    }

    entries.sort_by(|a, b| {
        if a.0 == b.0 {
            a.1.cmp(&b.1)
        } else {
            a.0.cmp(&b.0)
        }
    });
    let rules: Vec<Rule> = entries.into_iter().map(|(_, _, r)| r).collect();
    Ok(Matcher::new(rules))
}

fn run_daemon(opts: DaemonOpts) -> Result<()> {
    let mut modules = HashMap::new();
    for m in opts.module {
        modules.insert(m.name, m.path);
    }

    let secrets = opts.secrets_file.clone();
    let hosts_allow = opts.hosts_allow.clone();
    let hosts_deny = opts.hosts_deny.clone();
    let log_file = opts.log_file.clone();
    let log_format = opts.log_file_format.clone();
    let motd = opts.motd.clone();
    let timeout = opts.timeout;
    let bwlimit = opts.bwlimit;
    let family = if opts.ipv4 {
        Some(AddressFamily::V4)
    } else if opts.ipv6 {
        Some(AddressFamily::V6)
    } else {
        None
    };

    let (listener, port) = TcpTransport::listen(opts.address, opts.port, family)?;
    if opts.port == 0 {
        println!("{}", port);
        let _ = io::stdout().flush();
    }

    loop {
        let (stream, addr) = listener.accept()?;
        let ip = addr.ip();
        if !host_allowed(&ip, &hosts_allow, &hosts_deny) {
            let _ = stream.shutdown(std::net::Shutdown::Both);
            continue;
        }
        let peer = ip.to_string();
        let modules = modules.clone();
        let secrets = secrets.clone();
        let log_file = log_file.clone();
        let log_format = log_format.clone();
        let motd = motd.clone();
        std::thread::spawn(move || {
            let mut transport = TcpTransport::from_stream(stream);
            let _ = transport.set_read_timeout(timeout);
            if let Some(limit) = bwlimit {
                let mut transport = RateLimitedTransport::new(transport, limit);
                if let Err(e) = handle_connection(
                    &mut transport,
                    &modules,
                    secrets.as_deref(),
                    log_file.as_deref(),
                    log_format.as_deref(),
                    motd.as_deref(),
                    &peer,
                ) {
                    eprintln!("connection error: {}", e);
                }
            } else if let Err(e) = handle_connection(
                &mut transport,
                &modules,
                secrets.as_deref(),
                log_file.as_deref(),
                log_format.as_deref(),
                motd.as_deref(),
                &peer,
            ) {
                eprintln!("connection error: {}", e);
            }
        });
    }
}

fn host_matches(ip: &IpAddr, pat: &str) -> bool {
    if pat == "*" {
        return true;
    }
    pat.parse::<IpAddr>().map_or(false, |p| &p == ip)
}

fn host_allowed(ip: &IpAddr, allow: &[String], deny: &[String]) -> bool {
    if !allow.is_empty() && !allow.iter().any(|p| host_matches(ip, p)) {
        return false;
    }
    if deny.iter().any(|p| host_matches(ip, p)) {
        return false;
    }
    true
}

fn handle_connection<T: Transport>(
    transport: &mut T,
    modules: &HashMap<String, PathBuf>,
    secrets: Option<&Path>,
    log_file: Option<&Path>,
    log_format: Option<&str>,
    motd: Option<&Path>,
    peer: &str,
) -> Result<()> {
    let mut buf = [0u8; 4];
    let n = transport.receive(&mut buf)?;
    if n == 0 {
        return Ok(());
    }
    let peer_ver = u32::from_be_bytes(buf);
    transport.send(&LATEST_VERSION.to_be_bytes())?;
    negotiate_version(peer_ver).map_err(|e| EngineError::Other(e.to_string()))?;

    let allowed = authenticate(transport, secrets).map_err(EngineError::from)?;

    if let Some(mpath) = motd {
        if let Ok(content) = fs::read_to_string(mpath) {
            for line in content.lines() {
                let msg = format!("@RSYNCD: {line}\n");
                transport.send(msg.as_bytes())?;
            }
            transport.send(b"@RSYNCD: OK\n")?;
        }
    }

    let mut name_buf = [0u8; 256];
    let n = transport.receive(&mut name_buf)?;
    let name = String::from_utf8_lossy(&name_buf[..n]).trim().to_string();
    if let Some(path) = modules.get(&name) {
        if !allowed.is_empty() && !allowed.iter().any(|m| m == &name) {
            return Err(EngineError::Other("unauthorized module".into()));
        }
        if let Some(path) = log_file {
            let fmt = log_format.unwrap_or("%h %m");
            let line = fmt.replace("%h", peer).replace("%m", &name);
            let mut f = OpenOptions::new().create(true).append(true).open(path)?;
            writeln!(f, "{}", line)?;
            f.flush()?;
        }
        #[cfg(unix)]
        {
            use nix::unistd::{chdir, chroot, setgid, setuid, Gid, Uid};
            chroot(path).map_err(|e| EngineError::Other(e.to_string()))?;
            chdir("/").map_err(|e| EngineError::Other(e.to_string()))?;
            setgid(Gid::from_raw(65534)).map_err(|e| EngineError::Other(e.to_string()))?;
            setuid(Uid::from_raw(65534)).map_err(|e| EngineError::Other(e.to_string()))?;
        }
        sync(
            Path::new("."),
            Path::new("."),
            &Matcher::default(),
            available_codecs(),
            &SyncOptions::default(),
        )?;
    }
    Ok(())
}

pub fn parse_auth_token(token: &str, contents: &str) -> Option<Vec<String>> {
    for line in contents.lines() {
        let mut parts = line.split_whitespace();
        if let Some(tok) = parts.next() {
            if tok == token {
                return Some(parts.map(|s| s.to_string()).collect());
            }
        }
    }
    None
}

fn authenticate<T: Transport>(t: &mut T, path: Option<&Path>) -> std::io::Result<Vec<String>> {
    let auth_path = path.unwrap_or(Path::new("auth"));
    if !auth_path.exists() {
        return Ok(Vec::new());
    }
    #[cfg(unix)]
    {
        let mode = fs::metadata(auth_path)?.permissions().mode();
        if mode & 0o077 != 0 {
            return Err(io::Error::new(
                io::ErrorKind::PermissionDenied,
                "auth file permissions are too open",
            ));
        }
    }
    let contents = fs::read_to_string(auth_path)?;
    let mut buf = [0u8; 256];
    let n = t.receive(&mut buf)?;
    if n == 0 {
        return Err(io::Error::new(
            io::ErrorKind::PermissionDenied,
            "missing token",
        ));
    }
    let token = String::from_utf8_lossy(&buf[..n]).trim().to_string();
    if let Some(allowed) = parse_auth_token(&token, &contents) {
        Ok(allowed)
    } else {
        let _ = t.send(b"@ERROR: access denied");
        Err(io::Error::new(
            io::ErrorKind::PermissionDenied,
            "unauthorized",
        ))
    }
}

fn run_probe(opts: ProbeOpts) -> Result<()> {
    if let Some(addr) = opts.addr {
        let mut stream = TcpStream::connect(&addr)?;
        stream.write_all(&LATEST_VERSION.to_be_bytes())?;
        let mut buf = [0u8; 4];
        stream.read_exact(&mut buf)?;
        let peer = u32::from_be_bytes(buf);
        let ver = negotiate_version(peer).map_err(|e| EngineError::Other(e.to_string()))?;
        println!("negotiated version {}", ver);
        Ok(())
    } else {
        let ver =
            negotiate_version(opts.peer_version).map_err(|e| EngineError::Other(e.to_string()))?;
        println!("negotiated version {}", ver);
        Ok(())
    }
}

fn run_server() -> Result<()> {
    use protocol::Server;
    let stdin = io::stdin();
    let stdout = io::stdout();
    let timeout = env::var("RSYNC_TIMEOUT")
        .ok()
        .and_then(|s| s.parse().ok())
        .map(Duration::from_secs)
        .unwrap_or(Duration::from_secs(30));
    let mut srv = Server::new(stdin.lock(), stdout.lock(), timeout);
    let _ = srv
        .handshake()
        .map_err(|e| EngineError::Other(e.to_string()))?;
    Ok(())
}

#[cfg(test)]
mod tests {
    use super::*;

    #[test]
    fn windows_paths_are_local() {
        let spec = parse_remote_spec("C:/tmp/foo").unwrap();
        assert!(matches!(spec, RemoteSpec::Local(_)));
    }

    #[test]
    fn ipv6_specs_are_remote() {
        let spec = parse_remote_spec("[::1]:/tmp").unwrap();
        match spec {
            RemoteSpec::Remote { host, path, module } => {
                assert_eq!(host, "::1");
                assert!(module.is_none());
                assert_eq!(path.path, PathBuf::from("/tmp"));
            }
            _ => panic!("expected remote spec"),
        }
    }

    #[test]
    fn rsync_url_specs_are_remote() {
        let spec = parse_remote_spec("rsync://host/mod/path").unwrap();
        match spec {
            RemoteSpec::Remote { host, module, path } => {
                assert_eq!(host, "host");
                assert_eq!(module.as_deref(), Some("mod"));
                assert_eq!(path.path, PathBuf::from("path"));
            }
            _ => panic!("expected remote spec"),
        }
    }

    #[test]
    fn daemon_double_colon_specs_are_remote() {
        let spec = parse_remote_spec("host::mod/path").unwrap();
        match spec {
            RemoteSpec::Remote { host, module, path } => {
                assert_eq!(host, "host");
                assert_eq!(module.as_deref(), Some("mod"));
                assert_eq!(path.path, PathBuf::from("path"));
            }
            _ => panic!("expected remote spec"),
        }
    }

    #[test]
    fn host_path_specs_are_remote() {
        let spec = parse_remote_spec("host:/tmp").unwrap();
        match spec {
            RemoteSpec::Remote { host, module, path } => {
                assert_eq!(host, "host");
                assert!(module.is_none());
                assert_eq!(path.path, PathBuf::from("/tmp"));
            }
            _ => panic!("expected remote spec"),
        }
    }

    #[test]
    fn parses_client_flags() {
        let opts = ClientOpts::parse_from([
            "prog", "-r", "-n", "-v", "--delete", "-c", "-z", "--stats", "--config", "file", "src",
            "dst",
        ]);
        assert!(opts.recursive);
        assert!(opts.dry_run);
        assert_eq!(opts.verbose, 1);
        assert!(opts.delete);
        assert!(opts.checksum);
        assert!(opts.compress);
        assert!(opts.stats);
        assert_eq!(opts.config, Some(PathBuf::from("file")));
    }

    #[test]
    fn parses_checksum_choice_and_alias() {
        let opts = ClientOpts::parse_from(["prog", "--checksum-choice", "sha1", "src", "dst"]);
        assert_eq!(opts.checksum_choice.as_deref(), Some("sha1"));
        let opts = ClientOpts::parse_from(["prog", "--cc", "md5", "src", "dst"]);
        assert_eq!(opts.checksum_choice.as_deref(), Some("md5"));
    }

    #[test]
    fn parses_rsh_flag_and_alias() {
        let opts = ClientOpts::parse_from(["prog", "--rsh", "ssh", "src", "dst"]);
        assert_eq!(opts.rsh.as_deref(), Some("ssh"));
        let opts = ClientOpts::parse_from(["prog", "-e", "ssh", "src", "dst"]);
        assert_eq!(opts.rsh.as_deref(), Some("ssh"));
    }

    #[test]
    fn parses_rsync_path_and_alias() {
        let opts = ClientOpts::parse_from(["prog", "--rsync-path", "/bin/rsync", "src", "dst"]);
        assert_eq!(opts.rsync_path.as_deref(), Some("/bin/rsync"));
        let opts = ClientOpts::parse_from(["prog", "--rsync_path", "/bin/rsync", "src", "dst"]);
        assert_eq!(opts.rsync_path.as_deref(), Some("/bin/rsync"));
    }

    #[test]
    fn parses_internal_server_sender_flags() {
        let opts = ClientOpts::parse_from(["prog", "--server", "--sender", "src", "dst"]);
        assert!(opts.server);
        assert!(opts.sender);
    }

    #[test]
    #[cfg(unix)]
    fn rejects_insecure_auth_file() {
        use std::net::{TcpListener, TcpStream};
        use std::os::unix::fs::PermissionsExt;
        use std::{env, fs};
        use tempfile::tempdir;
        use transport::TcpTransport;

        let dir = tempdir().unwrap();
        let auth_path = dir.path().join("auth");
        fs::write(&auth_path, "tok user").unwrap();
        fs::set_permissions(&auth_path, fs::Permissions::from_mode(0o644)).unwrap();

        let prev = env::current_dir().unwrap();
        env::set_current_dir(dir.path()).unwrap();

        let listener = TcpListener::bind("127.0.0.1:0").unwrap();
        let addr = listener.local_addr().unwrap();
        let handle = std::thread::spawn(move || {
            let (_s, _) = listener.accept().unwrap();
        });
        let stream = TcpStream::connect(addr).unwrap();
        let mut t = TcpTransport::from_stream(stream);

        let err = authenticate(&mut t, None).unwrap_err();
        assert_eq!(err.kind(), io::ErrorKind::PermissionDenied);

        env::set_current_dir(prev).unwrap();
        handle.join().unwrap();
    }
}<|MERGE_RESOLUTION|>--- conflicted
+++ resolved
@@ -452,16 +452,10 @@
     address: Option<IpAddr>,
     #[arg(long, default_value_t = 873)]
     port: u16,
-<<<<<<< HEAD
-=======
-    /// bind only to IPv4 addresses
     #[arg(short = '4', long = "ipv4", conflicts_with = "ipv6")]
     ipv4: bool,
-    /// bind only to IPv6 addresses
     #[arg(short = '6', long = "ipv6", conflicts_with = "ipv4")]
     ipv6: bool,
-    /// set I/O timeout in seconds
->>>>>>> 5463601d
     #[arg(long = "timeout", value_name = "SECONDS", value_parser = parse_duration)]
     timeout: Option<Duration>,
     #[arg(long = "contimeout", value_name = "SECONDS", value_parser = parse_duration)]
