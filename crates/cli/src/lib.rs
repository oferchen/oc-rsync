// crates/cli/src/lib.rs
use std::collections::{HashMap, HashSet};
use std::env;
use std::fs;
use std::io::{self, Read, Write};
use std::net::{IpAddr, TcpStream};
#[cfg(unix)]
use std::os::unix::fs::PermissionsExt;
use std::sync::Arc;

use daemon::{parse_config_file, parse_module, Module};
use std::path::{Path, PathBuf};
use std::time::{Duration, Instant};

use clap::parser::ValueSource;
use clap::{ArgAction, ArgMatches, Args, CommandFactory, FromArgMatches, Parser};

mod formatter;
use compress::{available_codecs, Codec};
use encoding_rs::Encoding;
pub use engine::EngineError;
use engine::{sync, DeleteMode, IdMapper, Result, Stats, StrongHash, SyncOptions};
use filters::{default_cvs_rules, parse_with_options, Matcher, Rule};
pub use formatter::render_help;
use logging::{human_bytes, DebugFlag, InfoFlag, LogFormat};
use meta::{parse_chmod, parse_chown, parse_id_map, IdKind};
use protocol::CharsetConv;
#[cfg(feature = "acl")]
use protocol::CAP_ACLS;
#[cfg(feature = "xattr")]
use protocol::CAP_XATTRS;
use protocol::{negotiate_version, ExitCode, CAP_CODECS, SUPPORTED_PROTOCOLS};
use shell_words::split as shell_split;
use transport::{
    parse_sockopts, AddressFamily, RateLimitedTransport, SockOpt, SshStdioTransport, TcpTransport,
    Transport,
};
#[cfg(unix)]
use users::get_user_by_uid;

pub fn version_string() -> String {
    let ver = option_env!("UPSTREAM_VERSION").unwrap_or("unknown");
    format!("rsync {ver}")
}

fn parse_filters(s: &str, from0: bool) -> std::result::Result<Vec<Rule>, filters::ParseError> {
    let mut v = HashSet::new();
    parse_with_options(s, from0, &mut v, 0)
}

fn parse_duration(s: &str) -> std::result::Result<Duration, std::num::ParseIntError> {
    Ok(Duration::from_secs(s.parse()?))
}

fn parse_nonzero_duration(s: &str) -> std::result::Result<Duration, String> {
    let d = parse_duration(s).map_err(|e| e.to_string())?;
    if d.as_secs() == 0 {
        Err("value must be greater than 0".into())
    } else {
        Ok(d)
    }
}

const SIZE_SUFFIXES: &[(char, u32)] = &[('k', 10), ('m', 20), ('g', 30)];

fn parse_suffixed<T>(s: &str, shifts: &[(char, u32)]) -> std::result::Result<T, String>
where
    T: TryFrom<u64>,
{
    let s = s.trim();
    if s == "0" {
        return T::try_from(0).map_err(|_| "size overflow".to_string());
    }
    if let Some(last) = s.chars().last() {
        if last.is_ascii_alphabetic() {
            let num = s[..s.len() - 1].parse::<u64>().map_err(|e| e.to_string())?;
            let shift = shifts
                .iter()
                .find(|(c, _)| last.eq_ignore_ascii_case(c))
                .map(|(_, s)| *s)
                .ok_or_else(|| format!("invalid size suffix: {last}"))?;
            let mult = 1u64 << shift;
            let val = num
                .checked_mul(mult)
                .ok_or_else(|| "size overflow".to_string())?;
            return T::try_from(val).map_err(|_| "size overflow".to_string());
        }
    }
    let val = s.parse::<u64>().map_err(|e| e.to_string())?;
    T::try_from(val).map_err(|_| "size overflow".to_string())
}

fn parse_size<T>(s: &str) -> std::result::Result<T, String>
where
    T: TryFrom<u64>,
{
    parse_suffixed(s, SIZE_SUFFIXES)
}

fn parse_dparam(s: &str) -> std::result::Result<(String, String), String> {
    let mut parts = s.splitn(2, '=');
    let name = parts
        .next()
        .ok_or_else(|| "invalid dparam".to_string())?
        .to_string();
    let value = parts
        .next()
        .ok_or_else(|| "invalid dparam".to_string())?
        .to_string();
    Ok((name, value))
}

fn parse_bool(s: &str) -> std::result::Result<bool, String> {
    match s {
        "0" | "false" | "no" => Ok(false),
        "1" | "true" | "yes" => Ok(true),
        _ => Err("invalid boolean".to_string()),
    }
}

#[allow(clippy::vec_init_then_push)]
pub fn version_banner() -> String {
    #[allow(unused_mut)]
    let mut features: Vec<&str> = Vec::new();
    #[cfg(feature = "xattr")]
    features.push("xattr");
    #[cfg(feature = "acl")]
    features.push("acl");
    let features = if features.is_empty() {
        "none".to_string()
    } else {
        features.join(", ")
    };
    let protocols = SUPPORTED_PROTOCOLS
        .iter()
        .map(|p| p.to_string())
        .collect::<Vec<_>>()
        .join(", ");
    let upstream = option_env!("UPSTREAM_VERSION").unwrap_or("unknown");
    format!(
        "oc-rsync {} (rsync {})\nProtocols: {}\nFeatures: {}\n",
        env!("CARGO_PKG_VERSION"),
        upstream,
        protocols,
        features,
    )
}

pub fn version_string() -> String {
    format!(
<<<<<<< HEAD
        "oc-rsync {} (rsync {})\n",
        env!("CARGO_PKG_VERSION"),
        env!("UPSTREAM_VERSION")
    )
=======
        "rsync  version {}  protocol version {}\n",
        env!("CARGO_PKG_VERSION"),
        env!("UPSTREAM_VERSION")
    )
    version_banner()
>>>>>>> 55ad2bb0
}

pub fn parse_logging_flags(matches: &ArgMatches) -> (Vec<InfoFlag>, Vec<DebugFlag>) {
    let mut info: Vec<InfoFlag> = matches
        .get_many::<InfoFlag>("info")
        .map(|v| v.copied().collect())
        .unwrap_or_default();
    if matches.contains_id("out_format") && !info.contains(&InfoFlag::Name) {
        info.push(InfoFlag::Name);
    }
    let debug = matches
        .get_many::<DebugFlag>("debug")
        .map(|v| v.copied().collect())
        .unwrap_or_default();
    (info, debug)
}

fn locale_charset() -> Option<String> {
    for var in ["LC_ALL", "LC_CTYPE", "LANG"] {
        if let Ok(val) = env::var(var) {
            if let Some(enc) = val.split('.').nth(1) {
                return Some(enc.to_string());
            }
        }
    }
    None
}

pub fn parse_iconv(spec: &str) -> std::result::Result<CharsetConv, String> {
    let mut parts = spec.split(',');
    let local_label = parts
        .next()
        .ok_or_else(|| "invalid iconv spec".to_string())?;
    let remote_label = parts.next().unwrap_or("UTF-8");

    let local_label = if local_label == "." {
        locale_charset().ok_or_else(|| "failed to determine locale charset".to_string())?
    } else {
        local_label.to_string()
    };
    let remote_label = if remote_label == "." {
        locale_charset().ok_or_else(|| "failed to determine locale charset".to_string())?
    } else {
        remote_label.to_string()
    };

    let local_enc = Encoding::for_label(local_label.as_bytes());
    let remote_enc = Encoding::for_label(remote_label.as_bytes());

    let local_enc = local_enc
        .ok_or_else(|| format!("iconv_open(\"{local_label}\", \"{remote_label}\") failed"))?;
    let remote_enc = remote_enc
        .ok_or_else(|| format!("iconv_open(\"{local_label}\", \"{remote_label}\") failed"))?;

    Ok(CharsetConv::new(remote_enc, local_enc))
}

#[derive(Parser, Debug)]
struct ClientOpts {
    #[arg(long)]
    local: bool,
    #[command(flatten)]
    daemon: DaemonOpts,
    #[arg(short = 'a', long, help_heading = "Selection")]
    archive: bool,
    #[arg(short, long, help_heading = "Selection")]
    recursive: bool,
    #[arg(short = 'd', long, help_heading = "Selection")]
    dirs: bool,
    #[arg(short = 'R', long, help_heading = "Selection")]
    relative: bool,
    #[arg(long = "no-implied-dirs", help_heading = "Selection")]
    no_implied_dirs: bool,
    #[arg(short = 'n', long, help_heading = "Selection")]
    dry_run: bool,
    #[arg(long = "list-only", help_heading = "Output")]
    list_only: bool,
    #[arg(short = 'S', long, help_heading = "Selection")]
    sparse: bool,
    #[arg(short = 'u', long, help_heading = "Misc")]
    update: bool,
    #[arg(long, help_heading = "Misc")]
    existing: bool,
    #[arg(long, help_heading = "Misc")]
    ignore_existing: bool,
    #[arg(short = 'm', long = "prune-empty-dirs", help_heading = "Misc")]
    prune_empty_dirs: bool,
    #[arg(long = "size-only", help_heading = "Misc")]
    size_only: bool,
    #[arg(short = 'I', long = "ignore-times", help_heading = "Misc")]
    ignore_times: bool,
    #[arg(short, long, action = ArgAction::Count, help_heading = "Output")]
    verbose: u8,
    #[arg(long = "log-format", help_heading = "Output", value_enum)]
    log_format: Option<LogFormat>,
    #[arg(
        long = "log-file",
        value_name = "FILE",
        help_heading = "Output",
        id = "client-log-file"
    )]
    log_file: Option<PathBuf>,
    #[arg(
        long = "log-file-format",
        value_name = "FMT",
        help_heading = "Output",
        id = "client-log-file-format"
    )]
    log_file_format: Option<String>,
    #[arg(long = "out-format", value_name = "FORMAT", help_heading = "Output")]
    out_format: Option<String>,
    #[arg(
        long,
        value_name = "FLAGS",
        value_delimiter = ',',
        value_enum,
        help_heading = "Output"
    )]
    info: Vec<InfoFlag>,
    #[arg(
        long,
        value_name = "FLAGS",
        value_delimiter = ',',
        value_enum,
        help_heading = "Output"
    )]
    debug: Vec<DebugFlag>,
    #[arg(long = "human-readable", help_heading = "Output")]
    human_readable: bool,
    #[arg(short, long, help_heading = "Output")]
    quiet: bool,
    #[arg(long, help_heading = "Output")]
    no_motd: bool,
    #[arg(short = '8', long = "8-bit-output", help_heading = "Output")]
    eight_bit_output: bool,
    #[arg(
        short = 'i',
        long = "itemize-changes",
        help_heading = "Output",
        help = "output a change-summary for all updates"
    )]
    itemize_changes: bool,
    #[arg(
        long,
        help_heading = "Delete",
        overrides_with_all = [
            "delete_before",
            "delete_during",
            "delete_after",
            "delete_delay"
        ]
    )]
    delete: bool,
    #[arg(
        long = "delete-before",
        help_heading = "Delete",
        overrides_with_all = ["delete", "delete_during", "delete_after", "delete_delay"]
    )]
    delete_before: bool,
    #[arg(
        long = "delete-during",
        help_heading = "Delete",
        visible_alias = "del",
        overrides_with_all = ["delete", "delete_before", "delete_after", "delete_delay"]
    )]
    delete_during: bool,
    #[arg(
        long = "delete-after",
        help_heading = "Delete",
        overrides_with_all = ["delete", "delete_before", "delete_during", "delete_delay"]
    )]
    delete_after: bool,
    #[arg(
        long = "delete-delay",
        help_heading = "Delete",
        overrides_with_all = ["delete", "delete_before", "delete_during", "delete_after"]
    )]
    delete_delay: bool,
    #[arg(long = "delete-excluded", help_heading = "Delete")]
    delete_excluded: bool,
    #[arg(long = "delete-missing-args", help_heading = "Delete")]
    delete_missing_args: bool,
    #[arg(long = "ignore-missing-args", help_heading = "Delete")]
    ignore_missing_args: bool,
    #[arg(
        long = "remove-source-files",
        help_heading = "Delete",
        visible_alias = "remove-sent-files"
    )]
    remove_source_files: bool,
    #[arg(long = "ignore-errors", help_heading = "Delete")]
    ignore_errors: bool,
    #[arg(
        long,
        help_heading = "Delete",
        help = "force deletion of dirs even if not empty",
        action = ArgAction::SetTrue
    )]
    force: bool,
    #[arg(long = "max-delete", value_name = "NUM", help_heading = "Delete")]
    max_delete: Option<usize>,
    #[arg(
        long = "max-alloc",
        value_name = "SIZE",
        value_parser = parse_size::<usize>,
        help_heading = "Misc"
    )]
    max_alloc: Option<usize>,
    #[arg(
        long = "max-size",
        value_name = "SIZE",
        value_parser = parse_size::<u64>,
        help_heading = "Misc"
    )]
    max_size: Option<u64>,
    #[arg(
        long = "min-size",
        value_name = "SIZE",
        value_parser = parse_size::<u64>,
        help_heading = "Misc"
    )]
    min_size: Option<u64>,
    #[arg(
        long,
        help_heading = "Misc",
        help = "allocate dest files before writing them"
    )]
    preallocate: bool,
    #[arg(short = 'b', long, help_heading = "Backup")]
    backup: bool,
    #[arg(long = "backup-dir", value_name = "DIR", help_heading = "Backup")]
    backup_dir: Option<PathBuf>,
    #[arg(
        long = "suffix",
        value_name = "SUFFIX",
        default_value = "~",
        help_heading = "Backup"
    )]
    suffix: String,
    #[arg(short = 'c', long, help_heading = "Attributes")]
    checksum: bool,
    #[arg(
        long = "checksum-choice",
        value_name = "STR",
        help_heading = "Attributes",
        visible_alias = "cc"
    )]
    checksum_choice: Option<String>,
    #[arg(
        long = "checksum-seed",
        value_name = "NUM",
        value_parser = clap::value_parser!(u32),
        help_heading = "Attributes",
        help = "set block/file checksum seed (advanced)"
    )]
    checksum_seed: Option<u32>,
    #[arg(
        short = 'p',
        long,
        help_heading = "Attributes",
        overrides_with = "no_perms"
    )]
    perms: bool,
    #[arg(
        long = "no-perms",
        help_heading = "Attributes",
        overrides_with = "perms"
    )]
    no_perms: bool,
    #[arg(short = 'E', long, help_heading = "Attributes")]
    executability: bool,
    #[arg(long = "chmod", value_name = "CHMOD", help_heading = "Attributes")]
    chmod: Vec<String>,
    #[arg(long = "chown", value_name = "USER:GROUP", help_heading = "Attributes")]
    chown: Option<String>,
    #[arg(
        long = "copy-as",
        value_name = "USER[:GROUP]",
        help_heading = "Attributes"
    )]
    copy_as: Option<String>,
    #[arg(
        long = "usermap",
        value_name = "FROM:TO",
        value_delimiter = ',',
        help_heading = "Attributes"
    )]
    usermap: Vec<String>,
    #[arg(
        long = "groupmap",
        value_name = "FROM:TO",
        value_delimiter = ',',
        help_heading = "Attributes"
    )]
    groupmap: Vec<String>,
    #[arg(
        short = 't',
        long,
        help_heading = "Attributes",
        overrides_with = "no_times"
    )]
    times: bool,
    #[arg(
        long = "no-times",
        help_heading = "Attributes",
        overrides_with = "times"
    )]
    no_times: bool,
    #[arg(short = 'U', long, help_heading = "Attributes")]
    atimes: bool,
    #[arg(short = 'N', long, help_heading = "Attributes")]
    crtimes: bool,
    #[arg(short = 'O', long, help_heading = "Attributes")]
    omit_dir_times: bool,
    #[arg(short = 'J', long, help_heading = "Attributes")]
    omit_link_times: bool,
    #[arg(
        short = 'o',
        long,
        help_heading = "Attributes",
        overrides_with = "no_owner"
    )]
    owner: bool,
    #[arg(
        long = "no-owner",
        help_heading = "Attributes",
        overrides_with = "owner"
    )]
    no_owner: bool,
    #[arg(
        short = 'g',
        long,
        help_heading = "Attributes",
        overrides_with = "no_group"
    )]
    group: bool,
    #[arg(
        long = "no-group",
        help_heading = "Attributes",
        overrides_with = "group"
    )]
    no_group: bool,
    #[arg(
        short = 'l',
        long,
        help_heading = "Attributes",
        overrides_with = "no_links"
    )]
    links: bool,
    #[arg(
        long = "no-links",
        help_heading = "Attributes",
        overrides_with = "links"
    )]
    no_links: bool,
    #[arg(short = 'L', long, help_heading = "Attributes")]
    copy_links: bool,
    #[arg(short = 'k', long, help_heading = "Attributes")]
    copy_dirlinks: bool,
    #[arg(short = 'K', long, help_heading = "Attributes")]
    keep_dirlinks: bool,
    #[arg(long, help_heading = "Attributes")]
    copy_unsafe_links: bool,
    #[arg(long, help_heading = "Attributes")]
    safe_links: bool,
    #[arg(long, help_heading = "Attributes")]
    munge_links: bool,
    #[arg(long = "hard-links", help_heading = "Attributes")]
    hard_links: bool,
    #[arg(long, help_heading = "Attributes", overrides_with = "no_devices")]
    devices: bool,
    #[arg(
        long = "no-devices",
        help_heading = "Attributes",
        overrides_with = "devices"
    )]
    no_devices: bool,
    #[arg(long, help_heading = "Attributes", overrides_with = "no_specials")]
    specials: bool,
    #[arg(
        long = "no-specials",
        help_heading = "Attributes",
        overrides_with = "specials"
    )]
    no_specials: bool,
    #[arg(short = 'D', help_heading = "Attributes")]
    devices_specials: bool,
    #[cfg(feature = "xattr")]
    #[arg(long, help_heading = "Attributes")]
    xattrs: bool,
    #[cfg(feature = "acl")]
    #[arg(long, help_heading = "Attributes")]
    acls: bool,
    #[arg(long = "fake-super", help_heading = "Attributes")]
    fake_super: bool,
    #[arg(long = "super", help_heading = "Attributes")]
    super_user: bool,
    #[arg(short = 'z', long, help_heading = "Compression")]
    compress: bool,
    #[arg(
        long = "compress-choice",
        value_name = "STR",
        help_heading = "Compression",
        visible_alias = "zc"
    )]
    compress_choice: Option<String>,
    #[arg(
        long = "compress-level",
        value_name = "NUM",
        help_heading = "Compression",
        visible_alias = "zl"
    )]
    compress_level: Option<i32>,
    #[arg(
        long = "skip-compress",
        value_name = "LIST",
        help_heading = "Compression",
        value_delimiter = ','
    )]
    skip_compress: Vec<String>,

    #[arg(long, help_heading = "Misc")]
    partial: bool,
    #[arg(long = "partial-dir", value_name = "DIR", help_heading = "Misc")]
    partial_dir: Option<PathBuf>,
    #[arg(
        short = 'T',
        long = "temp-dir",
        value_name = "DIR",
        help_heading = "Misc"
    )]
    temp_dir: Option<PathBuf>,
    #[arg(long, help_heading = "Misc")]
    progress: bool,
    #[arg(long, help_heading = "Misc")]
    blocking_io: bool,
    #[arg(long, help_heading = "Misc")]
    fsync: bool,
    #[arg(short = 'y', long = "fuzzy", help_heading = "Misc")]
    fuzzy: bool,
    #[arg(short = 'P', help_heading = "Misc")]
    partial_progress: bool,
    #[arg(long, help_heading = "Misc")]
    append: bool,
    #[arg(long = "append-verify", help_heading = "Misc")]
    append_verify: bool,
    #[arg(long, help_heading = "Misc")]
    inplace: bool,
    #[arg(long = "delay-updates", help_heading = "Misc")]
    delay_updates: bool,
    #[arg(long = "bwlimit", value_name = "RATE", help_heading = "Misc")]
    bwlimit: Option<u64>,
    #[arg(long = "timeout", value_name = "SECONDS", value_parser = parse_duration, help_heading = "Misc")]
    timeout: Option<Duration>,
    #[arg(
        long = "contimeout",
        value_name = "SECONDS",
        value_parser = parse_nonzero_duration,
        help_heading = "Misc"
    )]
    connect_timeout: Option<Duration>,
    #[arg(long = "modify-window", value_name = "SECONDS", value_parser = parse_duration, help_heading = "Misc")]
    modify_window: Option<Duration>,
    #[arg(
        long = "protocol",
        value_name = "VER",
        value_parser = clap::value_parser!(u32),
        help_heading = "Misc",
        help = "force an older protocol version"
    )]
    protocol: Option<u32>,
    #[arg(long, value_name = "PORT", help_heading = "Misc")]
    port: Option<u16>,
    #[arg(
        short = '4',
        long = "ipv4",
        help_heading = "Misc",
        conflicts_with = "ipv6"
    )]
    ipv4: bool,
    #[arg(
        short = '6',
        long = "ipv6",
        help_heading = "Misc",
        conflicts_with = "ipv4"
    )]
    ipv6: bool,
    #[arg(
        short = 'B',
        long = "block-size",
        value_name = "SIZE",
        help_heading = "Misc"
    )]
    block_size: Option<usize>,
    #[arg(
        short = 'W',
        long,
        help_heading = "Misc",
        overrides_with = "no_whole_file"
    )]
    whole_file: bool,
    #[arg(
        long = "no-whole-file",
        help_heading = "Misc",
        overrides_with = "whole_file"
    )]
    no_whole_file: bool,
    #[arg(long = "link-dest", value_name = "DIR", help_heading = "Misc")]
    link_dest: Option<PathBuf>,
    #[arg(long = "copy-dest", value_name = "DIR", help_heading = "Misc")]
    copy_dest: Option<PathBuf>,
    #[arg(long = "compare-dest", value_name = "DIR", help_heading = "Misc")]
    compare_dest: Option<PathBuf>,
    #[arg(
        long = "mkpath",
        help_heading = "Misc",
        help = "create destination's missing path components"
    )]
    mkpath: bool,
    #[arg(long, help_heading = "Attributes")]
    numeric_ids: bool,
    #[arg(long, help_heading = "Output")]
    stats: bool,
    #[arg(long, value_name = "FILE")]
    config: Option<PathBuf>,
    #[arg(long, value_name = "FILE", env = "RSYNC_KNOWN_HOSTS")]
    known_hosts: Option<PathBuf>,
    #[arg(long, env = "RSYNC_NO_HOST_KEY_CHECKING")]
    no_host_key_checking: bool,
    #[arg(long = "password-file", value_name = "FILE")]
    password_file: Option<PathBuf>,
    #[arg(long = "early-input", value_name = "FILE")]
    early_input: Option<PathBuf>,
    #[arg(short = 'e', long, value_name = "COMMAND")]
    rsh: Option<String>,
    #[arg(
        short = 'M',
        long = "remote-option",
        value_name = "OPT",
        allow_hyphen_values = true,
        help = "send OPTION to the remote side only"
    )]
    remote_option: Vec<String>,
    #[arg(
        short = 's',
        long = "secluded-args",
        help_heading = "Misc",
        help = "use the protocol to safely send the args"
    )]
    secluded_args: bool,
    #[arg(long = "trust-sender", help_heading = "Misc")]
    trust_sender: bool,
    #[arg(
        long = "sockopts",
        value_name = "OPTIONS",
        value_delimiter = ',',
        allow_hyphen_values = true,
        help_heading = "Misc"
    )]
    sockopts: Vec<String>,
    #[arg(
        long = "iconv",
        value_name = "CONVERT_SPEC",
        help_heading = "Misc",
        help = "request charset conversion of filenames"
    )]
    iconv: Option<String>,
    #[arg(long = "write-batch", value_name = "FILE", help_heading = "Misc")]
    write_batch: Option<PathBuf>,
    #[arg(long = "copy-devices", help_heading = "Misc")]
    copy_devices: bool,
    #[arg(
        long = "write-devices",
        help = "write to devices as files (implies --inplace)",
        help_heading = "Misc"
    )]
    write_devices: bool,
    #[arg(long, hide = true)]
    server: bool,
    #[arg(long, hide = true)]
    sender: bool,
    #[arg(long = "rsync-path", value_name = "PATH", alias = "rsync_path")]
    rsync_path: Option<String>,
    #[arg(value_name = "SRC", required_unless_present_any = ["daemon", "server", "probe"])]
    src: Option<String>,
    #[arg(value_name = "DST", required_unless_present_any = ["daemon", "server", "probe"])]
    dst: Option<String>,
    #[arg(short = 'f', long, value_name = "RULE", help_heading = "Selection")]
    filter: Vec<String>,
    #[arg(long, value_name = "FILE", help_heading = "Selection")]
    filter_file: Vec<PathBuf>,
    #[arg(short = 'F', action = ArgAction::Count, help_heading = "Selection")]
    filter_shorthand: u8,
    #[arg(
        short = 'C',
        long = "cvs-exclude",
        help_heading = "Selection",
        help = "auto-ignore files in the same way CVS does"
    )]
    cvs_exclude: bool,
    #[arg(long, value_name = "PATTERN")]
    include: Vec<String>,
    #[arg(long, value_name = "PATTERN")]
    exclude: Vec<String>,
    #[arg(long, value_name = "FILE")]
    include_from: Vec<PathBuf>,
    #[arg(long, value_name = "FILE")]
    exclude_from: Vec<PathBuf>,
    #[arg(long, value_name = "FILE")]
    files_from: Vec<PathBuf>,
    #[arg(long, short = '0')]
    from0: bool,
}

#[doc(hidden)]
#[derive(Debug, Clone, PartialEq, Eq)]
pub struct RshCommand {
    pub env: Vec<(String, String)>,
    pub cmd: Vec<String>,
}

fn parse_env_command(parts: Vec<String>) -> Result<RshCommand> {
    let mut env = Vec::new();
    let mut iter = parts.into_iter();
    let mut cmd = Vec::new();

    while let Some(tok) = iter.next() {
        if let Some((k, v)) = tok.split_once('=') {
            let valid = !k.is_empty()
                && (k.as_bytes()[0].is_ascii_alphabetic() || k.as_bytes()[0] == b'_')
                && k.as_bytes()[1..]
                    .iter()
                    .all(|b| b.is_ascii_alphanumeric() || *b == b'_');
            if valid {
                env.push((k.to_string(), v.to_string()));
                continue;
            } else {
                return Err(EngineError::Other("invalid environment assignment".into()));
            }
        }
        cmd.push(tok);
        cmd.extend(iter);
        return Ok(RshCommand { env, cmd });
    }
    Ok(RshCommand { env, cmd })
}

pub fn parse_rsh(raw: Option<String>) -> Result<RshCommand> {
    match raw {
        Some(s) => {
            let parts = shell_split(&s).map_err(|e| EngineError::Other(e.to_string()))?;
            let mut cmd = parse_env_command(parts)?;
            if cmd.cmd.is_empty() {
                cmd.cmd.push("ssh".to_string());
            }
            Ok(cmd)
        }
        None => Ok(RshCommand {
            env: Vec::new(),
            cmd: vec!["ssh".to_string()],
        }),
    }
}

pub fn parse_rsync_path(raw: Option<String>) -> Result<Option<RshCommand>> {
    match raw {
        Some(s) => {
            let parts = shell_split(&s).map_err(|e| EngineError::Other(e.to_string()))?;
            let cmd = parse_env_command(parts)?;
            if cmd.env.is_empty() && cmd.cmd.is_empty() {
                Ok(None)
            } else {
                Ok(Some(cmd))
            }
        }
        None => Ok(None),
    }
}

fn parse_name_map(specs: &[String], kind: IdKind) -> Result<Option<IdMapper>> {
    if specs.is_empty() {
        Ok(None)
    } else {
        let spec = specs.join(",");
        let mapper = parse_id_map(&spec, kind).map_err(EngineError::Other)?;
        Ok(Some(IdMapper(mapper)))
    }
}

#[derive(Args, Debug)]
struct DaemonOpts {
    #[arg(long)]
    daemon: bool,
    #[arg(long = "no-detach")]
    no_detach: bool,
    #[arg(long, value_parser = parse_module, value_name = "NAME=PATH")]
    module: Vec<Module>,
    #[arg(long)]
    address: Option<IpAddr>,
    #[arg(long = "secrets-file", value_name = "FILE")]
    secrets_file: Option<PathBuf>,
    #[arg(long = "hosts-allow", value_delimiter = ',', value_name = "LIST")]
    hosts_allow: Vec<String>,
    #[arg(long = "hosts-deny", value_delimiter = ',', value_name = "LIST")]
    hosts_deny: Vec<String>,
    #[arg(long = "motd", value_name = "FILE")]
    motd: Option<PathBuf>,
    #[arg(long = "pid-file", value_name = "FILE")]
    pid_file: Option<PathBuf>,
    #[arg(long = "lock-file", value_name = "FILE")]
    lock_file: Option<PathBuf>,
    #[arg(long = "state-dir", value_name = "DIR")]
    state_dir: Option<PathBuf>,
    #[arg(long = "dparam", value_name = "NAME=VALUE", value_parser = parse_dparam)]
    dparam: Vec<(String, String)>,
}

#[derive(Parser, Debug)]
struct ProbeOpts {
    #[arg(long)]
    probe: bool,
    addr: Option<String>,
    #[arg(long, default_value_t = SUPPORTED_PROTOCOLS[0], value_name = "VER")]
    peer_version: u32,
}

pub fn run(matches: &clap::ArgMatches) -> Result<()> {
    let opts =
        ClientOpts::from_arg_matches(matches).map_err(|e| EngineError::Other(e.to_string()))?;
    if opts.daemon.daemon {
        return run_daemon(opts.daemon, matches);
    }
    let probe_opts =
        ProbeOpts::from_arg_matches(matches).map_err(|e| EngineError::Other(e.to_string()))?;
    if probe_opts.probe {
        return run_probe(probe_opts, matches.get_flag("quiet"));
    }
    let mut opts =
        ClientOpts::from_arg_matches(matches).map_err(|e| EngineError::Other(e.to_string()))?;
    if matches.value_source("secluded_args") != Some(ValueSource::CommandLine) {
        if let Ok(val) = env::var("RSYNC_PROTECT_ARGS") {
            if val != "0" {
                opts.secluded_args = true;
            }
        }
    }
    run_client(opts, matches)
}

pub fn cli_command() -> clap::Command {
    let cmd = ClientOpts::command();
    let cmd = ProbeOpts::augment_args(cmd);
    formatter::apply(cmd)
}

#[derive(Debug, Clone, PartialEq, Eq)]
pub struct PathSpec {
    path: PathBuf,
    trailing_slash: bool,
}

#[derive(Debug, Clone, PartialEq, Eq)]
pub enum RemoteSpec {
    Local(PathSpec),
    Remote {
        host: String,
        path: PathSpec,
        module: Option<String>,
    },
}

pub fn parse_remote_spec(input: &str) -> Result<RemoteSpec> {
    let (trailing_slash, s) = if input != "/" && input.ends_with('/') {
        (true, &input[..input.len() - 1])
    } else {
        (false, input)
    };
    if let Some(rest) = s.strip_prefix("rsync://") {
        let mut parts = rest.splitn(2, '/');
        let host = parts.next().unwrap_or("");
        let mod_path = parts.next().unwrap_or("");
        let mut mp = mod_path.splitn(2, '/');
        let module = mp.next().unwrap_or("");
        let path = mp.next().unwrap_or("");
        return Ok(RemoteSpec::Remote {
            host: host.to_string(),
            path: PathSpec {
                path: PathBuf::from(path),
                trailing_slash,
            },
            module: Some(module.to_string()),
        });
    }
    if let Some(rest) = s.strip_prefix('[') {
        if let Some(end) = rest.find(']') {
            let host = &rest[..end];
            if let Some(path) = rest[end + 1..].strip_prefix(':') {
                return Ok(RemoteSpec::Remote {
                    host: host.to_string(),
                    path: PathSpec {
                        path: PathBuf::from(path),
                        trailing_slash,
                    },
                    module: None,
                });
            }
        }
        return Ok(RemoteSpec::Local(PathSpec {
            path: PathBuf::from(input),
            trailing_slash,
        }));
    }
    if let Some(idx) = s.find("::") {
        let host = &s[..idx];
        let mut rest = s[idx + 2..].splitn(2, '/');
        let module = rest.next().unwrap_or("");
        let path = rest.next().unwrap_or("");
        return Ok(RemoteSpec::Remote {
            host: host.to_string(),
            path: PathSpec {
                path: PathBuf::from(path),
                trailing_slash,
            },
            module: Some(module.to_string()),
        });
    }
    if let Some(idx) = s.find(':') {
        if idx == 1 {
            let bytes = s.as_bytes();
            if bytes[0].is_ascii_alphabetic()
                && (bytes.len() == 2
                    || bytes
                        .get(2)
                        .map(|c| *c == b'/' || *c == b'\\')
                        .unwrap_or(false))
            {
                return Ok(RemoteSpec::Local(PathSpec {
                    path: PathBuf::from(s),
                    trailing_slash,
                }));
            }
        }
        let (host, path) = s.split_at(idx);
        return Ok(RemoteSpec::Remote {
            host: host.to_string(),
            path: PathSpec {
                path: PathBuf::from(&path[1..]),
                trailing_slash,
            },
            module: None,
        });
    }
    Ok(RemoteSpec::Local(PathSpec {
        path: PathBuf::from(s),
        trailing_slash,
    }))
}

fn pipe_transports<S, D>(src: &mut S, dst: &mut D) -> io::Result<()>
where
    S: Transport,
    D: Transport,
{
    let mut buf = [0u8; 8192];
    loop {
        let n = src.receive(&mut buf)?;
        if n == 0 {
            break;
        }
        dst.send(&buf[..n])?;
    }
    Ok(())
}

#[allow(clippy::too_many_arguments)]
pub fn spawn_daemon_session(
    host: &str,
    module: &str,
    port: Option<u16>,
    password_file: Option<&Path>,
    no_motd: bool,
    timeout: Option<Duration>,
    connect_timeout: Option<Duration>,
    family: Option<AddressFamily>,
    sockopts: &[String],
    opts: &SyncOptions,
    version: u32,
    early_input: Option<&Path>,
    iconv: Option<&CharsetConv>,
) -> Result<TcpTransport> {
    let (host, port) = if let Some((h, p)) = host.rsplit_once(':') {
        let p = p.parse().unwrap_or(873);
        (h, p)
    } else {
        (host, port.unwrap_or(873))
    };
    let start = Instant::now();
    let mut t =
        TcpTransport::connect(host, port, connect_timeout, family).map_err(EngineError::from)?;
    let parsed: Vec<SockOpt> = parse_sockopts(sockopts).map_err(EngineError::Other)?;
    t.apply_sockopts(&parsed).map_err(EngineError::from)?;
    let handshake_timeout = connect_timeout
        .map(|dur| {
            dur.checked_sub(start.elapsed())
                .ok_or_else(|| io::Error::new(io::ErrorKind::TimedOut, "connection timed out"))
        })
        .transpose()
        .map_err(EngineError::from)?;
    t.set_read_timeout(handshake_timeout)
        .map_err(EngineError::from)?;
    t.set_write_timeout(handshake_timeout)
        .map_err(EngineError::from)?;
    if let Some(p) = early_input {
        if let Ok(data) = fs::read(p) {
            t.send(&data).map_err(EngineError::from)?;
        }
    }
    t.send(&version.to_be_bytes()).map_err(EngineError::from)?;
    let mut buf = [0u8; 4];
    t.receive(&mut buf).map_err(EngineError::from)?;
    let peer = u32::from_be_bytes(buf);
    negotiate_version(version, peer).map_err(|e| EngineError::Other(e.to_string()))?;

    let token = password_file
        .and_then(|p| fs::read_to_string(p).ok())
        .and_then(|s| s.lines().next().map(|l| l.to_string()));
    t.authenticate(token.as_deref(), no_motd)
        .map_err(EngineError::from)?;

    let mut line = Vec::new();
    let mut b = [0u8; 1];
    loop {
        let n = t.receive(&mut b).map_err(EngineError::from)?;
        if n == 0 {
            break;
        }
        line.push(b[0]);
        if b[0] == b'\n' {
            if line == b"@RSYNCD: OK\n" {
                break;
            }
            if !no_motd {
                let s = if let Some(cv) = iconv {
                    cv.decode_remote(&line)
                } else {
                    String::from_utf8_lossy(&line).into_owned()
                };
                if let Some(msg) = s.strip_prefix("@RSYNCD: ") {
                    print!("{msg}");
                } else {
                    print!("{s}");
                }
                let _ = io::stdout().flush();
            }
            line.clear();
        }
    }
    t.set_read_timeout(timeout).map_err(EngineError::from)?;
    t.set_write_timeout(timeout).map_err(EngineError::from)?;

    if let Some(cv) = iconv {
        let mut line = cv.encode_remote(module);
        line.push(b'\n');
        t.send(&line).map_err(EngineError::from)?;
        for opt in &opts.remote_options {
            let mut o = cv.encode_remote(opt);
            o.push(b'\n');
            t.send(&o).map_err(EngineError::from)?;
        }
    } else {
        let line = format!("{module}\n");
        t.send(line.as_bytes()).map_err(EngineError::from)?;
        for opt in &opts.remote_options {
            let o = format!("{opt}\n");
            t.send(o.as_bytes()).map_err(EngineError::from)?;
        }
    }
    t.send(b"\n").map_err(EngineError::from)?;
    Ok(t)
}

fn run_client(mut opts: ClientOpts, matches: &ArgMatches) -> Result<()> {
    let src_arg = opts
        .src
        .take()
        .ok_or_else(|| EngineError::Other("missing SRC".into()))?;
    let dst_arg = opts
        .dst
        .take()
        .ok_or_else(|| EngineError::Other("missing DST".into()))?;
    if opts.archive {
        opts.recursive = true;
        if !opts.no_links {
            opts.links = true;
        }
        if !opts.no_perms {
            opts.perms = true;
        }
        if !opts.no_times {
            opts.times = true;
        }
        if !opts.no_group {
            opts.group = true;
        }
        if !opts.no_owner {
            opts.owner = true;
        }
        if !opts.no_devices {
            opts.devices = true;
        }
        if !opts.no_specials {
            opts.specials = true;
        }
    }
    let matcher = build_matcher(&opts, matches)?;
    let addr_family = if opts.ipv4 {
        Some(AddressFamily::V4)
    } else if opts.ipv6 {
        Some(AddressFamily::V6)
    } else {
        None
    };

    parse_sockopts(&opts.sockopts).map_err(EngineError::Other)?;

    #[cfg(unix)]
    {
        let need_owner = if opts.no_owner {
            false
        } else {
            opts.owner || opts.archive
        };
        let need_group = if opts.no_group {
            false
        } else {
            opts.group || opts.archive
        };
        if need_owner || need_group || opts.chown.is_some() {
            use nix::unistd::Uid;
            if !Uid::effective().is_root() {
                #[cfg(target_os = "linux")]
                {
                    use caps::{CapSet, Capability};
                    if !caps::has_cap(None, CapSet::Effective, Capability::CAP_CHOWN)
                        .unwrap_or(false)
                    {
                        return Err(EngineError::Exit(
                            ExitCode::StartClient,
                            "changing ownership requires root or CAP_CHOWN".into(),
                        ));
                    }
                }
                #[cfg(not(target_os = "linux"))]
                {
                    return Err(EngineError::Exit(
                        ExitCode::StartClient,
                        "changing ownership requires root".into(),
                    ));
                }
            }
        }
    }

    let iconv = if let Some(spec) = &opts.iconv {
        Some(parse_iconv(spec).map_err(EngineError::Other)?)
    } else {
        None
    };

    if let Some(pf) = &opts.password_file {
        #[cfg(unix)]
        {
            let mode = fs::metadata(pf)?.permissions().mode();
            if mode & 0o077 != 0 {
                return Err(EngineError::Other(
                    "password file permissions are too open".into(),
                ));
            }
        }
        let _ = fs::read_to_string(pf).map_err(|e| EngineError::Other(e.to_string()))?;
    }

    let mut remote_opts = opts.remote_option.clone();
    if opts.secluded_args {
        remote_opts.push("--secluded-args".into());
    }
    if opts.trust_sender {
        remote_opts.push("--trust-sender".into());
    }
    if let Some(spec) = &opts.iconv {
        remote_opts.push(format!("--iconv={spec}"));
    }
    #[cfg(feature = "xattr")]
    if opts.xattrs {
        remote_opts.push("--xattrs".into());
    }
    #[cfg(feature = "acl")]
    if opts.acls {
        remote_opts.push("--acls".into());
    }

    if let Some(cfg) = &opts.config {
        if !opts.quiet {
            println!("using config file {}", cfg.display());
        }
    }
    if opts.verbose > 0 && !opts.quiet {
        tracing::info!(
            target: InfoFlag::Misc.target(),
            "verbose level set to {}",
            opts.verbose
        );
    }
    if opts.recursive && !opts.quiet {
        println!("recursive mode enabled");
    }
    if opts.dry_run && !opts.list_only {
        if !opts.quiet {
            println!("dry run: skipping synchronization");
        }
        return Ok(());
    }

    let src = parse_remote_spec(&src_arg)?;
    let mut dst = parse_remote_spec(&dst_arg)?;
    if opts.mkpath {
        match &dst {
            RemoteSpec::Local(ps) => {
                let target = if ps.trailing_slash {
                    &ps.path
                } else {
                    ps.path.parent().unwrap_or(&ps.path)
                };
                fs::create_dir_all(target).map_err(|e| EngineError::Other(e.to_string()))?;
            }
            RemoteSpec::Remote { .. } => {
                remote_opts.push("--mkpath".into());
            }
        }
    }

    let known_hosts = opts.known_hosts.clone();
    let strict_host_key_checking = !opts.no_host_key_checking;
    let rsh_raw = opts.rsh.clone().or_else(|| env::var("RSYNC_RSH").ok());
    let rsh_cmd = parse_rsh(rsh_raw)?;
    let rsync_path_cmd = parse_rsync_path(opts.rsync_path.clone())?;
    let mut rsync_env: Vec<(String, String)> = env::vars()
        .filter(|(k, _)| k.starts_with("RSYNC_"))
        .collect();
    rsync_env.extend(
        rsh_cmd
            .env
            .iter()
            .filter(|(k, _)| k.starts_with("RSYNC_"))
            .cloned(),
    );
    if let Some(cmd) = &rsync_path_cmd {
        rsync_env.extend(
            cmd.env
                .iter()
                .filter(|(k, _)| k.starts_with("RSYNC_"))
                .cloned(),
        );
    }
    if let Some(to) = opts.timeout {
        rsync_env.push(("RSYNC_TIMEOUT".into(), to.as_secs().to_string()));
    }

    if !rsync_env.iter().any(|(k, _)| k == "RSYNC_CHECKSUM_LIST") {
        let list = ["md4", "md5", "sha1"];
        rsync_env.push(("RSYNC_CHECKSUM_LIST".into(), list.join(",")));
    }

    let remote_bin_vec = rsync_path_cmd.as_ref().map(|c| c.cmd.clone());
    let remote_env_vec = rsync_path_cmd.as_ref().map(|c| c.env.clone());

    let strong = if let Some(choice) = opts.checksum_choice.as_deref() {
        match choice {
            "md4" => StrongHash::Md4,
            "md5" => StrongHash::Md5,
            "sha1" => StrongHash::Sha1,
            other => {
                return Err(EngineError::Other(format!("unknown checksum {other}")));
            }
        }
    } else if let Ok(list) = env::var("RSYNC_CHECKSUM_LIST") {
        let mut chosen = StrongHash::Md4;
        for name in list.split(',') {
            match name {
                "sha1" => {
                    chosen = StrongHash::Sha1;
                    break;
                }
                "md5" => {
                    chosen = StrongHash::Md5;
                    break;
                }
                "md4" => {
                    chosen = StrongHash::Md4;
                    break;
                }
                _ => {}
            }
        }
        chosen
    } else {
        StrongHash::Md4
    };

    let src_trailing = match &src {
        RemoteSpec::Local(p) => p.trailing_slash,
        RemoteSpec::Remote { path, .. } => path.trailing_slash,
    };
    let src_path = match &src {
        RemoteSpec::Local(p) => &p.path,
        RemoteSpec::Remote { path, .. } => &path.path,
    };
    if opts.relative {
        let rel = if src_path.is_absolute() {
            src_path.strip_prefix(Path::new("/")).unwrap_or(src_path)
        } else {
            src_path
        };
        match &mut dst {
            RemoteSpec::Local(p) => p.path.push(rel),
            RemoteSpec::Remote { path, .. } => path.path.push(rel),
        }
    } else if !src_trailing {
        let name = src_path
            .file_name()
            .map(|s| s.to_owned())
            .ok_or_else(|| EngineError::Other("source path missing file name".into()))?;
        match &mut dst {
            RemoteSpec::Local(p) => p.path.push(&name),
            RemoteSpec::Remote { path, .. } => path.path.push(&name),
        }
    }

    let compress_choice = match opts.compress_choice.as_deref() {
        Some("none") => None,
        Some(s) => {
            let mut list = Vec::new();
            for name in s.split(',') {
                let codec = match name {
                    "zlib" => Codec::Zlib,
                    "zlibx" => Codec::Zlibx,
                    "zstd" => Codec::Zstd,
                    other => {
                        return Err(EngineError::Other(format!("unknown codec {other}")));
                    }
                };
                if !available_codecs().contains(&codec) {
                    return Err(EngineError::Other(format!(
                        "codec {name} not supported by this build"
                    )));
                }
                list.push(codec);
            }
            if list.is_empty() {
                None
            } else {
                Some(list)
            }
        }
        None => None,
    };
    let compress = if opts.compress_choice.as_deref() == Some("none") {
        false
    } else {
        opts.compress || opts.compress_level.is_some_and(|l| l > 0) || compress_choice.is_some()
    };
    let mut delete_mode = if opts.delete_before {
        Some(DeleteMode::Before)
    } else if opts.delete_after || opts.delete_delay {
        Some(DeleteMode::After)
    } else if opts.delete_during || opts.delete {
        Some(DeleteMode::During)
    } else {
        None
    };
    if delete_mode.is_none() && opts.delete_excluded {
        delete_mode = Some(DeleteMode::During);
    }
    let block_size = opts.block_size.unwrap_or(0);
    let mut chmod_rules = Vec::new();
    for spec in &opts.chmod {
        chmod_rules.extend(parse_chmod(spec).map_err(EngineError::Other)?);
    }
    let chown_ids = if let Some(ref spec) = opts.chown {
        Some(parse_chown(spec).map_err(EngineError::Other)?)
    } else {
        None
    };
    let copy_as = if let Some(ref spec) = opts.copy_as {
        let (uid_opt, gid_opt) = parse_chown(spec).map_err(EngineError::Other)?;
        let uid = uid_opt.ok_or_else(|| EngineError::Other("--copy-as requires a user".into()))?;
        let gid = if let Some(g) = gid_opt {
            Some(g)
        } else {
            #[cfg(unix)]
            {
                get_user_by_uid(uid).map(|u| u.primary_group_id())
            }
            #[cfg(not(unix))]
            {
                None
            }
        };
        Some((uid, gid))
    } else {
        None
    };
    let uid_map = parse_name_map(&opts.usermap, IdKind::User)?;
    let gid_map = parse_name_map(&opts.groupmap, IdKind::Group)?;
    let mut sync_opts = SyncOptions {
        delete: delete_mode,
        delete_excluded: opts.delete_excluded,
        ignore_missing_args: opts.ignore_missing_args,
        delete_missing_args: opts.delete_missing_args,
        remove_source_files: opts.remove_source_files,
        ignore_errors: opts.ignore_errors,
        force: opts.force,
        max_delete: opts.max_delete,
        max_alloc: opts.max_alloc.unwrap_or(1usize << 30),
        max_size: opts.max_size,
        min_size: opts.min_size,
        preallocate: opts.preallocate,
        checksum: opts.checksum,
        compress,
        dirs: opts.dirs,
        no_implied_dirs: opts.no_implied_dirs,
        list_only: opts.list_only,
        update: opts.update,
        existing: opts.existing,
        ignore_existing: opts.ignore_existing,
        size_only: opts.size_only,
        ignore_times: opts.ignore_times,
        perms: if opts.no_perms {
            false
        } else {
            opts.perms || opts.archive || {
                #[cfg(feature = "acl")]
                {
                    opts.acls
                }
                #[cfg(not(feature = "acl"))]
                {
                    false
                }
            }
        },
        executability: opts.executability,
        times: if opts.no_times {
            false
        } else {
            opts.times || opts.archive
        },
        atimes: opts.atimes,
        crtimes: opts.crtimes,
        omit_dir_times: opts.omit_dir_times,
        omit_link_times: opts.omit_link_times,
        owner: if opts.no_owner {
            false
        } else {
            opts.owner
                || opts.archive
                || chown_ids.is_some_and(|(u, _)| u.is_some())
                || uid_map.is_some()
        },
        group: if opts.no_group {
            false
        } else {
            opts.group
                || opts.archive
                || chown_ids.is_some_and(|(_, g)| g.is_some())
                || gid_map.is_some()
        },
        links: if opts.no_links {
            false
        } else {
            opts.links || opts.archive
        },
        copy_links: opts.copy_links,
        copy_dirlinks: opts.copy_dirlinks,
        keep_dirlinks: opts.keep_dirlinks,
        copy_unsafe_links: opts.copy_unsafe_links,
        safe_links: opts.safe_links,
        munge_links: opts.munge_links,
        hard_links: opts.hard_links,
        devices: if opts.no_devices {
            false
        } else {
            opts.devices || opts.archive || opts.devices_specials
        },
        specials: if opts.no_specials {
            false
        } else {
            opts.specials || opts.archive || opts.devices_specials
        },
        #[cfg(feature = "xattr")]
        xattrs: opts.xattrs || (opts.fake_super && !opts.super_user),
        #[cfg(feature = "acl")]
        acls: opts.acls,
        sparse: opts.sparse,
        strong,
        checksum_seed: opts.checksum_seed.unwrap_or(0),
        compress_level: opts.compress_level,
        compress_choice,
        whole_file: if opts.no_whole_file {
            false
        } else {
            opts.whole_file
        },
        skip_compress: opts.skip_compress.clone(),
        partial: opts.partial || opts.partial_progress || opts.partial_dir.is_some(),
        progress: opts.progress || opts.partial_progress,
        human_readable: opts.human_readable,
        itemize_changes: opts.itemize_changes,
        out_format: opts.out_format.clone(),
        partial_dir: opts.partial_dir.clone(),
        temp_dir: opts.temp_dir.clone(),
        append: opts.append,
        append_verify: opts.append_verify,
        numeric_ids: opts.numeric_ids,
        inplace: opts.inplace || opts.write_devices,
        delay_updates: opts.delay_updates,
        modify_window: opts.modify_window.unwrap_or(Duration::ZERO),
        bwlimit: opts.bwlimit,
        block_size,
        link_dest: opts.link_dest.clone(),
        copy_dest: opts.copy_dest.clone(),
        compare_dest: opts.compare_dest.clone(),
        backup: opts.backup || opts.backup_dir.is_some(),
        backup_dir: opts.backup_dir.clone(),
        backup_suffix: opts.suffix.clone(),
        chmod: if chmod_rules.is_empty() {
            None
        } else {
            Some(chmod_rules)
        },
        chown: chown_ids,
        copy_as,
        uid_map,
        gid_map,
        eight_bit_output: opts.eight_bit_output,
        blocking_io: opts.blocking_io,
        early_input: opts.early_input.clone(),
        secluded_args: opts.secluded_args,
        sockopts: opts.sockopts.clone(),
        remote_options: remote_opts.clone(),
        write_batch: opts.write_batch.clone(),
        copy_devices: opts.copy_devices,
        write_devices: opts.write_devices,
        fsync: opts.fsync,
        fuzzy: opts.fuzzy,
        super_user: opts.super_user,
        fake_super: opts.fake_super && !opts.super_user,
        quiet: opts.quiet,
    };
    sync_opts.prepare_remote();
    let stats = if opts.local {
        match (src, dst) {
            (RemoteSpec::Local(src), RemoteSpec::Local(dst)) => sync(
                &src.path,
                &dst.path,
                &matcher,
                &available_codecs(),
                &sync_opts,
            )?,
            _ => return Err(EngineError::Other("local sync requires local paths".into())),
        }
    } else {
        match (src, dst) {
            (RemoteSpec::Local(_), RemoteSpec::Local(_)) => {
                return Err(EngineError::Other(
                    "local sync requires --local flag".into(),
                ))
            }
            (
                RemoteSpec::Remote {
                    host,
                    path: src,
                    module: Some(module),
                },
                RemoteSpec::Local(dst),
            ) => {
                let mut _session = spawn_daemon_session(
                    &host,
                    &module,
                    opts.port,
                    opts.password_file.as_deref(),
                    opts.no_motd,
                    opts.timeout,
                    opts.connect_timeout,
                    addr_family,
                    &opts.sockopts,
                    &sync_opts,
                    opts.protocol.unwrap_or(31),
                    opts.early_input.as_deref(),
                    iconv.as_ref(),
                )?;
                sync(
                    &src.path,
                    &dst.path,
                    &matcher,
                    &available_codecs(),
                    &sync_opts,
                )?
            }
            (
                RemoteSpec::Remote {
                    host,
                    path: src,
                    module: None,
                },
                RemoteSpec::Local(dst),
            ) => {
                let connect_timeout = opts.connect_timeout;
                let caps_send = CAP_CODECS
                    | {
                        #[cfg(feature = "acl")]
                        {
                            if sync_opts.acls {
                                CAP_ACLS
                            } else {
                                0
                            }
                        }
                        #[cfg(not(feature = "acl"))]
                        {
                            0
                        }
                    }
                    | {
                        #[cfg(feature = "xattr")]
                        {
                            if sync_opts.xattrs {
                                CAP_XATTRS
                            } else {
                                0
                            }
                        }
                        #[cfg(not(feature = "xattr"))]
                        {
                            0
                        }
                    };
                let (session, codecs, caps) = SshStdioTransport::connect_with_rsh(
                    &host,
                    &src.path,
                    &rsh_cmd.cmd,
                    &rsh_cmd.env,
                    &rsync_env,
                    remote_bin_vec.as_deref(),
                    remote_env_vec.as_deref().unwrap_or(&[]),
                    &sync_opts.remote_options,
                    known_hosts.as_deref(),
                    strict_host_key_checking,
                    opts.port,
                    connect_timeout,
                    addr_family,
                    opts.protocol.unwrap_or(31),
                    caps_send,
                    None,
                )
                .map_err(EngineError::from)?;
                #[cfg(not(any(feature = "xattr", feature = "acl")))]
                let _ = caps;
                #[cfg(feature = "xattr")]
                if sync_opts.xattrs && caps & CAP_XATTRS == 0 {
                    sync_opts.xattrs = false;
                }
                #[cfg(feature = "acl")]
                if sync_opts.acls && caps & CAP_ACLS == 0 {
                    sync_opts.acls = false;
                }
                let (err, _) = session.stderr();
                if !err.is_empty() {
                    let msg = if let Some(cv) = iconv.as_ref() {
                        cv.decode_remote(&err)
                    } else {
                        String::from_utf8_lossy(&err).into_owned()
                    };
                    return Err(EngineError::Other(msg));
                }
                sync(&src.path, &dst.path, &matcher, &codecs, &sync_opts)?
            }
            (
                RemoteSpec::Local(src),
                RemoteSpec::Remote {
                    host,
                    path: dst,
                    module: Some(module),
                },
            ) => {
                let mut _session = spawn_daemon_session(
                    &host,
                    &module,
                    opts.port,
                    opts.password_file.as_deref(),
                    opts.no_motd,
                    opts.timeout,
                    opts.connect_timeout,
                    addr_family,
                    &opts.sockopts,
                    &sync_opts,
                    opts.protocol.unwrap_or(31),
                    opts.early_input.as_deref(),
                    iconv.as_ref(),
                )?;
                sync(
                    &src.path,
                    &dst.path,
                    &matcher,
                    &available_codecs(),
                    &sync_opts,
                )?
            }
            (
                RemoteSpec::Local(src),
                RemoteSpec::Remote {
                    host,
                    path: dst,
                    module: None,
                },
            ) => {
                let connect_timeout = opts.connect_timeout;
                let caps_send = CAP_CODECS
                    | {
                        #[cfg(feature = "acl")]
                        {
                            if sync_opts.acls {
                                CAP_ACLS
                            } else {
                                0
                            }
                        }
                        #[cfg(not(feature = "acl"))]
                        {
                            0
                        }
                    }
                    | {
                        #[cfg(feature = "xattr")]
                        {
                            if sync_opts.xattrs {
                                CAP_XATTRS
                            } else {
                                0
                            }
                        }
                        #[cfg(not(feature = "xattr"))]
                        {
                            0
                        }
                    };
                let (session, codecs, caps) = SshStdioTransport::connect_with_rsh(
                    &host,
                    &dst.path,
                    &rsh_cmd.cmd,
                    &rsh_cmd.env,
                    &rsync_env,
                    remote_bin_vec.as_deref(),
                    remote_env_vec.as_deref().unwrap_or(&[]),
                    &sync_opts.remote_options,
                    known_hosts.as_deref(),
                    strict_host_key_checking,
                    opts.port,
                    connect_timeout,
                    addr_family,
                    opts.protocol.unwrap_or(31),
                    caps_send,
                    None,
                )
                .map_err(EngineError::from)?;
                #[cfg(not(any(feature = "xattr", feature = "acl")))]
                let _ = caps;
                #[cfg(feature = "xattr")]
                if sync_opts.xattrs && caps & CAP_XATTRS == 0 {
                    sync_opts.xattrs = false;
                }
                #[cfg(feature = "acl")]
                if sync_opts.acls && caps & CAP_ACLS == 0 {
                    sync_opts.acls = false;
                }
                let (err, _) = session.stderr();
                if !err.is_empty() {
                    let msg = if let Some(cv) = iconv.as_ref() {
                        cv.decode_remote(&err)
                    } else {
                        String::from_utf8_lossy(&err).into_owned()
                    };
                    return Err(EngineError::Other(msg));
                }
                sync(&src.path, &dst.path, &matcher, &codecs, &sync_opts)?
            }
            (
                RemoteSpec::Remote {
                    host: src_host,
                    path: src_path,
                    module: src_mod,
                },
                RemoteSpec::Remote {
                    host: dst_host,
                    path: dst_path,
                    module: dst_mod,
                },
            ) => {
                if src_host.is_empty() || dst_host.is_empty() {
                    return Err(EngineError::Other("remote host missing".to_string()));
                }
                if (src_mod.is_none() && src_path.path.as_os_str().is_empty())
                    || (dst_mod.is_none() && dst_path.path.as_os_str().is_empty())
                {
                    return Err(EngineError::Other("remote path missing".to_string()));
                }

                match (src_mod, dst_mod) {
                    (None, None) => {
                        let connect_timeout = opts.connect_timeout;
                        let mut dst_session = SshStdioTransport::spawn_with_rsh(
                            &dst_host,
                            &dst_path.path,
                            &rsh_cmd.cmd,
                            &rsh_cmd.env,
                            remote_bin_vec.as_deref(),
                            remote_env_vec.as_deref().unwrap_or(&[]),
                            &sync_opts.remote_options,
                            known_hosts.as_deref(),
                            strict_host_key_checking,
                            opts.port,
                            connect_timeout,
                            addr_family,
                        )
                        .map_err(EngineError::from)?;
                        let mut src_session = SshStdioTransport::spawn_with_rsh(
                            &src_host,
                            &src_path.path,
                            &rsh_cmd.cmd,
                            &rsh_cmd.env,
                            remote_bin_vec.as_deref(),
                            remote_env_vec.as_deref().unwrap_or(&[]),
                            &sync_opts.remote_options,
                            known_hosts.as_deref(),
                            strict_host_key_checking,
                            opts.port,
                            connect_timeout,
                            addr_family,
                        )
                        .map_err(EngineError::from)?;

                        if let Some(limit) = opts.bwlimit {
                            let mut dst_session = RateLimitedTransport::new(dst_session, limit);
                            pipe_transports(&mut src_session, &mut dst_session)
                                .map_err(|e| EngineError::Other(e.to_string()))?;
                            let (src_err, _) = src_session.stderr();
                            if !src_err.is_empty() {
                                let msg = if let Some(cv) = iconv.as_ref() {
                                    cv.decode_remote(&src_err)
                                } else {
                                    String::from_utf8_lossy(&src_err).into_owned()
                                };
                                return Err(EngineError::Other(msg));
                            }
                            let dst_session = dst_session.into_inner();
                            let (dst_err, _) = dst_session.stderr();
                            if !dst_err.is_empty() {
                                let msg = if let Some(cv) = iconv.as_ref() {
                                    cv.decode_remote(&dst_err)
                                } else {
                                    String::from_utf8_lossy(&dst_err).into_owned()
                                };
                                return Err(EngineError::Other(msg));
                            }
                        } else {
                            pipe_transports(&mut src_session, &mut dst_session)
                                .map_err(|e| EngineError::Other(e.to_string()))?;
                            let (src_err, _) = src_session.stderr();
                            if !src_err.is_empty() {
                                let msg = if let Some(cv) = iconv.as_ref() {
                                    cv.decode_remote(&src_err)
                                } else {
                                    String::from_utf8_lossy(&src_err).into_owned()
                                };
                                return Err(EngineError::Other(msg));
                            }
                            let (dst_err, _) = dst_session.stderr();
                            if !dst_err.is_empty() {
                                let msg = if let Some(cv) = iconv.as_ref() {
                                    cv.decode_remote(&dst_err)
                                } else {
                                    String::from_utf8_lossy(&dst_err).into_owned()
                                };
                                return Err(EngineError::Other(msg));
                            }
                        }
                        Stats::default()
                    }
                    (Some(sm), Some(dm)) => {
                        let mut dst_session = spawn_daemon_session(
                            &dst_host,
                            &dm,
                            opts.port,
                            opts.password_file.as_deref(),
                            opts.no_motd,
                            opts.timeout,
                            opts.connect_timeout,
                            addr_family,
                            &opts.sockopts,
                            &sync_opts,
                            opts.protocol.unwrap_or(31),
                            opts.early_input.as_deref(),
                            iconv.as_ref(),
                        )?;
                        let mut src_session = spawn_daemon_session(
                            &src_host,
                            &sm,
                            opts.port,
                            opts.password_file.as_deref(),
                            opts.no_motd,
                            opts.timeout,
                            opts.connect_timeout,
                            addr_family,
                            &opts.sockopts,
                            &sync_opts,
                            opts.protocol.unwrap_or(31),
                            opts.early_input.as_deref(),
                            iconv.as_ref(),
                        )?;
                        if let Some(limit) = opts.bwlimit {
                            let mut dst_session = RateLimitedTransport::new(dst_session, limit);
                            pipe_transports(&mut src_session, &mut dst_session)
                                .map_err(|e| EngineError::Other(e.to_string()))?;
                        } else {
                            pipe_transports(&mut src_session, &mut dst_session)
                                .map_err(|e| EngineError::Other(e.to_string()))?;
                        }
                        Stats::default()
                    }
                    (Some(sm), None) => {
                        let mut dst_session = SshStdioTransport::spawn_with_rsh(
                            &dst_host,
                            &dst_path.path,
                            &rsh_cmd.cmd,
                            &rsh_cmd.env,
                            remote_bin_vec.as_deref(),
                            remote_env_vec.as_deref().unwrap_or(&[]),
                            &sync_opts.remote_options,
                            known_hosts.as_deref(),
                            strict_host_key_checking,
                            opts.port,
                            opts.connect_timeout,
                            addr_family,
                        )
                        .map_err(EngineError::from)?;
                        let mut src_session = spawn_daemon_session(
                            &src_host,
                            &sm,
                            opts.port,
                            opts.password_file.as_deref(),
                            opts.no_motd,
                            opts.timeout,
                            opts.connect_timeout,
                            addr_family,
                            &opts.sockopts,
                            &sync_opts,
                            opts.protocol.unwrap_or(31),
                            opts.early_input.as_deref(),
                            iconv.as_ref(),
                        )?;
                        if let Some(limit) = opts.bwlimit {
                            let mut dst_session = RateLimitedTransport::new(dst_session, limit);
                            pipe_transports(&mut src_session, &mut dst_session)
                                .map_err(|e| EngineError::Other(e.to_string()))?;
                            let dst_session = dst_session.into_inner();
                            let (dst_err, _) = dst_session.stderr();
                            if !dst_err.is_empty() {
                                let msg = if let Some(cv) = iconv.as_ref() {
                                    cv.decode_remote(&dst_err)
                                } else {
                                    String::from_utf8_lossy(&dst_err).into_owned()
                                };
                                return Err(EngineError::Other(msg));
                            }
                        } else {
                            pipe_transports(&mut src_session, &mut dst_session)
                                .map_err(|e| EngineError::Other(e.to_string()))?;
                            let (dst_err, _) = dst_session.stderr();
                            if !dst_err.is_empty() {
                                let msg = if let Some(cv) = iconv.as_ref() {
                                    cv.decode_remote(&dst_err)
                                } else {
                                    String::from_utf8_lossy(&dst_err).into_owned()
                                };
                                return Err(EngineError::Other(msg));
                            }
                        }
                        Stats::default()
                    }
                    (None, Some(dm)) => {
                        let mut dst_session = spawn_daemon_session(
                            &dst_host,
                            &dm,
                            opts.port,
                            opts.password_file.as_deref(),
                            opts.no_motd,
                            opts.timeout,
                            opts.connect_timeout,
                            addr_family,
                            &opts.sockopts,
                            &sync_opts,
                            opts.protocol.unwrap_or(31),
                            opts.early_input.as_deref(),
                            iconv.as_ref(),
                        )?;
                        let mut src_session = SshStdioTransport::spawn_with_rsh(
                            &src_host,
                            &src_path.path,
                            &rsh_cmd.cmd,
                            &rsh_cmd.env,
                            remote_bin_vec.as_deref(),
                            remote_env_vec.as_deref().unwrap_or(&[]),
                            &sync_opts.remote_options,
                            known_hosts.as_deref(),
                            strict_host_key_checking,
                            opts.port,
                            opts.connect_timeout,
                            addr_family,
                        )
                        .map_err(EngineError::from)?;
                        if let Some(limit) = opts.bwlimit {
                            let mut dst_session = RateLimitedTransport::new(dst_session, limit);
                            pipe_transports(&mut src_session, &mut dst_session)
                                .map_err(|e| EngineError::Other(e.to_string()))?;
                        } else {
                            pipe_transports(&mut src_session, &mut dst_session)
                                .map_err(|e| EngineError::Other(e.to_string()))?;
                        }
                        let (src_err, _) = src_session.stderr();
                        if !src_err.is_empty() {
                            let msg = if let Some(cv) = iconv.as_ref() {
                                cv.decode_remote(&src_err)
                            } else {
                                String::from_utf8_lossy(&src_err).into_owned()
                            };
                            return Err(EngineError::Other(msg));
                        }
                        Stats::default()
                    }
                }
            }
        }
    };
    if opts.stats && !opts.quiet {
        println!("files transferred: {}", stats.files_transferred);
        println!("files deleted: {}", stats.files_deleted);
        if opts.human_readable {
            println!(
                "bytes transferred: {}",
                human_bytes(stats.bytes_transferred)
            );
        } else {
            println!("bytes transferred: {}", stats.bytes_transferred);
        }
        tracing::info!(
            target: InfoFlag::Stats.target(),
            files_transferred = stats.files_transferred,
            files_deleted = stats.files_deleted,
            bytes = stats.bytes_transferred
        );
    }
    Ok(())
}

fn build_matcher(opts: &ClientOpts, matches: &ArgMatches) -> Result<Matcher> {
    fn load_patterns(path: &Path, from0: bool) -> io::Result<Vec<String>> {
        filters::parse_list_file(path, from0).map_err(|e| io::Error::other(format!("{:?}", e)))
    }

    let mut entries: Vec<(usize, usize, Rule)> = Vec::new();
    let mut seq = 0;
    let mut add_rules = |idx: usize, rs: Vec<Rule>| {
        for r in rs {
            entries.push((idx, seq, r));
            seq += 1;
        }
    };

    if let Some(values) = matches.get_many::<String>("filter") {
        let idxs: Vec<_> = matches
            .indices_of("filter")
            .map_or_else(Vec::new, |v| v.collect());
        for (idx, val) in idxs.into_iter().zip(values) {
            add_rules(
                idx + 1,
                parse_filters(val, opts.from0)
                    .map_err(|e| EngineError::Other(format!("{:?}", e)))?,
            );
        }
    }
    if let Some(values) = matches.get_many::<PathBuf>("filter_file") {
        let idxs: Vec<_> = matches
            .indices_of("filter_file")
            .map_or_else(Vec::new, |v| v.collect());
        for (idx, file) in idxs.into_iter().zip(values) {
            let rs = filters::parse_file(file, opts.from0, &mut HashSet::new(), 0)
                .map_err(|e| EngineError::Other(format!("{:?}", e)))?;
            add_rules(idx + 1, rs);
        }
    }
    if let Some(values) = matches.get_many::<String>("include") {
        let idxs: Vec<_> = matches
            .indices_of("include")
            .map_or_else(Vec::new, |v| v.collect());
        for (idx, pat) in idxs.into_iter().zip(values) {
            add_rules(
                idx + 1,
                parse_filters(&format!("+ {}", pat), opts.from0)
                    .map_err(|e| EngineError::Other(format!("{:?}", e)))?,
            );
        }
    }
    if let Some(values) = matches.get_many::<String>("exclude") {
        let idxs: Vec<_> = matches
            .indices_of("exclude")
            .map_or_else(Vec::new, |v| v.collect());
        for (idx, pat) in idxs.into_iter().zip(values) {
            add_rules(
                idx + 1,
                parse_filters(&format!("- {}", pat), opts.from0)
                    .map_err(|e| EngineError::Other(format!("{:?}", e)))?,
            );
        }
    }
    if let Some(values) = matches.get_many::<PathBuf>("include_from") {
        let idxs: Vec<_> = matches
            .indices_of("include_from")
            .map_or_else(Vec::new, |v| v.collect());
        for (idx, file) in idxs.into_iter().zip(values) {
            let mut vset = HashSet::new();
            let rs = filters::parse_rule_list_file(file, opts.from0, '+', &mut vset, 0)
                .map_err(|e| EngineError::Other(format!("{:?}", e)))?;
            add_rules(idx + 1, rs);
        }
    }
    if let Some(values) = matches.get_many::<PathBuf>("exclude_from") {
        let idxs: Vec<_> = matches
            .indices_of("exclude_from")
            .map_or_else(Vec::new, |v| v.collect());
        for (idx, file) in idxs.into_iter().zip(values) {
            let mut vset = HashSet::new();
            let rs = filters::parse_rule_list_file(file, opts.from0, '-', &mut vset, 0)
                .map_err(|e| EngineError::Other(format!("{:?}", e)))?;
            add_rules(idx + 1, rs);
        }
    }
    if let Some(values) = matches.get_many::<PathBuf>("files_from") {
        for file in values {
            for pat in load_patterns(file, opts.from0)? {
                let anchored = if pat.starts_with('/') {
                    pat.clone()
                } else {
                    format!("/{}", pat)
                };

                let rule1 = if opts.from0 {
                    format!("+{}", anchored)
                } else {
                    format!("+ {}", anchored)
                };
                add_rules(
                    usize::MAX - 1,
                    parse_filters(&rule1, opts.from0)
                        .map_err(|e| EngineError::Other(format!("{:?}", e)))?,
                );

                let dir_pat = format!("{}/***", anchored.trim_end_matches('/'));
                let rule2 = if opts.from0 {
                    format!("+{}", dir_pat)
                } else {
                    format!("+ {}", dir_pat)
                };
                add_rules(
                    usize::MAX - 1,
                    parse_filters(&rule2, opts.from0)
                        .map_err(|e| EngineError::Other(format!("{:?}", e)))?,
                );
            }
        }
    }
    if matches.contains_id("filter_shorthand") {
        if let Some(idx) = matches.index_of("filter_shorthand") {
            let count = matches.get_count("filter_shorthand");
            let rule_str = if count >= 2 { "-FF" } else { "-F" };
            add_rules(
                idx + 1,
                parse_filters(rule_str, opts.from0)
                    .map_err(|e| EngineError::Other(format!("{:?}", e)))?,
            );
        }
    }
    if !opts.files_from.is_empty() {
        add_rules(
            usize::MAX,
            parse_filters("- *", opts.from0).map_err(|e| EngineError::Other(format!("{:?}", e)))?,
        );
    }
    if opts.cvs_exclude {
        let mut cvs = default_cvs_rules().map_err(|e| EngineError::Other(format!("{:?}", e)))?;
        cvs.extend(
            parse_filters(":C\n", opts.from0)
                .map_err(|e| EngineError::Other(format!("{:?}", e)))?,
        );
        add_rules(usize::MAX, cvs);
    }

    entries.sort_by(|a, b| {
        if a.0 == b.0 {
            a.1.cmp(&b.1)
        } else {
            a.0.cmp(&b.0)
        }
    });
    let rules: Vec<Rule> = entries.into_iter().map(|(_, _, r)| r).collect();
    let mut matcher = Matcher::new(rules);
    if opts.from0 {
        matcher = matcher.with_from0();
    }
    if opts.existing {
        matcher = matcher.with_existing();
    }
    if opts.prune_empty_dirs {
        matcher = matcher.with_prune_empty_dirs();
    }
    Ok(matcher)
}

fn run_daemon(opts: DaemonOpts, matches: &ArgMatches) -> Result<()> {
    let mut modules: HashMap<String, Module> = HashMap::new();
    let mut secrets = opts.secrets_file.clone();
    let password = matches
        .get_one::<PathBuf>("password_file")
        .cloned()
        .map(|pf| -> Result<String> {
            #[cfg(unix)]
            {
                let mode = fs::metadata(&pf)?.permissions().mode();
                if mode & 0o077 != 0 {
                    return Err(EngineError::Other(
                        "password file permissions are too open".into(),
                    ));
                }
            }
            let data = fs::read_to_string(&pf)?;
            Ok(data.lines().next().unwrap_or_default().trim().to_string())
        })
        .transpose()?;
    let mut hosts_allow = opts.hosts_allow.clone();
    let mut hosts_deny = opts.hosts_deny.clone();
    let mut log_file = matches.get_one::<PathBuf>("client-log-file").cloned();
    let log_format = matches.get_one::<String>("client-log-file-format").cloned();
    let mut motd = opts.motd.clone();
    let mut pid_file = opts.pid_file.clone();
    let mut lock_file = opts.lock_file.clone();
    let mut state_dir = opts.state_dir.clone();
    let mut port = matches.get_one::<u16>("port").copied().unwrap_or(873);
    let mut address = opts.address;
    let timeout = matches.get_one::<Duration>("timeout").copied();
    let bwlimit = matches.get_one::<u64>("bwlimit").copied();
    let numeric_ids_flag = matches.get_flag("numeric_ids");
    let mut list = true;
    let mut refuse = Vec::new();
    let mut max_conn = None;
    let mut read_only = None;
    if let Some(cfg_path) = matches.get_one::<PathBuf>("config") {
        let cfg = parse_config_file(cfg_path).map_err(|e| EngineError::Other(e.to_string()))?;
        for m in cfg.modules {
            modules.insert(m.name.clone(), m);
        }
        if let Some(p) = cfg.port {
            port = p;
        }
        if let Some(m) = cfg.motd_file {
            motd = Some(m);
        }
        if let Some(l) = cfg.log_file {
            log_file = Some(l);
        }
        if let Some(s) = cfg.secrets_file {
            secrets = Some(s);
        }
        if let Some(p) = cfg.pid_file {
            pid_file = Some(p);
        }
        if let Some(l) = cfg.lock_file {
            lock_file = Some(l);
        }
        if let Some(a) = cfg.address {
            address = Some(a);
        }
        if !cfg.hosts_allow.is_empty() {
            hosts_allow = cfg.hosts_allow;
        }
        if !cfg.hosts_deny.is_empty() {
            hosts_deny = cfg.hosts_deny;
        }
        if let Some(val) = cfg.numeric_ids {
            for m in modules.values_mut() {
                m.numeric_ids = val;
            }
        }
        if let Some(val) = cfg.read_only {
            read_only = Some(val);
        }
        if let Some(val) = cfg.list {
            list = val;
        }
        if let Some(val) = cfg.max_connections {
            max_conn = Some(val);
        }
        if !cfg.refuse_options.is_empty() {
            refuse = cfg.refuse_options;
        }
    }

    for m in opts.module {
        modules.insert(m.name.clone(), m);
    }

    for (name, value) in opts.dparam {
        match name.as_str() {
            "motdfile" => motd = Some(PathBuf::from(value)),
            "pidfile" => pid_file = Some(PathBuf::from(value)),
            "logfile" => log_file = Some(PathBuf::from(value)),
            "lockfile" => lock_file = Some(PathBuf::from(value)),
            "statedir" => state_dir = Some(PathBuf::from(value)),
            "secretsfile" => secrets = Some(PathBuf::from(value)),
            "address" => {
                address = Some(
                    value
                        .parse::<IpAddr>()
                        .map_err(|e| EngineError::Other(e.to_string()))?,
                )
            }
            "port" => {
                port = value
                    .parse::<u16>()
                    .map_err(|e| EngineError::Other(e.to_string()))?
            }
            "numericids" => {
                let val = parse_bool(&value).map_err(EngineError::Other)?;
                for m in modules.values_mut() {
                    m.numeric_ids = val;
                }
            }
            "read only" | "read_only" => {
                let val = parse_bool(&value).map_err(EngineError::Other)?;
                for m in modules.values_mut() {
                    m.read_only = val;
                }
            }
            "list" => {
                list = parse_bool(&value).map_err(EngineError::Other)?;
            }
            "max connections" | "maxconnections" => {
                max_conn = Some(
                    value
                        .parse::<usize>()
                        .map_err(|e| EngineError::Other(e.to_string()))?,
                );
            }
            "hosts allow" | "hostsallow" => {
                hosts_allow = value.split_whitespace().map(|s| s.to_string()).collect();
            }
            "hosts deny" | "hostsdeny" => {
                hosts_deny = value.split_whitespace().map(|s| s.to_string()).collect();
            }
            "refuse options" | "refuseoptions" => {
                refuse = value.split_whitespace().map(|s| s.to_string()).collect();
            }
            _ => {
                return Err(EngineError::Other(format!(
                    "unknown daemon parameter: {name}"
                )));
            }
        }
    }

    if numeric_ids_flag {
        for m in modules.values_mut() {
            m.numeric_ids = true;
        }
    }
    if let Some(val) = read_only {
        for m in modules.values_mut() {
            m.read_only = val;
        }
    }
    if !refuse.is_empty() {
        for m in modules.values_mut() {
            m.refuse_options = refuse.clone();
        }
    }

    let addr_family = if matches.get_flag("ipv4") {
        Some(AddressFamily::V4)
    } else if matches.get_flag("ipv6") {
        Some(AddressFamily::V6)
    } else {
        None
    };

    let handler: Arc<daemon::Handler> = Arc::new(|_| Ok(()));
    let quiet = matches.get_flag("quiet");

    daemon::run_daemon(
        modules,
        secrets,
        password,
        hosts_allow,
        hosts_deny,
        log_file,
        log_format,
        motd,
        pid_file,
        lock_file,
        state_dir,
        timeout,
        bwlimit,
        max_conn,
        refuse,
        list,
        port,
        address,
        addr_family,
        65534,
        65534,
        handler,
        quiet,
    )
    .map_err(|e| EngineError::Other(format!("daemon failed to bind to port {port}: {e}")))
}

fn run_probe(opts: ProbeOpts, quiet: bool) -> Result<()> {
    if let Some(addr) = opts.addr {
        let mut stream = TcpStream::connect(&addr)?;
        stream.write_all(&SUPPORTED_PROTOCOLS[0].to_be_bytes())?;
        let mut buf = [0u8; 4];
        stream.read_exact(&mut buf)?;
        let peer = u32::from_be_bytes(buf);
        let ver = negotiate_version(SUPPORTED_PROTOCOLS[0], peer)
            .map_err(|e| EngineError::Other(e.to_string()))?;
        if !quiet {
            println!("negotiated version {}", ver);
        }
        Ok(())
    } else {
        let ver = negotiate_version(SUPPORTED_PROTOCOLS[0], opts.peer_version)
            .map_err(|e| EngineError::Other(e.to_string()))?;
        if !quiet {
            println!("negotiated version {}", ver);
        }
        Ok(())
    }
}

#[cfg(test)]
mod tests {
    use super::*;
    use daemon::authenticate;
    use engine::SyncOptions;

    #[test]
    fn windows_paths_are_local() {
        let spec = parse_remote_spec("C:/tmp/foo").unwrap();
        assert!(matches!(spec, RemoteSpec::Local(_)));
    }

    #[test]
    fn ipv6_specs_are_remote() {
        let spec = parse_remote_spec("[::1]:/tmp").unwrap();
        match spec {
            RemoteSpec::Remote { host, path, module } => {
                assert_eq!(host, "::1");
                assert!(module.is_none());
                assert_eq!(path.path, PathBuf::from("/tmp"));
            }
            _ => panic!("expected remote spec"),
        }
    }

    #[test]
    fn rsync_url_specs_are_remote() {
        let spec = parse_remote_spec("rsync://host/mod/path").unwrap();
        match spec {
            RemoteSpec::Remote { host, module, path } => {
                assert_eq!(host, "host");
                assert_eq!(module.as_deref(), Some("mod"));
                assert_eq!(path.path, PathBuf::from("path"));
            }
            _ => panic!("expected remote spec"),
        }
    }

    #[test]
    fn daemon_double_colon_specs_are_remote() {
        let spec = parse_remote_spec("host::mod/path").unwrap();
        match spec {
            RemoteSpec::Remote { host, module, path } => {
                assert_eq!(host, "host");
                assert_eq!(module.as_deref(), Some("mod"));
                assert_eq!(path.path, PathBuf::from("path"));
            }
            _ => panic!("expected remote spec"),
        }
    }

    #[test]
    fn host_path_specs_are_remote() {
        let spec = parse_remote_spec("host:/tmp").unwrap();
        match spec {
            RemoteSpec::Remote { host, module, path } => {
                assert_eq!(host, "host");
                assert!(module.is_none());
                assert_eq!(path.path, PathBuf::from("/tmp"));
            }
            _ => panic!("expected remote spec"),
        }
    }

    #[test]
    fn parses_client_flags() {
        let opts = ClientOpts::parse_from([
            "prog",
            "-r",
            "-n",
            "-v",
            "--delete",
            "-c",
            "-z",
            "--stats",
            "--executability",
            "--config",
            "file",
            "src",
            "dst",
        ]);
        assert!(opts.recursive);
        assert!(opts.dry_run);
        assert_eq!(opts.verbose, 1);
        assert!(opts.delete);
        assert!(opts.checksum);
        assert!(opts.compress);
        assert!(opts.stats);
        assert!(opts.executability);
        assert_eq!(opts.config, Some(PathBuf::from("file")));
    }

    #[test]
    fn parses_checksum_choice_and_alias() {
        let opts = ClientOpts::parse_from(["prog", "--checksum-choice", "sha1", "src", "dst"]);
        assert_eq!(opts.checksum_choice.as_deref(), Some("sha1"));
        let opts = ClientOpts::parse_from(["prog", "--cc", "md5", "src", "dst"]);
        assert_eq!(opts.checksum_choice.as_deref(), Some("md5"));
    }

    #[test]
    fn parses_rsh_flag_and_alias() {
        let opts = ClientOpts::parse_from(["prog", "--rsh", "ssh", "src", "dst"]);
        assert_eq!(opts.rsh.as_deref(), Some("ssh"));
        let opts = ClientOpts::parse_from(["prog", "-e", "ssh", "src", "dst"]);
        assert_eq!(opts.rsh.as_deref(), Some("ssh"));
    }

    #[test]
    fn parses_rsync_path_and_alias() {
        let opts = ClientOpts::parse_from(["prog", "--rsync-path", "/bin/rsync", "src", "dst"]);
        assert_eq!(opts.rsync_path.as_deref(), Some("/bin/rsync"));
        let opts = ClientOpts::parse_from(["prog", "--rsync_path", "/bin/rsync", "src", "dst"]);
        assert_eq!(opts.rsync_path.as_deref(), Some("/bin/rsync"));
    }

    #[test]
    fn parses_skip_compress_list() {
        let opts = ClientOpts::parse_from(["prog", "--skip-compress=gz,zip", "src", "dst"]);
        assert_eq!(opts.skip_compress, vec!["gz", "zip"]);
    }

    #[test]
    fn parses_skip_flags() {
        let opts = ClientOpts::parse_from([
            "prog",
            "--ignore-existing",
            "--existing",
            "--prune-empty-dirs",
            "--size-only",
            "--ignore-times",
            "src",
            "dst",
        ]);
        assert!(opts.ignore_existing);
        assert!(opts.existing);
        assert!(opts.prune_empty_dirs);
        assert!(opts.size_only);
        assert!(opts.ignore_times);
    }

    #[test]
    fn parses_protocol_version() {
        let opts = ClientOpts::parse_from(["prog", "--protocol", "30", "src", "dst"]);
        assert_eq!(opts.protocol, Some(30));
    }

    #[test]
    fn parses_8_bit_output() {
        let opts = ClientOpts::parse_from(["prog", "-8", "src", "dst"]);
        assert!(opts.eight_bit_output);
    }

    #[test]
    fn parses_blocking_io() {
        let opts = ClientOpts::parse_from(["prog", "--blocking-io", "src", "dst"]);
        assert!(opts.blocking_io);
    }

    #[test]
    fn parses_early_input() {
        let opts = ClientOpts::parse_from(["prog", "--early-input", "file", "src", "dst"]);
        assert_eq!(opts.early_input.as_deref(), Some(Path::new("file")));
    }

    #[test]
    fn protocol_override_sent_to_server() {
        use std::io::{Read, Write};
        use std::net::TcpListener;
        use std::thread;

        let listener = TcpListener::bind("127.0.0.1:0").unwrap();
        let port = listener.local_addr().unwrap().port();
        let handle = thread::spawn(move || {
            let (mut stream, _) = listener.accept().unwrap();
            let mut buf = [0u8; 4];
            stream.read_exact(&mut buf).unwrap();
            assert_eq!(u32::from_be_bytes(buf), 30);
            stream
                .write_all(&SUPPORTED_PROTOCOLS[0].to_be_bytes())
                .unwrap();

            let mut b = [0u8; 1];
            while stream.read(&mut b).unwrap() > 0 {
                if b[0] == b'\n' {
                    break;
                }
            }

            stream.write_all(b"@RSYNCD: OK\n").unwrap();

            let mut m = Vec::new();
            loop {
                stream.read_exact(&mut b).unwrap();
                if b[0] == b'\n' {
                    break;
                }
                m.push(b[0]);
            }
            assert_eq!(m, b"mod".to_vec());
        });

        let _t = spawn_daemon_session(
            "127.0.0.1",
            "mod",
            Some(port),
            None,
            true,
            None,
            None,
            None,
            &[],
            &SyncOptions::default(),
            30,
            None,
            None,
        )
        .unwrap();
        handle.join().unwrap();
    }

    #[test]
    fn sends_early_input_to_daemon() {
        use std::io::{Read, Write};
        use std::net::TcpListener;
        use std::thread;
        use tempfile::tempdir;

        let dir = tempdir().unwrap();
        let path = dir.path().join("input.txt");
        fs::write(&path, b"hello\n").unwrap();

        let listener = TcpListener::bind("127.0.0.1:0").unwrap();
        let port = listener.local_addr().unwrap().port();
        let handle = thread::spawn(move || {
            let (mut stream, _) = listener.accept().unwrap();
            let mut buf = [0u8; 6];
            stream.read_exact(&mut buf).unwrap();
            assert_eq!(&buf, b"hello\n");
            let mut ver = [0u8; 4];
            stream.read_exact(&mut ver).unwrap();
            assert_eq!(u32::from_be_bytes(ver), 30);
            stream
                .write_all(&SUPPORTED_PROTOCOLS[0].to_be_bytes())
                .unwrap();
            let mut b = [0u8; 1];
            while stream.read(&mut b).unwrap() > 0 {
                if b[0] == b'\n' {
                    break;
                }
            }
            stream.write_all(b"@RSYNCD: OK\n").unwrap();
            let mut m = Vec::new();
            loop {
                stream.read_exact(&mut b).unwrap();
                if b[0] == b'\n' {
                    break;
                }
                m.push(b[0]);
            }
            assert_eq!(m, b"mod".to_vec());
        });

        let _t = spawn_daemon_session(
            "127.0.0.1",
            "mod",
            Some(port),
            None,
            true,
            None,
            None,
            None,
            &[],
            &SyncOptions::default(),
            30,
            Some(&path),
            None,
        )
        .unwrap();
        handle.join().unwrap();
    }

    #[test]
    fn parses_internal_server_sender_flags() {
        let opts = ClientOpts::parse_from(["prog", "--server", "--sender", "src", "dst"]);
        assert!(opts.server);
        assert!(opts.sender);
    }

    #[test]
    fn rejects_invalid_env_assignment() {
        let err = parse_rsh(Some("1BAD=val ssh".into())).unwrap_err();
        assert!(matches!(err, EngineError::Other(_)));
    }

    #[test]
    #[cfg(unix)]
    fn rejects_insecure_auth_file() {
        use std::net::{TcpListener, TcpStream};
        use std::os::unix::fs::PermissionsExt;
        use std::{env, fs};
        use tempfile::tempdir;
        use transport::TcpTransport;

        let dir = tempdir().unwrap();
        let auth_path = dir.path().join("auth");
        fs::write(&auth_path, "tok user").unwrap();
        fs::set_permissions(&auth_path, fs::Permissions::from_mode(0o644)).unwrap();

        let prev = env::current_dir().unwrap();
        env::set_current_dir(dir.path()).unwrap();

        let listener = TcpListener::bind("127.0.0.1:0").unwrap();
        let addr = listener.local_addr().unwrap();
        let handle = std::thread::spawn(move || {
            let (_s, _) = listener.accept().unwrap();
        });
        let stream = TcpStream::connect(addr).unwrap();
        let mut t = TcpTransport::from_stream(stream);

        let err = authenticate(&mut t, None, None).unwrap_err();
        assert_eq!(err.kind(), io::ErrorKind::PermissionDenied);

        env::set_current_dir(prev).unwrap();
        handle.join().unwrap();
    }
}<|MERGE_RESOLUTION|>--- conflicted
+++ resolved
@@ -148,18 +148,10 @@
 
 pub fn version_string() -> String {
     format!(
-<<<<<<< HEAD
         "oc-rsync {} (rsync {})\n",
         env!("CARGO_PKG_VERSION"),
         env!("UPSTREAM_VERSION")
     )
-=======
-        "rsync  version {}  protocol version {}\n",
-        env!("CARGO_PKG_VERSION"),
-        env!("UPSTREAM_VERSION")
-    )
-    version_banner()
->>>>>>> 55ad2bb0
 }
 
 pub fn parse_logging_flags(matches: &ArgMatches) -> (Vec<InfoFlag>, Vec<DebugFlag>) {
