// crates/cli/src/lib.rs

#![allow(clippy::collapsible_if)]
use std::collections::HashSet;
use std::env;
use std::ffi::OsStr;
use std::fs;
use std::io::{self, Read, Write};
use std::net::TcpStream;
#[cfg(unix)]
use std::os::unix::fs::PermissionsExt;

use std::path::{Path, PathBuf};
use std::time::Duration;

use clap::parser::ValueSource;
use clap::{ArgMatches, FromArgMatches};

pub mod branding;
pub mod daemon;
mod exec;
mod formatter;
pub mod options;
mod session;
mod utils;

use crate::daemon::run_daemon;
pub use daemon::spawn_daemon_session;
use options::{ClientOpts, ProbeOpts};
pub use utils::{
    PathSpec, RemoteSpec, parse_iconv, parse_logging_flags, parse_remote_spec, parse_rsh,
    print_version_if_requested,
};
use utils::{init_logging, parse_filters, parse_name_map, parse_remote_specs, parse_rsync_path};

use compress::{Codec, available_codecs};
pub use engine::EngineError;
use engine::{DeleteMode, Result, Stats, StrongHash, SyncOptions};
use filters::{Matcher, Rule, default_cvs_rules};
pub use formatter::{ARG_ORDER, dump_help_body, render_help};
use logging::{InfoFlag, human_bytes, parse_escapes};
use meta::{IdKind, parse_chmod, parse_chown};
use protocol::{ExitCode, SUPPORTED_PROTOCOLS, negotiate_version};
use transport::{AddressFamily, parse_sockopts};
#[cfg(unix)]
use users::get_user_by_uid;

pub mod version;

pub use options::cli_command;

pub fn exit_code_from_error_kind(kind: clap::error::ErrorKind) -> ExitCode {
    use clap::error::ErrorKind::*;
    match kind {
        InvalidValue => ExitCode::Unsupported,
        UnknownArgument => ExitCode::SyntaxOrUsage,
        InvalidSubcommand => ExitCode::SyntaxOrUsage,
        NoEquals => ExitCode::SyntaxOrUsage,
        ValueValidation => ExitCode::SyntaxOrUsage,
        TooManyValues => ExitCode::SyntaxOrUsage,
        TooFewValues => ExitCode::SyntaxOrUsage,
        WrongNumberOfValues => ExitCode::SyntaxOrUsage,
        ArgumentConflict => ExitCode::SyntaxOrUsage,
        MissingRequiredArgument => ExitCode::SyntaxOrUsage,
        MissingSubcommand => ExitCode::SyntaxOrUsage,
        InvalidUtf8 => ExitCode::SyntaxOrUsage,
        DisplayHelp => ExitCode::Ok,
        DisplayHelpOnMissingArgumentOrSubcommand => ExitCode::SyntaxOrUsage,
        DisplayVersion => ExitCode::Ok,
        Io => ExitCode::FileIo,
        Format => ExitCode::FileIo,
        #[allow(unreachable_patterns)]
        _ => ExitCode::SyntaxOrUsage,
    }
}

pub fn exit_code_from_engine_error(e: &EngineError) -> ExitCode {
    use std::io::ErrorKind;
    match e {
        EngineError::Io(err) => match err.kind() {
            ErrorKind::TimedOut | ErrorKind::WouldBlock => ExitCode::ConnTimeout,
            ErrorKind::ConnectionRefused
            | ErrorKind::AddrNotAvailable
            | ErrorKind::NetworkUnreachable
            | ErrorKind::ConnectionAborted
            | ErrorKind::ConnectionReset
            | ErrorKind::NotConnected
            | ErrorKind::HostUnreachable
            | ErrorKind::NetworkDown => ExitCode::SocketIo,
            _ => ExitCode::Protocol,
        },
        EngineError::MaxAlloc => ExitCode::Malloc,
        EngineError::Exit(code, _) => *code,
        _ => ExitCode::Protocol,
    }
}

pub fn handle_clap_error(cmd: &clap::Command, e: clap::Error) -> ! {
    use clap::error::ErrorKind;
    let kind = e.kind();
    let code = exit_code_from_error_kind(kind);
    if kind == ErrorKind::DisplayHelp {
        println!("{}", render_help(cmd));
    } else {
        let mut msg = e.to_string();
        if matches!(kind, ErrorKind::ValueValidation | ErrorKind::InvalidValue) {
            let first = msg.lines().next().unwrap_or("");
            if first.contains("--block-size") || first.contains("'-B") {
                let val = first.split('\'').nth(1).unwrap_or("");
                msg = format!("--block-size={val} is invalid");
            } else if let Some(rest) = first.strip_prefix("error: invalid value '") {
                if let Some((val, rest)) = rest.split_once('\'') {
                    if let Some(rest) = rest.strip_prefix(" for '") {
                        if let Some((opt, _)) = rest.split_once('\'') {
                            let opt_name = opt.split_whitespace().next().unwrap_or("");
                            let kind = if first.contains("invalid digit") {
                                "invalid numeric value"
                            } else {
                                "invalid value"
                            };
                            msg = format!("{opt_name}={val}: {kind}");
                        }
                    }
                }
            }
        } else if kind == ErrorKind::UnknownArgument {
            let first = msg.lines().next().unwrap_or("");
            let arg = first.split('\'').nth(1).unwrap_or("");
            msg = format!("{arg}: unknown option");
        } else if let Some(stripped) = msg.strip_prefix("error: ") {
            msg = stripped.to_string();
        }
        msg = msg.trim_end().to_string();
        let desc = match code {
            ExitCode::Unsupported => "requested action not supported",
            _ => "syntax or usage error",
        };
        let code_num = u8::from(code);
        let prog = branding::program_name();
        let mut lines = msg.lines();
        if let Some(first) = lines.next() {
            eprintln!("{prog}: {first}");
            for line in lines {
                eprintln!("{line}");
            }
        }
        let version = option_env!("UPSTREAM_VERSION").unwrap_or("3.4.1");
        let line_no = option_env!("MAIN_C_SYNTAX_LINE").unwrap_or("1836");
        eprintln!("{prog} error: {desc} (code {code_num}) at main.c({line_no}) [client={version}]",);
    }
    std::process::exit(u8::from(code) as i32);
}

pub fn run(matches: &clap::ArgMatches) -> Result<()> {
    let mut opts =
        ClientOpts::from_arg_matches(matches).map_err(|e| EngineError::Other(e.to_string()))?;
    if opts.no_D {
        opts.no_devices = true;
        opts.no_specials = true;
    }
    if opts.daemon.daemon {
        return run_daemon(opts.daemon, matches);
    }
    let log_file_fmt = opts.log_file_format.clone().map(|s| parse_escapes(&s));
    init_logging(matches, log_file_fmt)?;
    let probe_opts =
        ProbeOpts::from_arg_matches(matches).map_err(|e| EngineError::Other(e.to_string()))?;
    if matches.contains_id("probe") {
        return run_probe(probe_opts, matches.get_flag("quiet"));
    }
    if !opts.old_args && matches.value_source("secluded_args") != Some(ValueSource::CommandLine) {
        if let Ok(val) = env::var("RSYNC_PROTECT_ARGS") {
            if val != "0" {
                opts.secluded_args = true;
            }
        }
    }
    run_client(opts, matches)
}

fn run_client(opts: ClientOpts, matches: &ArgMatches) -> Result<()> {
    if opts.paths.len() < 2 {
        return Err(EngineError::Other("missing SRC or DST".into()));
    }
    let dst_arg = opts
        .paths
        .last()
        .cloned()
        .ok_or_else(|| EngineError::Other("missing SRC or DST".into()))?;
    let srcs = opts.paths[..opts.paths.len() - 1].to_vec();
    if opts.fuzzy && srcs.len() == 1 {
        if let Ok(RemoteSpec::Local(ps)) = parse_remote_spec(&dst_arg) {
            if ps.path.is_dir() {
                return Err(EngineError::Other("Not a directory".into()));
            }
        }
    }
    if srcs.len() > 1 {
        if let Ok(RemoteSpec::Local(ps)) = parse_remote_spec(dst_arg.as_os_str()) {
            if !ps.path.is_dir() {
                return Err(EngineError::Other("destination must be a directory".into()));
            }
        }
    }
    let mut total = Stats::default();
    for src in srcs {
        let stats = run_single(opts.clone(), matches, src.as_os_str(), dst_arg.as_os_str())?;
        total.files_total += stats.files_total;
        total.dirs_total += stats.dirs_total;
        total.files_transferred += stats.files_transferred;
        total.files_deleted += stats.files_deleted;
        total.files_created += stats.files_created;
        total.dirs_created += stats.dirs_created;
        total.total_file_size += stats.total_file_size;
        total.bytes_transferred += stats.bytes_transferred;
        total.literal_data += stats.literal_data;
        total.matched_data += stats.matched_data;
        total.file_list_size += stats.file_list_size;
        total.file_list_gen_time += stats.file_list_gen_time;
        total.file_list_transfer_time += stats.file_list_transfer_time;
        total.bytes_sent += stats.bytes_sent;
        total.bytes_received += stats.bytes_received;
    }
    if opts.stats && !opts.quiet {
        print_stats(&total, &opts);
    }
    Ok(())
}

fn print_stats(stats: &Stats, opts: &ClientOpts) {
    println!("Number of files: {}", stats.files_total);
    println!(
        "Number of created files: {}",
        stats.files_created - stats.dirs_created
    );
    println!("Number of deleted files: {}", stats.files_deleted);
    println!(
        "Number of regular files transferred: {}",
        stats.files_transferred
    );
    let total_size = if opts.human_readable {
        human_bytes(stats.total_file_size)
    } else {
        format!("{} bytes", stats.total_file_size)
    };
    println!("Total file size: {total_size}");
    let transferred = if opts.human_readable {
        human_bytes(stats.bytes_transferred)
    } else {
        format!("{} bytes", stats.bytes_transferred)
    };
    println!("Total transferred file size: {transferred}");
    println!("Literal data: {} bytes", stats.literal_data);
    println!("Matched data: {} bytes", stats.matched_data);
    println!("File list size: {}", stats.file_list_size);
    println!(
        "File list generation time: {:.3} seconds",
        stats.file_list_gen_time.as_secs_f64()
    );
    println!(
        "File list transfer time: {:.3} seconds",
        stats.file_list_transfer_time.as_secs_f64()
    );
    println!("Total bytes sent: {}", stats.bytes_sent);
    println!("Total bytes received: {}", stats.bytes_received);
    println!(
        "\nsent {} bytes  received {} bytes  0.00 bytes/sec",
        stats.bytes_sent, stats.bytes_received
    );
    if stats.bytes_transferred > 0 {
        let speedup = stats.total_file_size as f64 / stats.bytes_transferred as f64;
        println!(
            "total size is {}  speedup is {:.2}",
            stats.total_file_size, speedup
        );
    } else {
        println!("total size is {}  speedup is 0.00", stats.total_file_size);
    }
    tracing::info!(
        target: InfoFlag::Stats.target(),
        files_transferred = stats.files_transferred,
        files_deleted = stats.files_deleted,
        bytes = stats.bytes_transferred
    );
}

fn run_single(
    mut opts: ClientOpts,
    matches: &ArgMatches,
    src_arg: &OsStr,
    dst_arg: &OsStr,
) -> Result<Stats> {
    if opts.archive {
        opts.recursive = true;
        opts.links = true;
        opts.perms = !opts.no_perms;
        opts.times = !opts.no_times;
        opts.group = !opts.no_group;
        opts.owner = !opts.no_owner;
        opts.devices = !opts.no_devices;
        opts.specials = !opts.no_specials;
    }
    if opts.no_links {
        opts.links = false;
    }
    if opts.old_dirs {
        opts.dirs = true;
    }
    let matcher = build_matcher(&opts, matches)?;
    let addr_family = if opts.ipv4 {
        Some(AddressFamily::V4)
    } else if opts.ipv6 {
        Some(AddressFamily::V6)
    } else {
        None
    };

    parse_sockopts(&opts.sockopts).map_err(EngineError::Other)?;

    let acls = opts.acls && !opts.no_acls;

    exec::check_privileges(&mut opts, matches)?;

    let iconv = if let Some(spec) = &opts.iconv {
        Some(parse_iconv(spec).map_err(EngineError::Other)?)
    } else {
        None
    };

    if let Some(pf) = &opts.password_file {
        #[cfg(unix)]
        {
            let mode = fs::metadata(pf)?.permissions().mode();
            if mode & 0o077 != 0 {
                return Err(EngineError::Other(
                    "password file permissions are too open".into(),
                ));
            }
        }
        let _ = fs::read_to_string(pf).map_err(|e| EngineError::Other(e.to_string()))?;
    }

    let mut remote_opts = opts.remote_option.clone();
    if opts.secluded_args {
        remote_opts.push("--secluded-args".into());
    }
    if opts.trust_sender {
        remote_opts.push("--trust-sender".into());
    }
    if let Some(spec) = &opts.iconv {
        remote_opts.push(format!("--iconv={spec}"));
    }
    if opts.xattrs {
        remote_opts.push("--xattrs".into());
    }
    if acls {
        remote_opts.push("--acls".into());
    }
    if opts.old_args {
        remote_opts.push("--old-args".into());
    }
    if opts.old_dirs {
        remote_opts.push("-r".into());
        remote_opts.push("--exclude=/*/*".into());
    }

    if let Some(cfg) = &opts.config {
        if !opts.quiet {
            println!("using config file {}", cfg.display());
        }
    }
    if opts.verbose > 0 && !opts.quiet {
        tracing::info!(
            target: InfoFlag::Misc.target(),
            "verbose level set to {}",
            opts.verbose
        );
    }
    if opts.verbose > 0 && opts.recursive && !opts.quiet {
        tracing::info!(target: InfoFlag::Misc.target(), "recursive mode enabled");
    }
    let (src, mut dst) = parse_remote_specs(src_arg, dst_arg)?;
    if opts.mkpath {
        match &dst {
            RemoteSpec::Local(ps) => {
                let target = if ps.trailing_slash {
                    &ps.path
                } else {
                    ps.path.parent().unwrap_or(&ps.path)
                };
                fs::create_dir_all(target).map_err(|e| EngineError::Other(e.to_string()))?;
            }
            RemoteSpec::Remote { .. } => {
                remote_opts.push("--mkpath".into());
            }
        }
    }

    let known_hosts = opts.known_hosts.clone();
    let strict_host_key_checking = !opts.no_host_key_checking;
    let rsh_cmd = match opts.rsh.clone() {
        Some(cmd) => cmd,
        None => parse_rsh(env::var("RSYNC_RSH").ok().or_else(|| env::var("RSH").ok()))?,
    };
    let rsync_path_cmd = parse_rsync_path(opts.rsync_path.clone())?;
    let mut rsync_env: Vec<(String, String)> = env::vars()
        .filter(|(k, _)| k.starts_with("RSYNC_"))
        .collect();
    rsync_env.extend(
        rsh_cmd
            .env
            .iter()
            .filter(|(k, _)| k.starts_with("RSYNC_"))
            .cloned(),
    );
    if let Some(cmd) = &rsync_path_cmd {
        rsync_env.extend(
            cmd.env
                .iter()
                .filter(|(k, _)| k.starts_with("RSYNC_"))
                .cloned(),
        );
    }
    if let Some(to) = opts.timeout {
        rsync_env.push(("RSYNC_TIMEOUT".into(), to.as_secs().to_string()));
    }

    if !rsync_env.iter().any(|(k, _)| k == "RSYNC_CHECKSUM_LIST") {
        let list: Vec<&str> = vec!["md4", "md5", "sha1"];
        rsync_env.push(("RSYNC_CHECKSUM_LIST".into(), list.join(",")));
    }

    let remote_bin_vec = rsync_path_cmd.as_ref().map(|c| c.cmd.clone());
    let remote_env_vec = rsync_path_cmd.as_ref().map(|c| c.env.clone());

    let strong = if let Some(choice) = opts.checksum_choice.as_deref() {
        match choice {
            "md4" => StrongHash::Md4,
            "md5" => StrongHash::Md5,
            "sha1" => StrongHash::Sha1,
            other => {
                return Err(EngineError::Other(format!("unknown checksum {other}")));
            }
        }
    } else if let Ok(list) = env::var("RSYNC_CHECKSUM_LIST") {
        let mut chosen = StrongHash::Md4;
        for name in list.split(',') {
            match name {
                "sha1" => {
                    chosen = StrongHash::Sha1;
                    break;
                }
                "md5" => {
                    chosen = StrongHash::Md5;
                    break;
                }
                "md4" => {
                    chosen = StrongHash::Md4;
                    break;
                }
                _ => {}
            }
        }
        chosen
    } else {
        StrongHash::Md4
    };

    let src_trailing = match &src {
        RemoteSpec::Local(p) => p.trailing_slash,
        RemoteSpec::Remote { path, .. } => path.trailing_slash,
    };
    let src_path = match &src {
        RemoteSpec::Local(p) => &p.path,
        RemoteSpec::Remote { path, .. } => &path.path,
    };
    let dst_is_dir = match &dst {
        RemoteSpec::Local(p) => p.path.is_dir(),
        RemoteSpec::Remote { .. } => true,
    };
    if opts.relative {
        let rel = if src_path.is_absolute() {
            src_path.strip_prefix(Path::new("/")).unwrap_or(src_path)
        } else {
            src_path
        };
        match &mut dst {
            RemoteSpec::Local(p) => p.path.push(rel),
            RemoteSpec::Remote { path, .. } => path.path.push(rel),
        }
    } else if !src_trailing && dst_is_dir {
        let name = src_path
            .file_name()
            .map(|s| s.to_owned())
            .ok_or_else(|| EngineError::Other("source path missing file name".into()))?;
        match &mut dst {
            RemoteSpec::Local(p) => p.path.push(&name),
            RemoteSpec::Remote { path, .. } => path.path.push(&name),
        }
    }

    let compress_choice = match opts.compress_choice.as_deref() {
        Some("none") => None,
        Some(s) => {
            let mut list = Vec::new();
            for name in s.split(',') {
                let codec = match name {
                    "zlib" => Codec::Zlib,
                    "zlibx" => Codec::ZlibX,
                    "zstd" => Codec::Zstd,
                    other => {
                        return Err(EngineError::Other(format!("unknown codec {other}")));
                    }
                };
                if !available_codecs().contains(&codec) {
                    return Err(EngineError::Other(format!(
                        "codec {name} not supported by this build"
                    )));
                }
                list.push(codec);
            }
            if list.is_empty() { None } else { Some(list) }
        }
        None => None,
    };
    let compress = if opts.compress_choice.as_deref() == Some("none") {
        false
    } else {
        opts.compress || opts.compress_level.is_some_and(|l| l > 0) || compress_choice.is_some()
    };
    let mut delete_mode = if opts.delete_before {
        Some(DeleteMode::Before)
    } else if opts.delete_after || opts.delete_delay {
        Some(DeleteMode::After)
    } else if opts.delete_during || opts.delete {
        Some(DeleteMode::During)
    } else {
        None
    };
    if delete_mode.is_none() && opts.delete_excluded {
        delete_mode = Some(DeleteMode::During);
    }
    let block_size = opts.block_size.unwrap_or(0);
    let mut chmod_rules = Vec::new();
    for spec in &opts.chmod {
        chmod_rules.extend(parse_chmod(spec).map_err(EngineError::Other)?);
    }
    let chown_ids = if let Some(ref spec) = opts.chown {
        Some(parse_chown(spec).map_err(EngineError::Other)?)
    } else {
        None
    };
    let copy_as = if let Some(ref spec) = opts.copy_as {
        let (uid_opt, gid_opt) = parse_chown(spec).map_err(EngineError::Other)?;
        let uid = uid_opt.ok_or_else(|| EngineError::Other("--copy-as requires a user".into()))?;
        let gid = if let Some(g) = gid_opt {
            Some(g)
        } else {
            #[cfg(unix)]
            {
                get_user_by_uid(uid).map(|u| u.primary_group_id())
            }
            #[cfg(not(unix))]
            {
                None
            }
        };
        Some((uid, gid))
    } else {
        None
    };
    let uid_map = parse_name_map(&opts.usermap, IdKind::User)?;
    let gid_map = parse_name_map(&opts.groupmap, IdKind::Group)?;
    let (write_batch, only_write_batch) =
        match (opts.write_batch.clone(), opts.only_write_batch.clone()) {
            (Some(p), None) => (Some(p), false),
            (None, Some(p)) => (Some(p), true),
            (None, None) => (None, false),
            _ => unreachable!(),
        };
    let mut sync_opts = SyncOptions {
        delete: delete_mode,
        delete_excluded: opts.delete_excluded,
        ignore_missing_args: opts.ignore_missing_args,
        delete_missing_args: opts.delete_missing_args,
        remove_source_files: opts.remove_source_files,
        ignore_errors: opts.ignore_errors,
        force: opts.force,
        max_delete: opts.max_delete,
        max_alloc: opts.max_alloc.unwrap_or(1usize << 30),
        max_size: opts.max_size,
        min_size: opts.min_size,
        preallocate: opts.preallocate,
        checksum: opts.checksum,
        compress,
        dirs: opts.dirs,
        no_implied_dirs: opts.no_implied_dirs,
        dry_run: opts.dry_run,
        list_only: opts.list_only,
        update: opts.update,
        existing: opts.existing,
        ignore_existing: opts.ignore_existing,
        one_file_system: opts.one_file_system,
        size_only: opts.size_only,
        ignore_times: opts.ignore_times,
        perms: if opts.no_perms {
            false
        } else {
            opts.perms || opts.archive || acls
        },
        executability: opts.executability,
        times: if opts.no_times {
            false
        } else {
            opts.times || opts.archive
        },
        atimes: opts.atimes,
        crtimes: opts.crtimes,
        omit_dir_times: opts.omit_dir_times,
        omit_link_times: opts.omit_link_times,
        owner: if opts.no_owner {
            false
        } else {
            opts.owner
                || opts.archive
                || chown_ids.is_some_and(|(u, _)| u.is_some())
                || uid_map.is_some()
        },
        group: if opts.no_group {
            false
        } else {
            opts.group
                || opts.archive
                || chown_ids.is_some_and(|(_, g)| g.is_some())
                || gid_map.is_some()
        },
        links: opts.links,
        copy_links: opts.copy_links,
        copy_dirlinks: opts.copy_dirlinks,
        keep_dirlinks: opts.keep_dirlinks,
        copy_unsafe_links: opts.copy_unsafe_links,
        safe_links: opts.safe_links,
        munge_links: opts.munge_links,
        hard_links: opts.hard_links,
        devices: if opts.no_devices {
            false
        } else {
            opts.devices || opts.archive || opts.devices_specials
        },
        specials: if opts.no_specials {
            false
        } else {
            opts.specials || opts.archive || opts.devices_specials
        },
        xattrs: opts.xattrs || (opts.fake_super && !opts.super_user),
        acls,
        sparse: opts.sparse,
        strong,
        checksum_seed: opts.checksum_seed.unwrap_or_default(),
        compress_level: opts.compress_level,
        compress_choice,
        whole_file: if opts.no_whole_file {
            false
        } else {
            opts.whole_file
        },
        skip_compress: opts.skip_compress.iter().cloned().collect::<HashSet<_>>(),
        partial: opts.partial
            || opts.partial_progress
            || opts.partial_dir.is_some()
            || opts.append
            || opts.append_verify,
        progress: opts.progress || opts.partial_progress,
        human_readable: opts.human_readable,
        itemize_changes: opts.itemize_changes,
        out_format: opts.out_format.as_ref().map(|s| parse_escapes(s)),
        partial_dir: opts.partial_dir.clone(),
        temp_dir: opts.temp_dir.clone(),
        append: opts.append,
        append_verify: opts.append_verify,
        numeric_ids: opts.numeric_ids,
        inplace: opts.inplace || opts.write_devices,
        delay_updates: opts.delay_updates,
        modify_window: opts.modify_window.unwrap_or(Duration::ZERO),
        bwlimit: opts.bwlimit,
        stop_after: opts.stop_after,
        stop_at: opts.stop_at,
        block_size,
        link_dest: opts.link_dest.clone(),
        copy_dest: opts.copy_dest.clone(),
        compare_dest: opts.compare_dest.clone(),
        backup: opts.backup || opts.backup_dir.is_some(),
        backup_dir: opts.backup_dir.clone(),
        backup_suffix: opts.suffix.clone().unwrap_or_else(|| {
            if opts.backup_dir.is_some() {
                String::new()
            } else {
                "~".into()
            }
        }),
        chmod: if chmod_rules.is_empty() {
            None
        } else {
            Some(chmod_rules)
        },
        chown: chown_ids,
        copy_as,
        uid_map,
        gid_map,
        eight_bit_output: opts.eight_bit_output,
        blocking_io: opts.blocking_io,
        open_noatime: opts.open_noatime,
        early_input: opts.early_input.clone(),
        secluded_args: opts.secluded_args,
        sockopts: opts.sockopts.clone(),
        remote_options: remote_opts.clone(),
        write_batch,
        only_write_batch,
        read_batch: opts.read_batch.clone(),
        copy_devices: opts.copy_devices,
        write_devices: opts.write_devices,
        fsync: opts.fsync,
        fuzzy: opts.fuzzy,
        super_user: opts.super_user,
        fake_super: opts.fake_super && !opts.super_user,
        quiet: opts.quiet,
    };
    let stats = exec::execute_transfer(
        src,
        dst,
        &matcher,
        &opts,
        &rsh_cmd,
        &rsync_env,
        remote_bin_vec.as_deref(),
        remote_env_vec.as_deref(),
        known_hosts.as_deref(),
        strict_host_key_checking,
        addr_family,
        iconv.as_ref(),
        &mut sync_opts,
    )?;
    Ok(stats)
}

fn root_and_parents(pat: &str) -> (String, Vec<String>) {
    let rooted = if pat.starts_with('/') {
        pat.to_string()
    } else {
        format!("/{pat}")
    };
    let mut base = String::new();
    let mut dirs = Vec::new();
    let mut finished = true;
    let trimmed = rooted.trim_end_matches('/');
    let parts: Vec<&str> = trimmed.trim_start_matches('/').split('/').collect();
    for (i, part) in parts.iter().enumerate() {
        if !base.is_empty() {
            base.push('/');
        }
        base.push_str(part);
        let has_glob = part.contains(['*', '?', '[', ']']);
        if has_glob {
            dirs.push(format!("/{base}/"));
            let remainder = &parts[i + 1..];
            if !(remainder.is_empty() || (remainder.len() == 1 && remainder[0] == "*")) {
                dirs.push(format!("/{base}/**"));
            }
            finished = false;
            break;
        }
        dirs.push(format!("/{base}/"));
    }
    if finished {
        dirs.pop();
    }
    (rooted, dirs)
}

fn build_matcher(opts: &ClientOpts, matches: &ArgMatches) -> Result<Matcher> {
    fn load_patterns(path: &Path, from0: bool) -> io::Result<Vec<String>> {
        filters::parse_list_file(path, from0).map_err(|e| io::Error::other(format!("{:?}", e)))
    }

<<<<<<< HEAD
    fn root_and_parents(pat: &str) -> (String, Vec<String>) {
        let (rooted, parents) = filters::rooted_and_parents(pat);
        (
            format!("/{rooted}"),
            parents.into_iter().map(|d| format!("/{d}")).collect(),
        )
    }

=======
>>>>>>> 64a5e5a2
    let mut entries: Vec<(usize, usize, Rule)> = Vec::new();
    let mut seq = 0;
    let mut add_rules = |idx: usize, rs: Vec<Rule>| {
        for r in rs {
            entries.push((idx, seq, r));
            seq += 1;
        }
    };

    if let Some(values) = matches.get_many::<String>("filter") {
        let idxs: Vec<_> = matches
            .indices_of("filter")
            .map_or_else(Vec::new, |v| v.collect());
        for (idx, val) in idxs.into_iter().zip(values) {
            add_rules(
                idx + 1,
                parse_filters(val, opts.from0)
                    .map_err(|e| EngineError::Other(format!("{:?}", e)))?,
            );
        }
    }
    if let Some(values) = matches.get_many::<PathBuf>("filter_file") {
        let idxs: Vec<_> = matches
            .indices_of("filter_file")
            .map_or_else(Vec::new, |v| v.collect());
        for (idx, file) in idxs.into_iter().zip(values) {
            let rs = if file == Path::new("-") {
                if opts.from0 {
                    filters::parse_file(Path::new("-"), true, &mut HashSet::new(), 0)
                        .map_err(|e| EngineError::Other(format!("{:?}", e)))?
                } else {
                    return Err(EngineError::Other(
                        "filter file '-' requires --from0".into(),
                    ));
                }
            } else {
                filters::parse_file(file, opts.from0, &mut HashSet::new(), 0)
                    .map_err(|e| EngineError::Other(format!("{:?}", e)))?
            };
            add_rules(idx + 1, rs);
        }
    }
    if let Some(values) = matches.get_many::<String>("include") {
        let idxs: Vec<_> = matches
            .indices_of("include")
            .map_or_else(Vec::new, |v| v.collect());
        for (idx, pat) in idxs.into_iter().zip(values) {
            let (rooted, parents) = root_and_parents(pat);
            add_rules(
                idx + 1,
                parse_filters(&format!("+ {}", rooted), opts.from0)
                    .map_err(|e| EngineError::Other(format!("{:?}", e)))?,
            );
            for dir in parents {
                let rule = if opts.from0 {
                    format!("+{}", dir)
                } else {
                    format!("+ {}", dir)
                };
                add_rules(
                    idx + 1,
                    parse_filters(&rule, opts.from0)
                        .map_err(|e| EngineError::Other(format!("{:?}", e)))?,
                );
            }
        }
    }
    if let Some(values) = matches.get_many::<String>("exclude") {
        let idxs: Vec<_> = matches
            .indices_of("exclude")
            .map_or_else(Vec::new, |v| v.collect());
        for (idx, pat) in idxs.into_iter().zip(values) {
            add_rules(
                idx + 1,
                parse_filters(&format!("- {}", pat), opts.from0)
                    .map_err(|e| EngineError::Other(format!("{:?}", e)))?,
            );
        }
    }
    if let Some(values) = matches.get_many::<PathBuf>("include_from") {
        let idxs: Vec<_> = matches
            .indices_of("include_from")
            .map_or_else(Vec::new, |v| v.collect());
        for (idx, file) in idxs.into_iter().zip(values) {
            for pat in load_patterns(file, opts.from0)? {
                let trimmed = pat.trim();
                if trimmed.is_empty() {
                    continue;
                }
                if trimmed.starts_with(['+', '-', ':']) {
                    let sign = trimmed.chars().next().unwrap();
                    let rest = trimmed[1..].trim_start();
                    if sign == '+' {
                        let (rooted, parents) = root_and_parents(rest);
                        add_rules(
                            idx + 1,
                            parse_filters(&format!("+ {}", rooted), opts.from0)
                                .map_err(|e| EngineError::Other(format!("{:?}", e)))?,
                        );
                        for dir in parents {
                            let rule = if opts.from0 {
                                format!("+{}", dir)
                            } else {
                                format!("+ {}", dir)
                            };
                            add_rules(
                                idx + 1,
                                parse_filters(&rule, opts.from0)
                                    .map_err(|e| EngineError::Other(format!("{:?}", e)))?,
                            );
                        }
                    } else {
                        add_rules(
                            idx + 1,
                            parse_filters(trimmed, opts.from0)
                                .map_err(|e| EngineError::Other(format!("{:?}", e)))?,
                        );
                    }
                } else {
                    let (rooted, parents) = root_and_parents(trimmed);
                    add_rules(
                        idx + 1,
                        parse_filters(&format!("+ {}", rooted), opts.from0)
                            .map_err(|e| EngineError::Other(format!("{:?}", e)))?,
                    );
                    for dir in parents {
                        let rule = if opts.from0 {
                            format!("+{}", dir)
                        } else {
                            format!("+ {}", dir)
                        };
                        add_rules(
                            idx + 1,
                            parse_filters(&rule, opts.from0)
                                .map_err(|e| EngineError::Other(format!("{:?}", e)))?,
                        );
                    }
                }
            }
        }
    }
    if let Some(values) = matches.get_many::<PathBuf>("exclude_from") {
        let idxs: Vec<_> = matches
            .indices_of("exclude_from")
            .map_or_else(Vec::new, |v| v.collect());
        for (idx, file) in idxs.into_iter().zip(values) {
            let mut vset = HashSet::new();
            let rs = filters::parse_rule_list_file(file, opts.from0, '-', &mut vset, 0)
                .map_err(|e| EngineError::Other(format!("{:?}", e)))?;
            add_rules(idx + 1, rs);
        }
    }
    if let Some(values) = matches.get_many::<PathBuf>("files_from") {
        let idxs: Vec<_> = matches
            .indices_of("files_from")
            .map_or_else(Vec::new, |v| v.collect());
        for (idx, file) in idxs.into_iter().zip(values) {
            for pat in load_patterns(file, opts.from0)? {
                let anchored = if pat.starts_with('/') {
                    pat.clone()
                } else {
                    format!("/{}", pat)
                };

                let trimmed = anchored.trim_end_matches('/');
                if trimmed.is_empty() {
                    continue;
                }
                let parts: Vec<&str> = trimmed.split('/').filter(|s| !s.is_empty()).collect();
                let mut prefix = String::new();
                let mut ancestors: Vec<String> = Vec::new();
                for part in parts.iter() {
                    prefix.push('/');
                    prefix.push_str(part);
                    ancestors.push(prefix.clone());
                }
                for anc in ancestors.iter().take(ancestors.len().saturating_sub(1)) {
                    let rule = if opts.from0 {
                        format!("+{}/", anc)
                    } else {
                        format!("+ {}/", anc)
                    };
                    add_rules(
                        idx + 1,
                        parse_filters(&rule, opts.from0)
                            .map_err(|e| EngineError::Other(format!("{:?}", e)))?,
                    );
                }

                let last = ancestors.last().unwrap();
                let rule = if opts.from0 {
                    format!("+{}", last)
                } else {
                    format!("+ {}", last)
                };
                add_rules(
                    idx + 1,
                    parse_filters(&rule, opts.from0)
                        .map_err(|e| EngineError::Other(format!("{:?}", e)))?,
                );
                let src_base = PathBuf::from(&opts.paths[0]);
                let fs_path = if Path::new(&pat).is_absolute() {
                    PathBuf::from(pat.trim_end_matches('/'))
                } else {
                    src_base.join(pat.trim_end_matches('/'))
                };
                let is_dir = pat.ends_with('/') || fs_path.is_dir();
                if is_dir {
                    let rule = if opts.from0 {
                        format!("+{}/***", last)
                    } else {
                        format!("+ {}/***", last)
                    };
                    add_rules(
                        idx + 1,
                        parse_filters(&rule, opts.from0)
                            .map_err(|e| EngineError::Other(format!("{:?}", e)))?,
                    );
                }
            }
        }
    }
    if matches.contains_id("filter_shorthand") {
        if let Some(idx) = matches.index_of("filter_shorthand") {
            let count = matches.get_count("filter_shorthand");
            let rule_str = if count >= 2 { "-FF" } else { "-F" };
            add_rules(
                idx + 1,
                parse_filters(rule_str, opts.from0)
                    .map_err(|e| EngineError::Other(format!("{:?}", e)))?,
            );
        }
    }
    if !opts.files_from.is_empty() {
        add_rules(
            usize::MAX,
            parse_filters("- /**", opts.from0)
                .map_err(|e| EngineError::Other(format!("{:?}", e)))?,
        );
    }
    if opts.cvs_exclude {
        let mut cvs = default_cvs_rules().map_err(|e| EngineError::Other(format!("{:?}", e)))?;
        cvs.extend(
            parse_filters(":C\n", opts.from0)
                .map_err(|e| EngineError::Other(format!("{:?}", e)))?,
        );
        add_rules(usize::MAX, cvs);
    }

    entries.sort_by(|a, b| {
        if a.0 == b.0 {
            a.1.cmp(&b.1)
        } else {
            a.0.cmp(&b.0)
        }
    });
    let rules: Vec<Rule> = entries.into_iter().map(|(_, _, r)| r).collect();
    let mut matcher = Matcher::new(rules);
    if opts.from0 {
        matcher = matcher.with_from0();
    }
    if opts.existing {
        matcher = matcher.with_existing();
    }
    if opts.prune_empty_dirs {
        matcher = matcher.with_prune_empty_dirs();
    }
    Ok(matcher)
}

fn run_probe(opts: ProbeOpts, quiet: bool) -> Result<()> {
    if let Some(addr) = opts.probe {
        let mut stream = TcpStream::connect(&addr)?;
        stream.write_all(&SUPPORTED_PROTOCOLS[0].to_be_bytes())?;
        let mut buf = [0u8; 4];
        stream.read_exact(&mut buf)?;
        let peer = u32::from_be_bytes(buf);
        let ver = negotiate_version(SUPPORTED_PROTOCOLS[0], peer)
            .map_err(|e| EngineError::Other(e.to_string()))?;
        if !quiet {
            println!("negotiated version {}", ver);
        }
        Ok(())
    } else {
        let ver = negotiate_version(SUPPORTED_PROTOCOLS[0], opts.peer_version)
            .map_err(|e| EngineError::Other(e.to_string()))?;
        if !quiet {
            println!("negotiated version {}", ver);
        }
        Ok(())
    }
}

#[cfg(test)]
mod tests {
    use super::*;
    use crate::utils::{RemoteSpec, parse_bool, parse_remote_spec};
    use ::daemon::authenticate;
    use clap::Parser;
    use engine::SyncOptions;
    use std::ffi::OsStr;
    use std::path::PathBuf;

    #[test]
    fn windows_paths_are_local() {
        let spec = parse_remote_spec(OsStr::new("C:/tmp/foo")).unwrap();
        assert!(matches!(spec, RemoteSpec::Local(_)));
    }

    #[test]
    fn parse_bool_is_case_insensitive() {
        assert!(parse_bool("TRUE").unwrap());
        assert!(parse_bool("Yes").unwrap());
        assert!(!parse_bool("FALSE").unwrap());
        assert!(!parse_bool("No").unwrap());
    }

    #[test]
    fn ipv6_specs_are_remote() {
        let spec = parse_remote_spec(OsStr::new("[::1]:/tmp")).unwrap();
        match spec {
            RemoteSpec::Remote { host, path, module } => {
                assert_eq!(host, "::1");
                assert!(module.is_none());
                assert_eq!(path.path, PathBuf::from("/tmp"));
            }
            _ => panic!("expected remote spec"),
        }
    }

    #[test]
    fn root_and_parents_avoids_recursive_for_single_star() {
        let (rooted, parents) = root_and_parents("[0-9]/*");
        assert_eq!(rooted, "/[0-9]/*");
        assert_eq!(parents, vec!["/[0-9]/".to_string()]);
    }

    #[test]
    fn no_d_alias_sets_no_devices_and_no_specials() {
        use crate::options::ClientOpts;
        let matches = cli_command()
            .try_get_matches_from(["prog", "--no-D", "src", "--", "dst"])
            .unwrap();
        let mut opts = ClientOpts::from_arg_matches(&matches).unwrap();
        if opts.no_D {
            opts.no_devices = true;
            opts.no_specials = true;
        }
        assert!(opts.no_devices);
        assert!(opts.no_specials);
    }

    #[test]
    fn run_client_errors_when_no_paths_provided() {
        use crate::options::ClientOpts;
        let mut opts = ClientOpts::try_parse_from(["prog", "--server"]).unwrap();
        opts.server = false;
        opts.paths.clear();
        let matches = cli_command()
            .try_get_matches_from(["prog", "--server"])
            .unwrap();
        let err = run_client(opts, &matches).unwrap_err();
        assert!(matches!(err, EngineError::Other(msg) if msg == "missing SRC or DST"));
    }

    #[test]
    fn rsync_url_specs_are_remote() {
        let spec = parse_remote_spec(OsStr::new("rsync://host/mod/path")).unwrap();
        match spec {
            RemoteSpec::Remote { host, module, path } => {
                assert_eq!(host, "host");
                assert_eq!(module.as_deref(), Some("mod"));
                assert_eq!(path.path, PathBuf::from("path"));
            }
            _ => panic!("expected remote spec"),
        }
    }

    #[test]
    fn rsync_url_module_specs_are_remote() {
        let spec = parse_remote_spec(OsStr::new("rsync://host/mod")).unwrap();
        match spec {
            RemoteSpec::Remote { host, module, path } => {
                assert_eq!(host, "host");
                assert_eq!(module.as_deref(), Some("mod"));
                assert_eq!(path.path, PathBuf::from("."));
            }
            _ => panic!("expected remote spec"),
        }
    }

    #[test]
    fn daemon_double_colon_specs_are_remote() {
        let spec = parse_remote_spec(OsStr::new("host::mod/path")).unwrap();
        match spec {
            RemoteSpec::Remote { host, module, path } => {
                assert_eq!(host, "host");
                assert_eq!(module.as_deref(), Some("mod"));
                assert_eq!(path.path, PathBuf::from("path"));
            }
            _ => panic!("expected remote spec"),
        }
    }

    #[test]
    fn host_path_specs_are_remote() {
        let spec = parse_remote_spec(OsStr::new("host:/tmp")).unwrap();
        match spec {
            RemoteSpec::Remote { host, module, path } => {
                assert_eq!(host, "host");
                assert!(module.is_none());
                assert_eq!(path.path, PathBuf::from("/tmp"));
            }
            _ => panic!("expected remote spec"),
        }
    }

    #[test]
    fn malformed_rsync_url_is_error() {
        assert!(parse_remote_spec(OsStr::new("rsync://")).is_err());
    }

    #[test]
    fn malformed_daemon_spec_is_error() {
        assert!(parse_remote_spec(OsStr::new("host::mod")).is_err());
    }

    #[test]
    fn malformed_ipv6_spec_is_error() {
        assert!(parse_remote_spec(OsStr::new("[::1]:module")).is_err());
    }

    #[test]
    fn parses_client_flags() {
        let opts = ClientOpts::parse_from([
            "prog",
            "-r",
            "-n",
            "-v",
            "--delete",
            "-c",
            "-z",
            "--stats",
            "--executability",
            "--config",
            "file",
            "src",
            "dst",
        ]);
        assert!(opts.recursive);
        assert!(opts.dry_run);
        assert_eq!(opts.verbose, 1);
        assert!(opts.delete);
        assert!(opts.checksum);
        assert!(opts.compress);
        assert!(opts.stats);
        assert!(opts.executability);
        assert_eq!(opts.config, Some(PathBuf::from("file")));
    }

    #[test]
    fn parses_checksum_choice_and_alias() {
        let opts = ClientOpts::parse_from(["prog", "--checksum-choice", "sha1", "src", "dst"]);
        assert_eq!(opts.checksum_choice.as_deref(), Some("sha1"));
        let opts = ClientOpts::parse_from(["prog", "--cc", "md5", "src", "dst"]);
        assert_eq!(opts.checksum_choice.as_deref(), Some("md5"));
    }

    #[test]
    fn parses_rsh_flag_and_alias() {
        let opts = ClientOpts::parse_from(["prog", "--rsh", "ssh", "src", "dst"]);
        assert_eq!(opts.rsh.unwrap().cmd, vec!["ssh".to_string()]);
        let opts = ClientOpts::parse_from(["prog", "-e", "ssh", "src", "dst"]);
        assert_eq!(opts.rsh.unwrap().cmd, vec!["ssh".to_string()]);
    }

    #[test]
    fn parses_rsync_path_and_alias() {
        let opts = ClientOpts::parse_from(["prog", "--rsync-path", "/bin/rsync", "src", "dst"]);
        assert_eq!(opts.rsync_path.as_deref(), Some("/bin/rsync"));
        let opts = ClientOpts::parse_from(["prog", "--rsync_path", "/bin/rsync", "src", "dst"]);
        assert_eq!(opts.rsync_path.as_deref(), Some("/bin/rsync"));
    }

    #[test]
    fn parses_skip_compress_list() {
        let opts = ClientOpts::parse_from(["prog", "--skip-compress=GZ,Zip", "src", "dst"]);
        assert_eq!(opts.skip_compress, vec!["gz", "zip"]);
    }

    #[test]
    fn parses_skip_flags() {
        let opts = ClientOpts::parse_from([
            "prog",
            "--ignore-existing",
            "--existing",
            "--prune-empty-dirs",
            "--size-only",
            "--ignore-times",
            "src",
            "dst",
        ]);
        assert!(opts.ignore_existing);
        assert!(opts.existing);
        assert!(opts.prune_empty_dirs);
        assert!(opts.size_only);
        assert!(opts.ignore_times);
    }

    #[test]
    fn parses_protocol_version() {
        let opts = ClientOpts::parse_from(["prog", "--protocol", "30", "src", "dst"]);
        assert_eq!(opts.protocol, Some(30));
    }

    #[test]
    fn parses_8_bit_output() {
        let opts = ClientOpts::parse_from(["prog", "-8", "src", "dst"]);
        assert!(opts.eight_bit_output);
    }

    #[test]
    fn parses_blocking_io() {
        let opts = ClientOpts::parse_from(["prog", "--blocking-io", "src", "dst"]);
        assert!(opts.blocking_io);
    }

    #[test]
    fn parses_early_input() {
        let opts = ClientOpts::parse_from(["prog", "--early-input", "file", "src", "dst"]);
        assert_eq!(opts.early_input.as_deref(), Some(Path::new("file")));
    }

    #[test]
    fn protocol_override_sent_to_server() {
        use std::io::{Read, Write};
        use std::net::TcpListener;
        use std::thread;

        let listener = TcpListener::bind("127.0.0.1:0").unwrap();
        let port = listener.local_addr().unwrap().port();
        let handle = thread::spawn(move || {
            let (mut stream, _) = listener.accept().unwrap();
            let mut buf = [0u8; 4];
            stream.read_exact(&mut buf).unwrap();
            assert_eq!(u32::from_be_bytes(buf), 30);
            stream
                .write_all(&SUPPORTED_PROTOCOLS[0].to_be_bytes())
                .unwrap();

            let mut b = [0u8; 1];
            while stream.read(&mut b).unwrap() > 0 {
                if b[0] == b'\n' {
                    break;
                }
            }

            stream.write_all(b"@RSYNCD: OK\n").unwrap();

            let mut m = Vec::new();
            loop {
                stream.read_exact(&mut b).unwrap();
                if b[0] == b'\n' {
                    break;
                }
                m.push(b[0]);
            }
            assert_eq!(m, b"mod".to_vec());
        });

        let _t = spawn_daemon_session(
            "127.0.0.1",
            "mod",
            Some(port),
            None,
            true,
            None,
            None,
            None,
            &[],
            &SyncOptions::default(),
            30,
            None,
            None,
        )
        .unwrap();
        handle.join().unwrap();
    }

    #[test]
    fn sends_early_input_to_daemon() {
        use std::io::{Read, Write};
        use std::net::TcpListener;
        use std::thread;
        use tempfile::tempdir;

        let dir = tempdir().unwrap();
        let path = dir.path().join("input.txt");
        fs::write(&path, b"hello\n").unwrap();

        let listener = TcpListener::bind("127.0.0.1:0").unwrap();
        let port = listener.local_addr().unwrap().port();
        let handle = thread::spawn(move || {
            let (mut stream, _) = listener.accept().unwrap();
            let mut buf = [0u8; 6];
            stream.read_exact(&mut buf).unwrap();
            assert_eq!(&buf, b"hello\n");
            let mut ver = [0u8; 4];
            stream.read_exact(&mut ver).unwrap();
            assert_eq!(u32::from_be_bytes(ver), 30);
            stream
                .write_all(&SUPPORTED_PROTOCOLS[0].to_be_bytes())
                .unwrap();
            let mut b = [0u8; 1];
            while stream.read(&mut b).unwrap() > 0 {
                if b[0] == b'\n' {
                    break;
                }
            }
            stream.write_all(b"@RSYNCD: OK\n").unwrap();
            let mut m = Vec::new();
            loop {
                stream.read_exact(&mut b).unwrap();
                if b[0] == b'\n' {
                    break;
                }
                m.push(b[0]);
            }
            assert_eq!(m, b"mod".to_vec());
        });

        let _t = spawn_daemon_session(
            "127.0.0.1",
            "mod",
            Some(port),
            None,
            true,
            None,
            None,
            None,
            &[],
            &SyncOptions::default(),
            30,
            Some(&path),
            None,
        )
        .unwrap();
        handle.join().unwrap();
    }

    #[test]
    fn parses_internal_server_sender_flags() {
        let opts = ClientOpts::parse_from(["prog", "--server", "--sender", "src", "dst"]);
        assert!(opts.server);
        assert!(opts.sender);
    }

    #[test]
    fn rejects_invalid_env_assignment() {
        let err = parse_rsh(Some("1BAD=val ssh".into())).unwrap_err();
        assert!(matches!(err, EngineError::Other(_)));
    }

    #[test]
    #[cfg(unix)]
    fn rejects_insecure_auth_file() {
        use std::net::{TcpListener, TcpStream};
        use std::os::unix::fs::PermissionsExt;
        use std::{env, fs};
        use tempfile::tempdir;
        use transport::TcpTransport;

        let dir = tempdir().unwrap();
        let auth_path = dir.path().join("auth");
        fs::write(&auth_path, "tok user").unwrap();
        fs::set_permissions(&auth_path, fs::Permissions::from_mode(0o644)).unwrap();

        let prev = env::current_dir().unwrap();
        env::set_current_dir(dir.path()).unwrap();

        let listener = TcpListener::bind("127.0.0.1:0").unwrap();
        let addr = listener.local_addr().unwrap();
        let handle = std::thread::spawn(move || {
            let (_s, _) = listener.accept().unwrap();
        });
        let stream = TcpStream::connect(addr).unwrap();
        let mut t = TcpTransport::from_stream(stream);

        let err = authenticate(&mut t, None, None).unwrap_err();
        assert_eq!(err.kind(), io::ErrorKind::PermissionDenied);

        env::set_current_dir(prev).unwrap();
        handle.join().unwrap();
    }

    #[test]
    fn exit_code_handles_unknown_error_kind() {
        let kind = clap::error::ErrorKind::DisplayHelpOnMissingArgumentOrSubcommand;
        assert_eq!(exit_code_from_error_kind(kind), ExitCode::SyntaxOrUsage);
    }

    #[test]
    fn maps_error_kinds_to_exit_codes() {
        use clap::error::ErrorKind::*;
        let cases = [
            (InvalidValue, ExitCode::Unsupported),
            (UnknownArgument, ExitCode::SyntaxOrUsage),
            (InvalidSubcommand, ExitCode::SyntaxOrUsage),
            (NoEquals, ExitCode::SyntaxOrUsage),
            (ValueValidation, ExitCode::SyntaxOrUsage),
            (TooManyValues, ExitCode::SyntaxOrUsage),
            (TooFewValues, ExitCode::SyntaxOrUsage),
            (WrongNumberOfValues, ExitCode::SyntaxOrUsage),
            (ArgumentConflict, ExitCode::SyntaxOrUsage),
            (MissingRequiredArgument, ExitCode::SyntaxOrUsage),
            (MissingSubcommand, ExitCode::SyntaxOrUsage),
            (InvalidUtf8, ExitCode::SyntaxOrUsage),
            (
                DisplayHelpOnMissingArgumentOrSubcommand,
                ExitCode::SyntaxOrUsage,
            ),
            (DisplayHelp, ExitCode::Ok),
            (DisplayVersion, ExitCode::Ok),
            (Io, ExitCode::FileIo),
            (Format, ExitCode::FileIo),
        ];

        for (kind, expected) in cases {
            assert_eq!(exit_code_from_error_kind(kind), expected);
        }
    }

    #[test]
    fn transient_network_errors_map_to_conn_timeout() {
        use std::io::ErrorKind;
        let kinds = [
            ErrorKind::TimedOut,
            ErrorKind::ConnectionRefused,
            ErrorKind::AddrNotAvailable,
            ErrorKind::NetworkUnreachable,
            ErrorKind::WouldBlock,
            ErrorKind::ConnectionAborted,
            ErrorKind::ConnectionReset,
            ErrorKind::NotConnected,
            ErrorKind::HostUnreachable,
            ErrorKind::NetworkDown,
        ];

        for kind in kinds {
            let err = EngineError::Io(std::io::Error::from(kind));
            assert_eq!(
                exit_code_from_engine_error(&err),
                ExitCode::ConnTimeout,
                "{kind:?} did not map to ConnTimeout",
            );
        }
    }
}<|MERGE_RESOLUTION|>--- conflicted
+++ resolved
@@ -782,7 +782,6 @@
         filters::parse_list_file(path, from0).map_err(|e| io::Error::other(format!("{:?}", e)))
     }
 
-<<<<<<< HEAD
     fn root_and_parents(pat: &str) -> (String, Vec<String>) {
         let (rooted, parents) = filters::rooted_and_parents(pat);
         (
@@ -791,8 +790,6 @@
         )
     }
 
-=======
->>>>>>> 64a5e5a2
     let mut entries: Vec<(usize, usize, Rule)> = Vec::new();
     let mut seq = 0;
     let mut add_rules = |idx: usize, rs: Vec<Rule>| {
