// crates/cli/src/lib.rs
use std::collections::{HashMap, HashSet};
use std::env;
use std::fs;
use std::io::{self, Read, Write};
use std::net::{IpAddr, TcpStream};
#[cfg(unix)]
use std::os::unix::fs::PermissionsExt;
use std::sync::Arc;

use daemon::{parse_config_file, parse_module, Module};
use std::path::{Path, PathBuf};
use std::time::{Duration, Instant};

use clap::parser::ValueSource;
use clap::{ArgAction, ArgMatches, Args, CommandFactory, FromArgMatches, Parser};

mod formatter;
use compress::{available_codecs, Codec};
use encoding_rs::Encoding;
pub use engine::EngineError;
use engine::{sync, DeleteMode, IdMapper, Result, Stats, StrongHash, SyncOptions};
use filters::{default_cvs_rules, parse_with_options, Matcher, Rule};
pub use formatter::render_help;
use logging::{human_bytes, parse_escapes, DebugFlag, InfoFlag, LogFormat};
use meta::{parse_chmod, parse_chown, parse_id_map, IdKind};
use protocol::CharsetConv;
#[cfg(feature = "acl")]
use protocol::CAP_ACLS;
#[cfg(feature = "xattr")]
use protocol::CAP_XATTRS;
use protocol::{negotiate_version, ExitCode, CAP_CODECS, SUPPORTED_PROTOCOLS};
use shell_words::split as shell_split;
use transport::{
    parse_sockopts, AddressFamily, RateLimitedTransport, SockOpt, SshStdioTransport, TcpTransport,
    Transport,
};
#[cfg(unix)]
use users::get_user_by_uid;

<<<<<<< HEAD
pub mod version;
=======
pub mod version {
    include!("../../../bin/oc-rsync/src/version.rs");
}
>>>>>>> 5190163d
pub use version::version_banner;

fn parse_filters(s: &str, from0: bool) -> std::result::Result<Vec<Rule>, filters::ParseError> {
    let mut v = HashSet::new();
    parse_with_options(s, from0, &mut v, 0)
}

fn parse_duration(s: &str) -> std::result::Result<Duration, std::num::ParseIntError> {
    Ok(Duration::from_secs(s.parse()?))
}

fn parse_nonzero_duration(s: &str) -> std::result::Result<Duration, String> {
    let d = parse_duration(s).map_err(|e| e.to_string())?;
    if d.as_secs() == 0 {
        Err("value must be greater than 0".into())
    } else {
        Ok(d)
    }
}

const SIZE_SUFFIXES: &[(char, u32)] = &[('k', 10), ('m', 20), ('g', 30)];

fn parse_suffixed<T>(s: &str, shifts: &[(char, u32)]) -> std::result::Result<T, String>
where
    T: TryFrom<u64>,
{
    let s = s.trim();
    if s == "0" {
        return T::try_from(0).map_err(|_| "size overflow".to_string());
    }
    if let Some(last) = s.chars().last() {
        if last.is_ascii_alphabetic() {
            let num = s[..s.len() - 1].parse::<u64>().map_err(|e| e.to_string())?;
            let shift = shifts
                .iter()
                .find(|(c, _)| last.eq_ignore_ascii_case(c))
                .map(|(_, s)| *s)
                .ok_or_else(|| format!("invalid size suffix: {last}"))?;
            let mult = 1u64 << shift;
            let val = num
                .checked_mul(mult)
                .ok_or_else(|| "size overflow".to_string())?;
            return T::try_from(val).map_err(|_| "size overflow".to_string());
        }
    }
    let val = s.parse::<u64>().map_err(|e| e.to_string())?;
    T::try_from(val).map_err(|_| "size overflow".to_string())
}

fn parse_size<T>(s: &str) -> std::result::Result<T, String>
where
    T: TryFrom<u64>,
{
    parse_suffixed(s, SIZE_SUFFIXES)
}

fn parse_dparam(s: &str) -> std::result::Result<(String, String), String> {
    let mut parts = s.splitn(2, '=');
    let name = parts
        .next()
        .ok_or_else(|| "invalid dparam".to_string())?
        .to_string();
    let value = parts
        .next()
        .ok_or_else(|| "invalid dparam".to_string())?
        .to_string();
    Ok((name, value))
}

fn parse_bool(s: &str) -> std::result::Result<bool, String> {
    match s {
        "0" | "false" | "no" => Ok(false),
        "1" | "true" | "yes" => Ok(true),
        _ => Err("invalid boolean".to_string()),
    }
}

pub fn parse_logging_flags(matches: &ArgMatches) -> (Vec<InfoFlag>, Vec<DebugFlag>) {
    let mut info: Vec<InfoFlag> = matches
        .get_many::<InfoFlag>("info")
        .map(|v| v.copied().collect())
        .unwrap_or_default();
    if matches.contains_id("out_format") && !info.contains(&InfoFlag::Name) {
        info.push(InfoFlag::Name);
    }
    let debug = matches
        .get_many::<DebugFlag>("debug")
        .map(|v| v.copied().collect())
        .unwrap_or_default();
    (info, debug)
}

fn init_logging(matches: &ArgMatches) {
    let verbose = matches.get_count("verbose");
    let quiet = matches.get_flag("quiet");
    let log_format = *matches
        .get_one::<LogFormat>("log_format")
        .unwrap_or(&LogFormat::Text);
    let log_file = matches.get_one::<PathBuf>("client-log-file").cloned();
    let log_file_fmt = matches.get_one::<String>("client-log-file-format").cloned();
    let syslog = matches.get_flag("syslog");
    let journald = matches.get_flag("journald");
    let (mut info, mut debug) = parse_logging_flags(matches);
    if quiet {
        info.clear();
        debug.clear();
    }
    logging::init(
        log_format,
        verbose,
        &info,
        &debug,
        quiet,
        log_file.map(|p| (p, log_file_fmt)),
        syslog,
        journald,
    );
}

fn locale_charset() -> Option<String> {
    for var in ["LC_ALL", "LC_CTYPE", "LANG"] {
        if let Ok(val) = env::var(var) {
            if let Some(enc) = val.split('.').nth(1) {
                return Some(enc.to_string());
            }
        }
    }
    None
}

pub fn parse_iconv(spec: &str) -> std::result::Result<CharsetConv, String> {
    let mut parts = spec.split(',');
    let local_label = parts
        .next()
        .ok_or_else(|| "invalid iconv spec".to_string())?;
    let remote_label = parts.next().unwrap_or("UTF-8");

    let local_label = if local_label == "." {
        locale_charset().ok_or_else(|| "failed to determine locale charset".to_string())?
    } else {
        local_label.to_string()
    };
    let remote_label = if remote_label == "." {
        locale_charset().ok_or_else(|| "failed to determine locale charset".to_string())?
    } else {
        remote_label.to_string()
    };

    let local_enc = Encoding::for_label(local_label.as_bytes());
    let remote_enc = Encoding::for_label(remote_label.as_bytes());

    let local_enc = local_enc
        .ok_or_else(|| format!("iconv_open(\"{local_label}\", \"{remote_label}\") failed"))?;
    let remote_enc = remote_enc
        .ok_or_else(|| format!("iconv_open(\"{local_label}\", \"{remote_label}\") failed"))?;

    Ok(CharsetConv::new(remote_enc, local_enc))
}

#[derive(Parser, Debug)]
struct ClientOpts {
    #[arg(long)]
    local: bool,
    #[command(flatten)]
    daemon: DaemonOpts,
    #[arg(short = 'a', long, help_heading = "Selection")]
    archive: bool,
    #[arg(short, long, help_heading = "Selection")]
    recursive: bool,
    #[arg(short = 'd', long, help_heading = "Selection")]
    dirs: bool,
    #[arg(short = 'R', long, help_heading = "Selection")]
    relative: bool,
    #[arg(long = "no-implied-dirs", help_heading = "Selection")]
    no_implied_dirs: bool,
    #[arg(short = 'n', long, help_heading = "Selection")]
    dry_run: bool,
    #[arg(long = "list-only", help_heading = "Output")]
    list_only: bool,
    #[arg(short = 'S', long, help_heading = "Selection")]
    sparse: bool,
    #[arg(short = 'u', long, help_heading = "Misc")]
    update: bool,
    #[arg(long, help_heading = "Misc")]
    existing: bool,
    #[arg(long, help_heading = "Misc")]
    ignore_existing: bool,
    #[arg(short = 'x', long = "one-file-system", help_heading = "Selection")]
    one_file_system: bool,
    #[arg(short = 'm', long = "prune-empty-dirs", help_heading = "Misc")]
    prune_empty_dirs: bool,
    #[arg(long = "size-only", help_heading = "Misc")]
    size_only: bool,
    #[arg(short = 'I', long = "ignore-times", help_heading = "Misc")]
    ignore_times: bool,
    #[arg(short, long, action = ArgAction::Count, help_heading = "Output")]
    verbose: u8,
    #[arg(long = "log-format", help_heading = "Output", value_enum)]
    log_format: Option<LogFormat>,
    #[arg(
        long = "log-file",
        value_name = "FILE",
        help_heading = "Output",
        id = "client-log-file"
    )]
    log_file: Option<PathBuf>,
    #[arg(
        long = "log-file-format",
        value_name = "FMT",
        help_heading = "Output",
        id = "client-log-file-format"
    )]
    log_file_format: Option<String>,
    #[arg(long, help_heading = "Output", env = "OC_RSYNC_SYSLOG")]
    syslog: bool,
    #[arg(long, help_heading = "Output", env = "OC_RSYNC_JOURNALD")]
    journald: bool,
    #[arg(long = "out-format", value_name = "FORMAT", help_heading = "Output")]
    out_format: Option<String>,
    #[arg(
        long,
        value_name = "FLAGS",
        value_delimiter = ',',
        value_enum,
        help_heading = "Output"
    )]
    info: Vec<InfoFlag>,
    #[arg(
        long,
        value_name = "FLAGS",
        value_delimiter = ',',
        value_enum,
        help_heading = "Output"
    )]
    debug: Vec<DebugFlag>,
    #[arg(long = "human-readable", help_heading = "Output")]
    human_readable: bool,
    #[arg(short, long, help_heading = "Output")]
    quiet: bool,
    #[arg(long, help_heading = "Output")]
    no_motd: bool,
    #[arg(short = '8', long = "8-bit-output", help_heading = "Output")]
    eight_bit_output: bool,
    #[arg(
        short = 'i',
        long = "itemize-changes",
        help_heading = "Output",
        help = "output a change-summary for all updates"
    )]
    itemize_changes: bool,
    #[arg(
        long,
        help_heading = "Delete",
        overrides_with_all = [
            "delete_before",
            "delete_during",
            "delete_after",
            "delete_delay"
        ]
    )]
    delete: bool,
    #[arg(
        long = "delete-before",
        help_heading = "Delete",
        overrides_with_all = ["delete", "delete_during", "delete_after", "delete_delay"]
    )]
    delete_before: bool,
    #[arg(
        long = "delete-during",
        help_heading = "Delete",
        visible_alias = "del",
        overrides_with_all = ["delete", "delete_before", "delete_after", "delete_delay"]
    )]
    delete_during: bool,
    #[arg(
        long = "delete-after",
        help_heading = "Delete",
        overrides_with_all = ["delete", "delete_before", "delete_during", "delete_delay"]
    )]
    delete_after: bool,
    #[arg(
        long = "delete-delay",
        help_heading = "Delete",
        overrides_with_all = ["delete", "delete_before", "delete_during", "delete_after"]
    )]
    delete_delay: bool,
    #[arg(long = "delete-excluded", help_heading = "Delete")]
    delete_excluded: bool,
    #[arg(long = "delete-missing-args", help_heading = "Delete")]
    delete_missing_args: bool,
    #[arg(long = "ignore-missing-args", help_heading = "Delete")]
    ignore_missing_args: bool,
    #[arg(
        long = "remove-source-files",
        help_heading = "Delete",
        visible_alias = "remove-sent-files"
    )]
    remove_source_files: bool,
    #[arg(long = "ignore-errors", help_heading = "Delete")]
    ignore_errors: bool,
    #[arg(
        long,
        help_heading = "Delete",
        help = "force deletion of dirs even if not empty",
        action = ArgAction::SetTrue
    )]
    force: bool,
    #[arg(long = "max-delete", value_name = "NUM", help_heading = "Delete")]
    max_delete: Option<usize>,
    #[arg(
        long = "max-alloc",
        value_name = "SIZE",
        value_parser = parse_size::<usize>,
        help_heading = "Misc"
    )]
    max_alloc: Option<usize>,
    #[arg(
        long = "max-size",
        value_name = "SIZE",
        value_parser = parse_size::<u64>,
        help_heading = "Misc"
    )]
    max_size: Option<u64>,
    #[arg(
        long = "min-size",
        value_name = "SIZE",
        value_parser = parse_size::<u64>,
        help_heading = "Misc"
    )]
    min_size: Option<u64>,
    #[arg(
        long,
        help_heading = "Misc",
        help = "allocate dest files before writing them"
    )]
    preallocate: bool,
    #[arg(short = 'b', long, help_heading = "Backup")]
    backup: bool,
    #[arg(long = "backup-dir", value_name = "DIR", help_heading = "Backup")]
    backup_dir: Option<PathBuf>,
    #[arg(
        long = "suffix",
        value_name = "SUFFIX",
        default_value = "~",
        help_heading = "Backup"
    )]
    suffix: String,
    #[arg(short = 'c', long, help_heading = "Attributes")]
    checksum: bool,
    #[arg(
        long = "checksum-choice",
        value_name = "STR",
        help_heading = "Attributes",
        visible_alias = "cc"
    )]
    checksum_choice: Option<String>,
    #[arg(
        long = "checksum-seed",
        value_name = "NUM",
        value_parser = clap::value_parser!(u32),
        help_heading = "Attributes",
        help = "set block/file checksum seed (advanced)"
    )]
    checksum_seed: Option<u32>,
    #[arg(
        short = 'p',
        long,
        help_heading = "Attributes",
        overrides_with = "no_perms"
    )]
    perms: bool,
    #[arg(
        long = "no-perms",
        help_heading = "Attributes",
        overrides_with = "perms"
    )]
    no_perms: bool,
    #[arg(short = 'E', long, help_heading = "Attributes")]
    executability: bool,
    #[arg(long = "chmod", value_name = "CHMOD", help_heading = "Attributes")]
    chmod: Vec<String>,
    #[arg(long = "chown", value_name = "USER:GROUP", help_heading = "Attributes")]
    chown: Option<String>,
    #[arg(
        long = "copy-as",
        value_name = "USER[:GROUP]",
        help_heading = "Attributes"
    )]
    copy_as: Option<String>,
    #[arg(
        long = "usermap",
        value_name = "FROM:TO",
        value_delimiter = ',',
        help_heading = "Attributes"
    )]
    usermap: Vec<String>,
    #[arg(
        long = "groupmap",
        value_name = "FROM:TO",
        value_delimiter = ',',
        help_heading = "Attributes"
    )]
    groupmap: Vec<String>,
    #[arg(
        short = 't',
        long,
        help_heading = "Attributes",
        overrides_with = "no_times"
    )]
    times: bool,
    #[arg(
        long = "no-times",
        help_heading = "Attributes",
        overrides_with = "times"
    )]
    no_times: bool,
    #[arg(short = 'U', long, help_heading = "Attributes")]
    atimes: bool,
    #[arg(short = 'N', long, help_heading = "Attributes")]
    crtimes: bool,
    #[arg(short = 'O', long, help_heading = "Attributes")]
    omit_dir_times: bool,
    #[arg(short = 'J', long, help_heading = "Attributes")]
    omit_link_times: bool,
    #[arg(
        short = 'o',
        long,
        help_heading = "Attributes",
        overrides_with = "no_owner"
    )]
    owner: bool,
    #[arg(
        long = "no-owner",
        help_heading = "Attributes",
        overrides_with = "owner"
    )]
    no_owner: bool,
    #[arg(
        short = 'g',
        long,
        help_heading = "Attributes",
        overrides_with = "no_group"
    )]
    group: bool,
    #[arg(
        long = "no-group",
        help_heading = "Attributes",
        overrides_with = "group"
    )]
    no_group: bool,
    #[arg(
        short = 'l',
        long,
        help_heading = "Attributes",
        overrides_with = "no_links"
    )]
    links: bool,
    #[arg(
        long = "no-links",
        help_heading = "Attributes",
        overrides_with = "links"
    )]
    no_links: bool,
    #[arg(short = 'L', long, help_heading = "Attributes")]
    copy_links: bool,
    #[arg(short = 'k', long, help_heading = "Attributes")]
    copy_dirlinks: bool,
    #[arg(short = 'K', long, help_heading = "Attributes")]
    keep_dirlinks: bool,
    #[arg(long, help_heading = "Attributes")]
    copy_unsafe_links: bool,
    #[arg(long, help_heading = "Attributes")]
    safe_links: bool,
    #[arg(
        long,
        help_heading = "Attributes",
        help = "munge symlinks to make them safe & unusable"
    )]
    munge_links: bool,
    #[arg(long = "hard-links", help_heading = "Attributes")]
    hard_links: bool,
    #[arg(long, help_heading = "Attributes", overrides_with = "no_devices")]
    devices: bool,
    #[arg(
        long = "no-devices",
        help_heading = "Attributes",
        overrides_with = "devices"
    )]
    no_devices: bool,
    #[arg(long, help_heading = "Attributes", overrides_with = "no_specials")]
    specials: bool,
    #[arg(
        long = "no-specials",
        help_heading = "Attributes",
        overrides_with = "specials"
    )]
    no_specials: bool,
    #[arg(short = 'D', help_heading = "Attributes")]
    devices_specials: bool,
    #[cfg(feature = "xattr")]
    #[arg(long, help_heading = "Attributes")]
    xattrs: bool,
    #[cfg(feature = "acl")]
    #[arg(
        short = 'A',
        long,
        help_heading = "Attributes",
        overrides_with = "no_acls"
    )]
    acls: bool,
    #[cfg(feature = "acl")]
    #[arg(long = "no-acls", help_heading = "Attributes", overrides_with = "acls")]
    no_acls: bool,
    #[arg(long = "fake-super", help_heading = "Attributes")]
    fake_super: bool,
    #[arg(long = "super", help_heading = "Attributes")]
    super_user: bool,
    #[arg(short = 'z', long, help_heading = "Compression")]
    compress: bool,
    #[arg(
        long = "compress-choice",
        value_name = "STR",
        help_heading = "Compression",
        visible_alias = "zc"
    )]
    compress_choice: Option<String>,
    #[arg(
        long = "compress-level",
        value_name = "NUM",
        help_heading = "Compression",
        visible_alias = "zl"
    )]
    compress_level: Option<i32>,
    #[arg(
        long = "skip-compress",
        value_name = "LIST",
        help_heading = "Compression",
        value_delimiter = ','
    )]
    skip_compress: Vec<String>,

    #[arg(long, help_heading = "Misc")]
    partial: bool,
    #[arg(long = "partial-dir", value_name = "DIR", help_heading = "Misc")]
    partial_dir: Option<PathBuf>,
    #[arg(
        short = 'T',
        long = "temp-dir",
        value_name = "DIR",
        help_heading = "Misc"
    )]
    temp_dir: Option<PathBuf>,
    #[arg(long, help_heading = "Misc")]
    progress: bool,
    #[arg(long, help_heading = "Misc")]
    blocking_io: bool,
    #[arg(long, help_heading = "Misc")]
    fsync: bool,
    #[arg(short = 'y', long = "fuzzy", help_heading = "Misc")]
    fuzzy: bool,
    #[arg(short = 'P', help_heading = "Misc")]
    partial_progress: bool,
    #[arg(long, help_heading = "Misc")]
    append: bool,
    #[arg(long = "append-verify", help_heading = "Misc")]
    append_verify: bool,
    #[arg(long, help_heading = "Misc")]
    inplace: bool,
    #[arg(long = "delay-updates", help_heading = "Misc")]
    delay_updates: bool,
    #[arg(long = "bwlimit", value_name = "RATE", help_heading = "Misc")]
    bwlimit: Option<u64>,
    #[arg(long = "timeout", value_name = "SECONDS", value_parser = parse_duration, help_heading = "Misc")]
    timeout: Option<Duration>,
    #[arg(
        long = "connect-timeout",
        alias = "contimeout",
        value_name = "SECONDS",
        value_parser = parse_nonzero_duration,
        help_heading = "Misc"
    )]
    connect_timeout: Option<Duration>,
    #[arg(long = "retries", value_name = "NUM", value_parser = clap::value_parser!(u32), help_heading = "Misc")]
    retries: Option<u32>,
    #[arg(long = "retry-delay", value_name = "SECONDS", value_parser = parse_nonzero_duration, help_heading = "Misc")]
    retry_delay: Option<Duration>,
    #[arg(long = "modify-window", value_name = "SECONDS", value_parser = parse_duration, help_heading = "Misc")]
    modify_window: Option<Duration>,
    #[arg(
        long = "protocol",
        value_name = "VER",
        value_parser = clap::value_parser!(u32),
        help_heading = "Misc",
        help = "force an older protocol version"
    )]
    protocol: Option<u32>,
    #[arg(long, value_name = "PORT", help_heading = "Misc")]
    port: Option<u16>,
    #[arg(
        short = '4',
        long = "ipv4",
        help_heading = "Misc",
        conflicts_with = "ipv6"
    )]
    ipv4: bool,
    #[arg(
        short = '6',
        long = "ipv6",
        help_heading = "Misc",
        conflicts_with = "ipv4"
    )]
    ipv6: bool,
    #[arg(
        short = 'B',
        long = "block-size",
        value_name = "SIZE",
        help_heading = "Misc"
    )]
    block_size: Option<usize>,
    #[arg(
        short = 'W',
        long,
        help_heading = "Misc",
        overrides_with = "no_whole_file"
    )]
    whole_file: bool,
    #[arg(
        long = "no-whole-file",
        help_heading = "Misc",
        overrides_with = "whole_file"
    )]
    no_whole_file: bool,
    #[arg(long = "link-dest", value_name = "DIR", help_heading = "Misc")]
    link_dest: Option<PathBuf>,
    #[arg(long = "copy-dest", value_name = "DIR", help_heading = "Misc")]
    copy_dest: Option<PathBuf>,
    #[arg(long = "compare-dest", value_name = "DIR", help_heading = "Misc")]
    compare_dest: Option<PathBuf>,
    #[arg(
        long = "mkpath",
        help_heading = "Misc",
        help = "create destination's missing path components"
    )]
    mkpath: bool,
    #[arg(long, help_heading = "Attributes")]
    numeric_ids: bool,
    #[arg(long, help_heading = "Output")]
    stats: bool,
    #[arg(long, value_name = "FILE")]
    config: Option<PathBuf>,
    #[arg(long, value_name = "FILE", env = "RSYNC_KNOWN_HOSTS")]
    known_hosts: Option<PathBuf>,
    #[arg(long, env = "RSYNC_NO_HOST_KEY_CHECKING")]
    no_host_key_checking: bool,
    #[arg(long = "password-file", value_name = "FILE")]
    password_file: Option<PathBuf>,
    #[arg(long = "early-input", value_name = "FILE")]
    early_input: Option<PathBuf>,
    #[arg(short = 'e', long, value_name = "COMMAND")]
    rsh: Option<String>,
    #[arg(
        short = 'M',
        long = "remote-option",
        value_name = "OPT",
        allow_hyphen_values = true,
        help = "send OPTION to the remote side only"
    )]
    remote_option: Vec<String>,
    #[arg(
        short = 's',
        long = "secluded-args",
        help_heading = "Misc",
        help = "use the protocol to safely send the args"
    )]
    secluded_args: bool,
    #[arg(long = "trust-sender", help_heading = "Misc")]
    trust_sender: bool,
    #[arg(
        long = "sockopts",
        value_name = "OPTIONS",
        value_delimiter = ',',
        allow_hyphen_values = true,
        help_heading = "Misc"
    )]
    sockopts: Vec<String>,
    #[arg(
        long = "iconv",
        value_name = "CONVERT_SPEC",
        help_heading = "Misc",
        help = "request charset conversion of filenames"
    )]
    iconv: Option<String>,
    #[arg(
        long = "write-batch",
        value_name = "FILE",
        help_heading = "Misc",
        conflicts_with = "read_batch"
    )]
    write_batch: Option<PathBuf>,
    #[arg(
        long = "read-batch",
        value_name = "FILE",
        help_heading = "Misc",
        conflicts_with = "write_batch"
    )]
    read_batch: Option<PathBuf>,
    #[arg(long = "copy-devices", help_heading = "Misc")]
    copy_devices: bool,
    #[arg(
        long = "write-devices",
        help = "write to devices as files (implies --inplace)",
        help_heading = "Misc"
    )]
    write_devices: bool,
    #[arg(long, hide = true)]
    server: bool,
    #[arg(long, hide = true)]
    sender: bool,
    #[arg(long = "rsync-path", value_name = "PATH", alias = "rsync_path")]
    rsync_path: Option<String>,
    #[arg(value_name = "SRC", required_unless_present_any = ["daemon", "server", "probe"])]
    src: Option<String>,
    #[arg(value_name = "DST", required_unless_present_any = ["daemon", "server", "probe"])]
    dst: Option<String>,
    #[arg(short = 'f', long, value_name = "RULE", help_heading = "Selection")]
    filter: Vec<String>,
    #[arg(long, value_name = "FILE", help_heading = "Selection")]
    filter_file: Vec<PathBuf>,
    #[arg(short = 'F', action = ArgAction::Count, help_heading = "Selection")]
    filter_shorthand: u8,
    #[arg(
        short = 'C',
        long = "cvs-exclude",
        help_heading = "Selection",
        help = "auto-ignore files in the same way CVS does"
    )]
    cvs_exclude: bool,
    #[arg(long, value_name = "PATTERN")]
    include: Vec<String>,
    #[arg(long, value_name = "PATTERN")]
    exclude: Vec<String>,
    #[arg(long, value_name = "FILE")]
    include_from: Vec<PathBuf>,
    #[arg(long, value_name = "FILE")]
    exclude_from: Vec<PathBuf>,
    #[arg(long, value_name = "FILE")]
    files_from: Vec<PathBuf>,
    #[arg(long, short = '0')]
    from0: bool,
}

#[doc(hidden)]
#[derive(Debug, Clone, PartialEq, Eq)]
pub struct RshCommand {
    pub env: Vec<(String, String)>,
    pub cmd: Vec<String>,
}

fn parse_env_command(parts: Vec<String>) -> Result<RshCommand> {
    let mut env = Vec::new();
    let mut iter = parts.into_iter();
    let mut cmd = Vec::new();

    while let Some(tok) = iter.next() {
        if let Some((k, v)) = tok.split_once('=') {
            let valid = !k.is_empty()
                && (k.as_bytes()[0].is_ascii_alphabetic() || k.as_bytes()[0] == b'_')
                && k.as_bytes()[1..]
                    .iter()
                    .all(|b| b.is_ascii_alphanumeric() || *b == b'_');
            if valid {
                env.push((k.to_string(), v.to_string()));
                continue;
            } else {
                return Err(EngineError::Other("invalid environment assignment".into()));
            }
        }
        cmd.push(tok);
        cmd.extend(iter);
        return Ok(RshCommand { env, cmd });
    }
    Ok(RshCommand { env, cmd })
}

pub fn parse_rsh(raw: Option<String>) -> Result<RshCommand> {
    match raw {
        Some(s) => {
            let parts = shell_split(&s).map_err(|e| EngineError::Other(e.to_string()))?;
            let mut cmd = parse_env_command(parts)?;
            if cmd.cmd.is_empty() {
                cmd.cmd.push("ssh".to_string());
            }
            Ok(cmd)
        }
        None => Ok(RshCommand {
            env: Vec::new(),
            cmd: vec!["ssh".to_string()],
        }),
    }
}

pub fn parse_rsync_path(raw: Option<String>) -> Result<Option<RshCommand>> {
    match raw {
        Some(s) => {
            let parts = shell_split(&s).map_err(|e| EngineError::Other(e.to_string()))?;
            let cmd = parse_env_command(parts)?;
            if cmd.env.is_empty() && cmd.cmd.is_empty() {
                Ok(None)
            } else {
                Ok(Some(cmd))
            }
        }
        None => Ok(None),
    }
}

fn parse_name_map(specs: &[String], kind: IdKind) -> Result<Option<IdMapper>> {
    if specs.is_empty() {
        Ok(None)
    } else {
        let spec = specs.join(",");
        let mapper = parse_id_map(&spec, kind).map_err(EngineError::Other)?;
        Ok(Some(IdMapper(mapper)))
    }
}

#[derive(Args, Debug)]
struct DaemonOpts {
    #[arg(long)]
    daemon: bool,
    #[arg(long = "no-detach")]
    no_detach: bool,
    #[arg(long, value_parser = parse_module, value_name = "NAME=PATH")]
    module: Vec<Module>,
    #[arg(long)]
    address: Option<IpAddr>,
    #[arg(long = "secrets-file", value_name = "FILE")]
    secrets_file: Option<PathBuf>,
    #[arg(long = "hosts-allow", value_delimiter = ',', value_name = "LIST")]
    hosts_allow: Vec<String>,
    #[arg(long = "hosts-deny", value_delimiter = ',', value_name = "LIST")]
    hosts_deny: Vec<String>,
    #[arg(long = "motd", value_name = "FILE")]
    motd: Option<PathBuf>,
    #[arg(long = "pid-file", value_name = "FILE")]
    pid_file: Option<PathBuf>,
    #[arg(long = "lock-file", value_name = "FILE")]
    lock_file: Option<PathBuf>,
    #[arg(long = "state-dir", value_name = "DIR")]
    state_dir: Option<PathBuf>,
    #[arg(long = "dparam", value_name = "NAME=VALUE", value_parser = parse_dparam)]
    dparam: Vec<(String, String)>,
}

#[derive(Parser, Debug)]
struct ProbeOpts {
    #[arg(long)]
    probe: bool,
    addr: Option<String>,
    #[arg(long, default_value_t = SUPPORTED_PROTOCOLS[0], value_name = "VER")]
    peer_version: u32,
}

pub fn run(matches: &clap::ArgMatches) -> Result<()> {
    init_logging(matches);
    let opts =
        ClientOpts::from_arg_matches(matches).map_err(|e| EngineError::Other(e.to_string()))?;
    if opts.daemon.daemon {
        return run_daemon(opts.daemon, matches);
    }
    let probe_opts =
        ProbeOpts::from_arg_matches(matches).map_err(|e| EngineError::Other(e.to_string()))?;
    if probe_opts.probe {
        return run_probe(probe_opts, matches.get_flag("quiet"));
    }
    let mut opts =
        ClientOpts::from_arg_matches(matches).map_err(|e| EngineError::Other(e.to_string()))?;
    if matches.value_source("secluded_args") != Some(ValueSource::CommandLine) {
        if let Ok(val) = env::var("RSYNC_PROTECT_ARGS") {
            if val != "0" {
                opts.secluded_args = true;
            }
        }
    }
    run_client(opts, matches)
}

pub fn cli_command() -> clap::Command {
    let cmd = ClientOpts::command();
    let cmd = ProbeOpts::augment_args(cmd);
    formatter::apply(cmd)
}

#[derive(Debug, Clone, PartialEq, Eq)]
pub struct PathSpec {
    path: PathBuf,
    trailing_slash: bool,
}

#[derive(Debug, Clone, PartialEq, Eq)]
pub enum RemoteSpec {
    Local(PathSpec),
    Remote {
        host: String,
        path: PathSpec,
        module: Option<String>,
    },
}

pub fn parse_remote_spec(input: &str) -> Result<RemoteSpec> {
    let (trailing_slash, s) = if input != "/" && input.ends_with('/') {
        (true, &input[..input.len() - 1])
    } else {
        (false, input)
    };
    if let Some(rest) = s.strip_prefix("rsync://") {
        let mut parts = rest.splitn(2, '/');
        let host = parts.next().unwrap_or("");
        let mod_path = parts.next().unwrap_or("");
        let mut mp = mod_path.splitn(2, '/');
        let module = mp.next().unwrap_or("");
        let path = mp.next().unwrap_or("");
        return Ok(RemoteSpec::Remote {
            host: host.to_string(),
            path: PathSpec {
                path: PathBuf::from(path),
                trailing_slash,
            },
            module: Some(module.to_string()),
        });
    }
    if let Some(rest) = s.strip_prefix('[') {
        if let Some(end) = rest.find(']') {
            let host = &rest[..end];
            if let Some(path) = rest[end + 1..].strip_prefix(':') {
                return Ok(RemoteSpec::Remote {
                    host: host.to_string(),
                    path: PathSpec {
                        path: PathBuf::from(path),
                        trailing_slash,
                    },
                    module: None,
                });
            }
        }
        return Ok(RemoteSpec::Local(PathSpec {
            path: PathBuf::from(input),
            trailing_slash,
        }));
    }
    if let Some(idx) = s.find("::") {
        let host = &s[..idx];
        let mut rest = s[idx + 2..].splitn(2, '/');
        let module = rest.next().unwrap_or("");
        let path = rest.next().unwrap_or("");
        return Ok(RemoteSpec::Remote {
            host: host.to_string(),
            path: PathSpec {
                path: PathBuf::from(path),
                trailing_slash,
            },
            module: Some(module.to_string()),
        });
    }
    if let Some(idx) = s.find(':') {
        if idx == 1 {
            let bytes = s.as_bytes();
            if bytes[0].is_ascii_alphabetic()
                && (bytes.len() == 2
                    || bytes
                        .get(2)
                        .map(|c| *c == b'/' || *c == b'\\')
                        .unwrap_or(false))
            {
                return Ok(RemoteSpec::Local(PathSpec {
                    path: PathBuf::from(s),
                    trailing_slash,
                }));
            }
        }
        let (host, path) = s.split_at(idx);
        return Ok(RemoteSpec::Remote {
            host: host.to_string(),
            path: PathSpec {
                path: PathBuf::from(&path[1..]),
                trailing_slash,
            },
            module: None,
        });
    }
    Ok(RemoteSpec::Local(PathSpec {
        path: PathBuf::from(s),
        trailing_slash,
    }))
}

fn pipe_transports<S, D>(src: &mut S, dst: &mut D) -> io::Result<()>
where
    S: Transport,
    D: Transport,
{
    let mut buf = [0u8; 8192];
    loop {
        let n = src.receive(&mut buf)?;
        if n == 0 {
            break;
        }
        dst.send(&buf[..n])?;
    }
    Ok(())
}

#[allow(clippy::too_many_arguments)]
pub fn spawn_daemon_session_with_retry(
    host: &str,
    module: &str,
    port: Option<u16>,
    password_file: Option<&Path>,
    no_motd: bool,
    timeout: Option<Duration>,
    connect_timeout: Option<Duration>,
    retries: u32,
    retry_delay: Duration,
    family: Option<AddressFamily>,
    sockopts: &[String],
    opts: &SyncOptions,
    version: u32,
    early_input: Option<&Path>,
    iconv: Option<&CharsetConv>,
) -> Result<TcpTransport> {
    let (host, port) = if let Some((h, p)) = host.rsplit_once(':') {
        let p = p.parse().unwrap_or(873);
        (h, p)
    } else {
        (host, port.unwrap_or(873))
    };
    let start = Instant::now();
    let mut t =
        TcpTransport::connect_with_retry(host, port, connect_timeout, family, retries, retry_delay)
            .map_err(EngineError::from)?;
    let parsed: Vec<SockOpt> = parse_sockopts(sockopts).map_err(EngineError::Other)?;
    t.apply_sockopts(&parsed).map_err(EngineError::from)?;
    let handshake_timeout = connect_timeout
        .map(|dur| {
            dur.checked_sub(start.elapsed())
                .ok_or_else(|| io::Error::new(io::ErrorKind::TimedOut, "connection timed out"))
        })
        .transpose()
        .map_err(EngineError::from)?;
    t.set_read_timeout(handshake_timeout)
        .map_err(EngineError::from)?;
    t.set_write_timeout(handshake_timeout)
        .map_err(EngineError::from)?;
    if let Some(p) = early_input {
        if let Ok(data) = fs::read(p) {
            t.send(&data).map_err(EngineError::from)?;
        }
    }
    t.send(&version.to_be_bytes()).map_err(EngineError::from)?;
    let mut buf = [0u8; 4];
    t.receive(&mut buf).map_err(EngineError::from)?;
    let peer = u32::from_be_bytes(buf);
    negotiate_version(version, peer).map_err(|e| EngineError::Other(e.to_string()))?;

    let token = password_file
        .and_then(|p| fs::read_to_string(p).ok())
        .and_then(|s| s.lines().next().map(|l| l.to_string()));
    t.authenticate(token.as_deref(), no_motd)
        .map_err(EngineError::from)?;

    let mut line = Vec::new();
    let mut b = [0u8; 1];
    loop {
        let n = t.receive(&mut b).map_err(EngineError::from)?;
        if n == 0 {
            break;
        }
        line.push(b[0]);
        if b[0] == b'\n' {
            if line == b"@RSYNCD: OK\n" {
                break;
            }
            if !no_motd {
                let s = if let Some(cv) = iconv {
                    cv.decode_remote(&line)
                } else {
                    String::from_utf8_lossy(&line).into_owned()
                };
                if let Some(msg) = s.strip_prefix("@RSYNCD: ") {
                    print!("{msg}");
                } else {
                    print!("{s}");
                }
                let _ = io::stdout().flush();
            }
            line.clear();
        }
    }
    t.set_read_timeout(timeout).map_err(EngineError::from)?;
    t.set_write_timeout(timeout).map_err(EngineError::from)?;

    if let Some(cv) = iconv {
        let mut line = cv.encode_remote(module);
        line.push(b'\n');
        t.send(&line).map_err(EngineError::from)?;
        for opt in &opts.remote_options {
            let mut o = cv.encode_remote(opt);
            o.push(b'\n');
            t.send(&o).map_err(EngineError::from)?;
        }
    } else {
        let line = format!("{module}\n");
        t.send(line.as_bytes()).map_err(EngineError::from)?;
        for opt in &opts.remote_options {
            let o = format!("{opt}\n");
            t.send(o.as_bytes()).map_err(EngineError::from)?;
        }
    }
    t.send(b"\n").map_err(EngineError::from)?;
    Ok(t)
}

#[allow(clippy::too_many_arguments)]
pub fn spawn_daemon_session(
    host: &str,
    module: &str,
    port: Option<u16>,
    password_file: Option<&Path>,
    no_motd: bool,
    timeout: Option<Duration>,
    connect_timeout: Option<Duration>,
    family: Option<AddressFamily>,
    sockopts: &[String],
    opts: &SyncOptions,
    version: u32,
    early_input: Option<&Path>,
    iconv: Option<&CharsetConv>,
) -> Result<TcpTransport> {
    spawn_daemon_session_with_retry(
        host,
        module,
        port,
        password_file,
        no_motd,
        timeout,
        connect_timeout,
        0,
        Duration::from_secs(0),
        family,
        sockopts,
        opts,
        version,
        early_input,
        iconv,
    )
}

fn run_client(mut opts: ClientOpts, matches: &ArgMatches) -> Result<()> {
    let src_arg = opts
        .src
        .take()
        .ok_or_else(|| EngineError::Other("missing SRC".into()))?;
    let dst_arg = opts
        .dst
        .take()
        .ok_or_else(|| EngineError::Other("missing DST".into()))?;
    if opts.archive {
        opts.recursive = true;
        if !opts.no_links {
            opts.links = true;
        }
        if !opts.no_perms {
            opts.perms = true;
        }
        if !opts.no_times {
            opts.times = true;
        }
        if !opts.no_group {
            opts.group = true;
        }
        if !opts.no_owner {
            opts.owner = true;
        }
        if !opts.no_devices {
            opts.devices = true;
        }
        if !opts.no_specials {
            opts.specials = true;
        }
    }
    let matcher = build_matcher(&opts, matches)?;
    let addr_family = if opts.ipv4 {
        Some(AddressFamily::V4)
    } else if opts.ipv6 {
        Some(AddressFamily::V6)
    } else {
        None
    };

    parse_sockopts(&opts.sockopts).map_err(EngineError::Other)?;

    let retries = opts.retries.unwrap_or(0);
    let retry_delay = opts.retry_delay.unwrap_or_else(|| Duration::from_secs(1));

    #[cfg(feature = "acl")]
    let acls = opts.acls && !opts.no_acls;

    #[cfg(unix)]
    {
        let need_owner = if opts.no_owner {
            false
        } else {
            opts.owner || opts.archive
        };
        let need_group = if opts.no_group {
            false
        } else {
            opts.group || opts.archive
        };
        if need_owner || need_group || opts.chown.is_some() {
            use nix::unistd::Uid;
            if !Uid::effective().is_root() {
                #[cfg(target_os = "linux")]
                {
                    use caps::{CapSet, Capability};
                    if !caps::has_cap(None, CapSet::Effective, Capability::CAP_CHOWN)
                        .unwrap_or(false)
                    {
                        return Err(EngineError::Exit(
                            ExitCode::StartClient,
                            "changing ownership requires root or CAP_CHOWN".into(),
                        ));
                    }
                }
                #[cfg(not(target_os = "linux"))]
                {
                    return Err(EngineError::Exit(
                        ExitCode::StartClient,
                        "changing ownership requires root".into(),
                    ));
                }
            }
        }
    }

    let iconv = if let Some(spec) = &opts.iconv {
        Some(parse_iconv(spec).map_err(EngineError::Other)?)
    } else {
        None
    };

    if let Some(pf) = &opts.password_file {
        #[cfg(unix)]
        {
            let mode = fs::metadata(pf)?.permissions().mode();
            if mode & 0o077 != 0 {
                return Err(EngineError::Other(
                    "password file permissions are too open".into(),
                ));
            }
        }
        let _ = fs::read_to_string(pf).map_err(|e| EngineError::Other(e.to_string()))?;
    }

    let mut remote_opts = opts.remote_option.clone();
    if opts.secluded_args {
        remote_opts.push("--secluded-args".into());
    }
    if opts.trust_sender {
        remote_opts.push("--trust-sender".into());
    }
    if let Some(spec) = &opts.iconv {
        remote_opts.push(format!("--iconv={spec}"));
    }
    #[cfg(feature = "xattr")]
    if opts.xattrs {
        remote_opts.push("--xattrs".into());
    }
    #[cfg(feature = "acl")]
    if acls {
        remote_opts.push("--acls".into());
    }

    if let Some(cfg) = &opts.config {
        if !opts.quiet {
            println!("using config file {}", cfg.display());
        }
    }
    if opts.verbose > 0 && !opts.quiet {
        tracing::info!(
            target: InfoFlag::Misc.target(),
            "verbose level set to {}",
            opts.verbose
        );
    }
    if opts.recursive && !opts.quiet {
        println!("recursive mode enabled");
    }
    if opts.dry_run && !opts.list_only {
        if !opts.quiet {
            println!("dry run: skipping synchronization");
        }
        return Ok(());
    }

    let src = parse_remote_spec(&src_arg)?;
    let mut dst = parse_remote_spec(&dst_arg)?;
    if opts.mkpath {
        match &dst {
            RemoteSpec::Local(ps) => {
                let target = if ps.trailing_slash {
                    &ps.path
                } else {
                    ps.path.parent().unwrap_or(&ps.path)
                };
                fs::create_dir_all(target).map_err(|e| EngineError::Other(e.to_string()))?;
            }
            RemoteSpec::Remote { .. } => {
                remote_opts.push("--mkpath".into());
            }
        }
    }

    let known_hosts = opts.known_hosts.clone();
    let strict_host_key_checking = !opts.no_host_key_checking;
    let rsh_raw = opts.rsh.clone().or_else(|| env::var("RSYNC_RSH").ok());
    let rsh_cmd = parse_rsh(rsh_raw)?;
    let rsync_path_cmd = parse_rsync_path(opts.rsync_path.clone())?;
    let mut rsync_env: Vec<(String, String)> = env::vars()
        .filter(|(k, _)| k.starts_with("RSYNC_"))
        .collect();
    rsync_env.extend(
        rsh_cmd
            .env
            .iter()
            .filter(|(k, _)| k.starts_with("RSYNC_"))
            .cloned(),
    );
    if let Some(cmd) = &rsync_path_cmd {
        rsync_env.extend(
            cmd.env
                .iter()
                .filter(|(k, _)| k.starts_with("RSYNC_"))
                .cloned(),
        );
    }
    if let Some(to) = opts.timeout {
        rsync_env.push(("RSYNC_TIMEOUT".into(), to.as_secs().to_string()));
    }

    if !rsync_env.iter().any(|(k, _)| k == "RSYNC_CHECKSUM_LIST") {
        let list = ["md4", "md5", "sha1"];
        rsync_env.push(("RSYNC_CHECKSUM_LIST".into(), list.join(",")));
    }

    let remote_bin_vec = rsync_path_cmd.as_ref().map(|c| c.cmd.clone());
    let remote_env_vec = rsync_path_cmd.as_ref().map(|c| c.env.clone());

    let strong = if let Some(choice) = opts.checksum_choice.as_deref() {
        match choice {
            "md4" => StrongHash::Md4,
            "md5" => StrongHash::Md5,
            "sha1" => StrongHash::Sha1,
            other => {
                return Err(EngineError::Other(format!("unknown checksum {other}")));
            }
        }
    } else if let Ok(list) = env::var("RSYNC_CHECKSUM_LIST") {
        let mut chosen = StrongHash::Md4;
        for name in list.split(',') {
            match name {
                "sha1" => {
                    chosen = StrongHash::Sha1;
                    break;
                }
                "md5" => {
                    chosen = StrongHash::Md5;
                    break;
                }
                "md4" => {
                    chosen = StrongHash::Md4;
                    break;
                }
                _ => {}
            }
        }
        chosen
    } else {
        StrongHash::Md4
    };

    let src_trailing = match &src {
        RemoteSpec::Local(p) => p.trailing_slash,
        RemoteSpec::Remote { path, .. } => path.trailing_slash,
    };
    let src_path = match &src {
        RemoteSpec::Local(p) => &p.path,
        RemoteSpec::Remote { path, .. } => &path.path,
    };
    if opts.relative {
        let rel = if src_path.is_absolute() {
            src_path.strip_prefix(Path::new("/")).unwrap_or(src_path)
        } else {
            src_path
        };
        match &mut dst {
            RemoteSpec::Local(p) => p.path.push(rel),
            RemoteSpec::Remote { path, .. } => path.path.push(rel),
        }
    } else if !src_trailing {
        let name = src_path
            .file_name()
            .map(|s| s.to_owned())
            .ok_or_else(|| EngineError::Other("source path missing file name".into()))?;
        match &mut dst {
            RemoteSpec::Local(p) => p.path.push(&name),
            RemoteSpec::Remote { path, .. } => path.path.push(&name),
        }
    }

    let compress_choice = match opts.compress_choice.as_deref() {
        Some("none") => None,
        Some(s) => {
            let mut list = Vec::new();
            for name in s.split(',') {
                let codec = match name {
                    "zlib" => Codec::Zlib,
                    "zlibx" => Codec::Zlibx,
                    "zstd" => Codec::Zstd,
                    other => {
                        return Err(EngineError::Other(format!("unknown codec {other}")));
                    }
                };
                if !available_codecs().contains(&codec) {
                    return Err(EngineError::Other(format!(
                        "codec {name} not supported by this build"
                    )));
                }
                list.push(codec);
            }
            if list.is_empty() {
                None
            } else {
                Some(list)
            }
        }
        None => None,
    };
    let compress = if opts.compress_choice.as_deref() == Some("none") {
        false
    } else {
        opts.compress || opts.compress_level.is_some_and(|l| l > 0) || compress_choice.is_some()
    };
    let mut delete_mode = if opts.delete_before {
        Some(DeleteMode::Before)
    } else if opts.delete_after || opts.delete_delay {
        Some(DeleteMode::After)
    } else if opts.delete_during || opts.delete {
        Some(DeleteMode::During)
    } else {
        None
    };
    if delete_mode.is_none() && opts.delete_excluded {
        delete_mode = Some(DeleteMode::During);
    }
    let block_size = opts.block_size.unwrap_or(0);
    let mut chmod_rules = Vec::new();
    for spec in &opts.chmod {
        chmod_rules.extend(parse_chmod(spec).map_err(EngineError::Other)?);
    }
    let chown_ids = if let Some(ref spec) = opts.chown {
        Some(parse_chown(spec).map_err(EngineError::Other)?)
    } else {
        None
    };
    let copy_as = if let Some(ref spec) = opts.copy_as {
        let (uid_opt, gid_opt) = parse_chown(spec).map_err(EngineError::Other)?;
        let uid = uid_opt.ok_or_else(|| EngineError::Other("--copy-as requires a user".into()))?;
        let gid = if let Some(g) = gid_opt {
            Some(g)
        } else {
            #[cfg(unix)]
            {
                get_user_by_uid(uid).map(|u| u.primary_group_id())
            }
            #[cfg(not(unix))]
            {
                None
            }
        };
        Some((uid, gid))
    } else {
        None
    };
    let uid_map = parse_name_map(&opts.usermap, IdKind::User)?;
    let gid_map = parse_name_map(&opts.groupmap, IdKind::Group)?;
    let mut sync_opts = SyncOptions {
        delete: delete_mode,
        delete_excluded: opts.delete_excluded,
        ignore_missing_args: opts.ignore_missing_args,
        delete_missing_args: opts.delete_missing_args,
        remove_source_files: opts.remove_source_files,
        ignore_errors: opts.ignore_errors,
        force: opts.force,
        max_delete: opts.max_delete,
        max_alloc: opts.max_alloc.unwrap_or(1usize << 30),
        max_size: opts.max_size,
        min_size: opts.min_size,
        preallocate: opts.preallocate,
        checksum: opts.checksum,
        compress,
        dirs: opts.dirs,
        no_implied_dirs: opts.no_implied_dirs,
        list_only: opts.list_only,
        update: opts.update,
        existing: opts.existing,
        ignore_existing: opts.ignore_existing,
        one_file_system: opts.one_file_system,
        size_only: opts.size_only,
        ignore_times: opts.ignore_times,
        perms: if opts.no_perms {
            false
        } else {
            opts.perms || opts.archive || {
                #[cfg(feature = "acl")]
                {
                    acls
                }
                #[cfg(not(feature = "acl"))]
                {
                    false
                }
            }
        },
        executability: opts.executability,
        times: if opts.no_times {
            false
        } else {
            opts.times || opts.archive
        },
        atimes: opts.atimes,
        crtimes: opts.crtimes,
        omit_dir_times: opts.omit_dir_times,
        omit_link_times: opts.omit_link_times,
        owner: if opts.no_owner {
            false
        } else {
            opts.owner
                || opts.archive
                || chown_ids.is_some_and(|(u, _)| u.is_some())
                || uid_map.is_some()
        },
        group: if opts.no_group {
            false
        } else {
            opts.group
                || opts.archive
                || chown_ids.is_some_and(|(_, g)| g.is_some())
                || gid_map.is_some()
        },
        links: if opts.no_links {
            false
        } else {
            opts.links || opts.archive
        },
        copy_links: opts.copy_links,
        copy_dirlinks: opts.copy_dirlinks,
        keep_dirlinks: opts.keep_dirlinks,
        copy_unsafe_links: opts.copy_unsafe_links,
        safe_links: opts.safe_links,
        munge_links: opts.munge_links,
        hard_links: opts.hard_links,
        devices: if opts.no_devices {
            false
        } else {
            opts.devices || opts.archive || opts.devices_specials
        },
        specials: if opts.no_specials {
            false
        } else {
            opts.specials || opts.archive || opts.devices_specials
        },
        #[cfg(feature = "xattr")]
        xattrs: opts.xattrs || (opts.fake_super && !opts.super_user),
        #[cfg(feature = "acl")]
        acls,
        sparse: opts.sparse,
        strong,
        checksum_seed: opts.checksum_seed.unwrap_or(0),
        compress_level: opts.compress_level,
        compress_choice,
        whole_file: if opts.no_whole_file {
            false
        } else {
            opts.whole_file
        },
        skip_compress: opts.skip_compress.clone(),
        partial: opts.partial || opts.partial_progress || opts.partial_dir.is_some(),
        progress: opts.progress || opts.partial_progress,
        human_readable: opts.human_readable,
        itemize_changes: opts.itemize_changes,
        out_format: opts.out_format.as_ref().map(|s| parse_escapes(s)),
        partial_dir: opts.partial_dir.clone(),
        temp_dir: opts.temp_dir.clone(),
        append: opts.append,
        append_verify: opts.append_verify,
        numeric_ids: opts.numeric_ids,
        inplace: opts.inplace || opts.write_devices,
        delay_updates: opts.delay_updates,
        modify_window: opts.modify_window.unwrap_or(Duration::ZERO),
        bwlimit: opts.bwlimit,
        block_size,
        link_dest: opts.link_dest.clone(),
        copy_dest: opts.copy_dest.clone(),
        compare_dest: opts.compare_dest.clone(),
        backup: opts.backup || opts.backup_dir.is_some(),
        backup_dir: opts.backup_dir.clone(),
        backup_suffix: opts.suffix.clone(),
        chmod: if chmod_rules.is_empty() {
            None
        } else {
            Some(chmod_rules)
        },
        chown: chown_ids,
        copy_as,
        uid_map,
        gid_map,
        eight_bit_output: opts.eight_bit_output,
        blocking_io: opts.blocking_io,
        early_input: opts.early_input.clone(),
        secluded_args: opts.secluded_args,
        sockopts: opts.sockopts.clone(),
        remote_options: remote_opts.clone(),
        write_batch: opts.write_batch.clone(),
        read_batch: opts.read_batch.clone(),
        copy_devices: opts.copy_devices,
        write_devices: opts.write_devices,
        fsync: opts.fsync,
        fuzzy: opts.fuzzy,
        super_user: opts.super_user,
        fake_super: opts.fake_super && !opts.super_user,
        quiet: opts.quiet,
    };
    sync_opts.prepare_remote();
    let stats = if opts.local {
        match (src, dst) {
            (RemoteSpec::Local(src), RemoteSpec::Local(dst)) => sync(
                &src.path,
                &dst.path,
                &matcher,
                &available_codecs(),
                &sync_opts,
            )?,
            _ => return Err(EngineError::Other("local sync requires local paths".into())),
        }
    } else {
        match (src, dst) {
            (RemoteSpec::Local(_), RemoteSpec::Local(_)) => {
                return Err(EngineError::Other(
                    "local sync requires --local flag".into(),
                ))
            }
            (
                RemoteSpec::Remote {
                    host,
                    path: src,
                    module: Some(module),
                },
                RemoteSpec::Local(dst),
            ) => {
                let mut _session = spawn_daemon_session_with_retry(
                    &host,
                    &module,
                    opts.port,
                    opts.password_file.as_deref(),
                    opts.no_motd,
                    opts.timeout,
                    opts.connect_timeout,
                    retries,
                    retry_delay,
                    addr_family,
                    &opts.sockopts,
                    &sync_opts,
                    opts.protocol.unwrap_or(31),
                    opts.early_input.as_deref(),
                    iconv.as_ref(),
                )?;
                sync(
                    &src.path,
                    &dst.path,
                    &matcher,
                    &available_codecs(),
                    &sync_opts,
                )?
            }
            (
                RemoteSpec::Remote {
                    host,
                    path: src,
                    module: None,
                },
                RemoteSpec::Local(dst),
            ) => {
                let connect_timeout = opts.connect_timeout;
                let caps_send = CAP_CODECS
                    | {
                        #[cfg(feature = "acl")]
                        {
                            if sync_opts.acls {
                                CAP_ACLS
                            } else {
                                0
                            }
                        }
                        #[cfg(not(feature = "acl"))]
                        {
                            0
                        }
                    }
                    | {
                        #[cfg(feature = "xattr")]
                        {
                            if sync_opts.xattrs {
                                CAP_XATTRS
                            } else {
                                0
                            }
                        }
                        #[cfg(not(feature = "xattr"))]
                        {
                            0
                        }
                    };
                let (session, codecs, caps) = SshStdioTransport::connect_with_rsh(
                    &host,
                    &src.path,
                    &rsh_cmd.cmd,
                    &rsh_cmd.env,
                    &rsync_env,
                    remote_bin_vec.as_deref(),
                    remote_env_vec.as_deref().unwrap_or(&[]),
                    &sync_opts.remote_options,
                    known_hosts.as_deref(),
                    strict_host_key_checking,
                    opts.port,
                    connect_timeout,
                    addr_family,
                    opts.protocol.unwrap_or(31),
                    caps_send,
                    None,
                )
                .map_err(EngineError::from)?;
                #[cfg(not(any(feature = "xattr", feature = "acl")))]
                let _ = caps;
                #[cfg(feature = "xattr")]
                if sync_opts.xattrs && caps & CAP_XATTRS == 0 {
                    sync_opts.xattrs = false;
                }
                #[cfg(feature = "acl")]
                if sync_opts.acls && caps & CAP_ACLS == 0 {
                    sync_opts.acls = false;
                }
                let (err, _) = session.stderr();
                if !err.is_empty() {
                    let msg = if let Some(cv) = iconv.as_ref() {
                        cv.decode_remote(&err)
                    } else {
                        String::from_utf8_lossy(&err).into_owned()
                    };
                    return Err(EngineError::Other(msg));
                }
                sync(&src.path, &dst.path, &matcher, &codecs, &sync_opts)?
            }
            (
                RemoteSpec::Local(src),
                RemoteSpec::Remote {
                    host,
                    path: dst,
                    module: Some(module),
                },
            ) => {
                let mut _session = spawn_daemon_session_with_retry(
                    &host,
                    &module,
                    opts.port,
                    opts.password_file.as_deref(),
                    opts.no_motd,
                    opts.timeout,
                    opts.connect_timeout,
                    retries,
                    retry_delay,
                    addr_family,
                    &opts.sockopts,
                    &sync_opts,
                    opts.protocol.unwrap_or(31),
                    opts.early_input.as_deref(),
                    iconv.as_ref(),
                )?;
                sync(
                    &src.path,
                    &dst.path,
                    &matcher,
                    &available_codecs(),
                    &sync_opts,
                )?
            }
            (
                RemoteSpec::Local(src),
                RemoteSpec::Remote {
                    host,
                    path: dst,
                    module: None,
                },
            ) => {
                let connect_timeout = opts.connect_timeout;
                let caps_send = CAP_CODECS
                    | {
                        #[cfg(feature = "acl")]
                        {
                            if sync_opts.acls {
                                CAP_ACLS
                            } else {
                                0
                            }
                        }
                        #[cfg(not(feature = "acl"))]
                        {
                            0
                        }
                    }
                    | {
                        #[cfg(feature = "xattr")]
                        {
                            if sync_opts.xattrs {
                                CAP_XATTRS
                            } else {
                                0
                            }
                        }
                        #[cfg(not(feature = "xattr"))]
                        {
                            0
                        }
                    };
                let (session, codecs, caps) = SshStdioTransport::connect_with_rsh(
                    &host,
                    &dst.path,
                    &rsh_cmd.cmd,
                    &rsh_cmd.env,
                    &rsync_env,
                    remote_bin_vec.as_deref(),
                    remote_env_vec.as_deref().unwrap_or(&[]),
                    &sync_opts.remote_options,
                    known_hosts.as_deref(),
                    strict_host_key_checking,
                    opts.port,
                    connect_timeout,
                    addr_family,
                    opts.protocol.unwrap_or(31),
                    caps_send,
                    None,
                )
                .map_err(EngineError::from)?;
                #[cfg(not(any(feature = "xattr", feature = "acl")))]
                let _ = caps;
                #[cfg(feature = "xattr")]
                if sync_opts.xattrs && caps & CAP_XATTRS == 0 {
                    sync_opts.xattrs = false;
                }
                #[cfg(feature = "acl")]
                if sync_opts.acls && caps & CAP_ACLS == 0 {
                    sync_opts.acls = false;
                }
                let (err, _) = session.stderr();
                if !err.is_empty() {
                    let msg = if let Some(cv) = iconv.as_ref() {
                        cv.decode_remote(&err)
                    } else {
                        String::from_utf8_lossy(&err).into_owned()
                    };
                    return Err(EngineError::Other(msg));
                }
                sync(&src.path, &dst.path, &matcher, &codecs, &sync_opts)?
            }
            (
                RemoteSpec::Remote {
                    host: src_host,
                    path: src_path,
                    module: src_mod,
                },
                RemoteSpec::Remote {
                    host: dst_host,
                    path: dst_path,
                    module: dst_mod,
                },
            ) => {
                if src_host.is_empty() || dst_host.is_empty() {
                    return Err(EngineError::Other("remote host missing".to_string()));
                }
                if (src_mod.is_none() && src_path.path.as_os_str().is_empty())
                    || (dst_mod.is_none() && dst_path.path.as_os_str().is_empty())
                {
                    return Err(EngineError::Other("remote path missing".to_string()));
                }

                match (src_mod, dst_mod) {
                    (None, None) => {
                        let connect_timeout = opts.connect_timeout;
                        let mut dst_session = SshStdioTransport::spawn_with_rsh(
                            &dst_host,
                            &dst_path.path,
                            &rsh_cmd.cmd,
                            &rsh_cmd.env,
                            remote_bin_vec.as_deref(),
                            remote_env_vec.as_deref().unwrap_or(&[]),
                            &sync_opts.remote_options,
                            known_hosts.as_deref(),
                            strict_host_key_checking,
                            opts.port,
                            connect_timeout,
                            addr_family,
                        )
                        .map_err(EngineError::from)?;
                        let mut src_session = SshStdioTransport::spawn_with_rsh(
                            &src_host,
                            &src_path.path,
                            &rsh_cmd.cmd,
                            &rsh_cmd.env,
                            remote_bin_vec.as_deref(),
                            remote_env_vec.as_deref().unwrap_or(&[]),
                            &sync_opts.remote_options,
                            known_hosts.as_deref(),
                            strict_host_key_checking,
                            opts.port,
                            connect_timeout,
                            addr_family,
                        )
                        .map_err(EngineError::from)?;

                        if let Some(limit) = opts.bwlimit {
                            let mut dst_session = RateLimitedTransport::new(dst_session, limit);
                            pipe_transports(&mut src_session, &mut dst_session)
                                .map_err(|e| EngineError::Other(e.to_string()))?;
                            let (src_err, _) = src_session.stderr();
                            if !src_err.is_empty() {
                                let msg = if let Some(cv) = iconv.as_ref() {
                                    cv.decode_remote(&src_err)
                                } else {
                                    String::from_utf8_lossy(&src_err).into_owned()
                                };
                                return Err(EngineError::Other(msg));
                            }
                            let dst_session = dst_session.into_inner();
                            let (dst_err, _) = dst_session.stderr();
                            if !dst_err.is_empty() {
                                let msg = if let Some(cv) = iconv.as_ref() {
                                    cv.decode_remote(&dst_err)
                                } else {
                                    String::from_utf8_lossy(&dst_err).into_owned()
                                };
                                return Err(EngineError::Other(msg));
                            }
                        } else {
                            pipe_transports(&mut src_session, &mut dst_session)
                                .map_err(|e| EngineError::Other(e.to_string()))?;
                            let (src_err, _) = src_session.stderr();
                            if !src_err.is_empty() {
                                let msg = if let Some(cv) = iconv.as_ref() {
                                    cv.decode_remote(&src_err)
                                } else {
                                    String::from_utf8_lossy(&src_err).into_owned()
                                };
                                return Err(EngineError::Other(msg));
                            }
                            let (dst_err, _) = dst_session.stderr();
                            if !dst_err.is_empty() {
                                let msg = if let Some(cv) = iconv.as_ref() {
                                    cv.decode_remote(&dst_err)
                                } else {
                                    String::from_utf8_lossy(&dst_err).into_owned()
                                };
                                return Err(EngineError::Other(msg));
                            }
                        }
                        Stats::default()
                    }
                    (Some(sm), Some(dm)) => {
                        let mut dst_session = spawn_daemon_session_with_retry(
                            &dst_host,
                            &dm,
                            opts.port,
                            opts.password_file.as_deref(),
                            opts.no_motd,
                            opts.timeout,
                            opts.connect_timeout,
                            retries,
                            retry_delay,
                            addr_family,
                            &opts.sockopts,
                            &sync_opts,
                            opts.protocol.unwrap_or(31),
                            opts.early_input.as_deref(),
                            iconv.as_ref(),
                        )?;
                        let mut src_session = spawn_daemon_session_with_retry(
                            &src_host,
                            &sm,
                            opts.port,
                            opts.password_file.as_deref(),
                            opts.no_motd,
                            opts.timeout,
                            opts.connect_timeout,
                            retries,
                            retry_delay,
                            addr_family,
                            &opts.sockopts,
                            &sync_opts,
                            opts.protocol.unwrap_or(31),
                            opts.early_input.as_deref(),
                            iconv.as_ref(),
                        )?;
                        if let Some(limit) = opts.bwlimit {
                            let mut dst_session = RateLimitedTransport::new(dst_session, limit);
                            pipe_transports(&mut src_session, &mut dst_session)
                                .map_err(|e| EngineError::Other(e.to_string()))?;
                        } else {
                            pipe_transports(&mut src_session, &mut dst_session)
                                .map_err(|e| EngineError::Other(e.to_string()))?;
                        }
                        Stats::default()
                    }
                    (Some(sm), None) => {
                        let mut dst_session = SshStdioTransport::spawn_with_rsh(
                            &dst_host,
                            &dst_path.path,
                            &rsh_cmd.cmd,
                            &rsh_cmd.env,
                            remote_bin_vec.as_deref(),
                            remote_env_vec.as_deref().unwrap_or(&[]),
                            &sync_opts.remote_options,
                            known_hosts.as_deref(),
                            strict_host_key_checking,
                            opts.port,
                            opts.connect_timeout,
                            addr_family,
                        )
                        .map_err(EngineError::from)?;
                        let mut src_session = spawn_daemon_session_with_retry(
                            &src_host,
                            &sm,
                            opts.port,
                            opts.password_file.as_deref(),
                            opts.no_motd,
                            opts.timeout,
                            opts.connect_timeout,
                            retries,
                            retry_delay,
                            addr_family,
                            &opts.sockopts,
                            &sync_opts,
                            opts.protocol.unwrap_or(31),
                            opts.early_input.as_deref(),
                            iconv.as_ref(),
                        )?;
                        if let Some(limit) = opts.bwlimit {
                            let mut dst_session = RateLimitedTransport::new(dst_session, limit);
                            pipe_transports(&mut src_session, &mut dst_session)
                                .map_err(|e| EngineError::Other(e.to_string()))?;
                            let dst_session = dst_session.into_inner();
                            let (dst_err, _) = dst_session.stderr();
                            if !dst_err.is_empty() {
                                let msg = if let Some(cv) = iconv.as_ref() {
                                    cv.decode_remote(&dst_err)
                                } else {
                                    String::from_utf8_lossy(&dst_err).into_owned()
                                };
                                return Err(EngineError::Other(msg));
                            }
                        } else {
                            pipe_transports(&mut src_session, &mut dst_session)
                                .map_err(|e| EngineError::Other(e.to_string()))?;
                            let (dst_err, _) = dst_session.stderr();
                            if !dst_err.is_empty() {
                                let msg = if let Some(cv) = iconv.as_ref() {
                                    cv.decode_remote(&dst_err)
                                } else {
                                    String::from_utf8_lossy(&dst_err).into_owned()
                                };
                                return Err(EngineError::Other(msg));
                            }
                        }
                        Stats::default()
                    }
                    (None, Some(dm)) => {
                        let mut dst_session = spawn_daemon_session_with_retry(
                            &dst_host,
                            &dm,
                            opts.port,
                            opts.password_file.as_deref(),
                            opts.no_motd,
                            opts.timeout,
                            opts.connect_timeout,
                            retries,
                            retry_delay,
                            addr_family,
                            &opts.sockopts,
                            &sync_opts,
                            opts.protocol.unwrap_or(31),
                            opts.early_input.as_deref(),
                            iconv.as_ref(),
                        )?;
                        let mut src_session = SshStdioTransport::spawn_with_rsh(
                            &src_host,
                            &src_path.path,
                            &rsh_cmd.cmd,
                            &rsh_cmd.env,
                            remote_bin_vec.as_deref(),
                            remote_env_vec.as_deref().unwrap_or(&[]),
                            &sync_opts.remote_options,
                            known_hosts.as_deref(),
                            strict_host_key_checking,
                            opts.port,
                            opts.connect_timeout,
                            addr_family,
                        )
                        .map_err(EngineError::from)?;
                        if let Some(limit) = opts.bwlimit {
                            let mut dst_session = RateLimitedTransport::new(dst_session, limit);
                            pipe_transports(&mut src_session, &mut dst_session)
                                .map_err(|e| EngineError::Other(e.to_string()))?;
                        } else {
                            pipe_transports(&mut src_session, &mut dst_session)
                                .map_err(|e| EngineError::Other(e.to_string()))?;
                        }
                        let (src_err, _) = src_session.stderr();
                        if !src_err.is_empty() {
                            let msg = if let Some(cv) = iconv.as_ref() {
                                cv.decode_remote(&src_err)
                            } else {
                                String::from_utf8_lossy(&src_err).into_owned()
                            };
                            return Err(EngineError::Other(msg));
                        }
                        Stats::default()
                    }
                }
            }
        }
    };
    if opts.stats && !opts.quiet {
        println!("files transferred: {}", stats.files_transferred);
        println!("files deleted: {}", stats.files_deleted);
        if opts.human_readable {
            println!(
                "bytes transferred: {}",
                human_bytes(stats.bytes_transferred)
            );
        } else {
            println!("bytes transferred: {}", stats.bytes_transferred);
        }
        tracing::info!(
            target: InfoFlag::Stats.target(),
            files_transferred = stats.files_transferred,
            files_deleted = stats.files_deleted,
            bytes = stats.bytes_transferred
        );
    }
    Ok(())
}

fn build_matcher(opts: &ClientOpts, matches: &ArgMatches) -> Result<Matcher> {
    fn load_patterns(path: &Path, from0: bool) -> io::Result<Vec<String>> {
        filters::parse_list_file(path, from0).map_err(|e| io::Error::other(format!("{:?}", e)))
    }

    let mut entries: Vec<(usize, usize, Rule)> = Vec::new();
    let mut seq = 0;
    let mut add_rules = |idx: usize, rs: Vec<Rule>| {
        for r in rs {
            entries.push((idx, seq, r));
            seq += 1;
        }
    };

    if let Some(values) = matches.get_many::<String>("filter") {
        let idxs: Vec<_> = matches
            .indices_of("filter")
            .map_or_else(Vec::new, |v| v.collect());
        for (idx, val) in idxs.into_iter().zip(values) {
            add_rules(
                idx + 1,
                parse_filters(val, opts.from0)
                    .map_err(|e| EngineError::Other(format!("{:?}", e)))?,
            );
        }
    }
    if let Some(values) = matches.get_many::<PathBuf>("filter_file") {
        let idxs: Vec<_> = matches
            .indices_of("filter_file")
            .map_or_else(Vec::new, |v| v.collect());
        for (idx, file) in idxs.into_iter().zip(values) {
            let rs = filters::parse_file(file, opts.from0, &mut HashSet::new(), 0)
                .map_err(|e| EngineError::Other(format!("{:?}", e)))?;
            add_rules(idx + 1, rs);
        }
    }
    if let Some(values) = matches.get_many::<String>("include") {
        let idxs: Vec<_> = matches
            .indices_of("include")
            .map_or_else(Vec::new, |v| v.collect());
        for (idx, pat) in idxs.into_iter().zip(values) {
            add_rules(
                idx + 1,
                parse_filters(&format!("+ {}", pat), opts.from0)
                    .map_err(|e| EngineError::Other(format!("{:?}", e)))?,
            );
        }
    }
    if let Some(values) = matches.get_many::<String>("exclude") {
        let idxs: Vec<_> = matches
            .indices_of("exclude")
            .map_or_else(Vec::new, |v| v.collect());
        for (idx, pat) in idxs.into_iter().zip(values) {
            add_rules(
                idx + 1,
                parse_filters(&format!("- {}", pat), opts.from0)
                    .map_err(|e| EngineError::Other(format!("{:?}", e)))?,
            );
        }
    }
    if let Some(values) = matches.get_many::<PathBuf>("include_from") {
        let idxs: Vec<_> = matches
            .indices_of("include_from")
            .map_or_else(Vec::new, |v| v.collect());
        for (idx, file) in idxs.into_iter().zip(values) {
            let mut vset = HashSet::new();
            let rs = filters::parse_rule_list_file(file, opts.from0, '+', &mut vset, 0)
                .map_err(|e| EngineError::Other(format!("{:?}", e)))?;
            add_rules(idx + 1, rs);
        }
    }
    if let Some(values) = matches.get_many::<PathBuf>("exclude_from") {
        let idxs: Vec<_> = matches
            .indices_of("exclude_from")
            .map_or_else(Vec::new, |v| v.collect());
        for (idx, file) in idxs.into_iter().zip(values) {
            let mut vset = HashSet::new();
            let rs = filters::parse_rule_list_file(file, opts.from0, '-', &mut vset, 0)
                .map_err(|e| EngineError::Other(format!("{:?}", e)))?;
            add_rules(idx + 1, rs);
        }
    }
    if let Some(values) = matches.get_many::<PathBuf>("files_from") {
        for file in values {
            for pat in load_patterns(file, opts.from0)? {
                let anchored = if pat.starts_with('/') {
                    pat.clone()
                } else {
                    format!("/{}", pat)
                };

                let rule1 = if opts.from0 {
                    format!("+{}", anchored)
                } else {
                    format!("+ {}", anchored)
                };
                add_rules(
                    usize::MAX - 1,
                    parse_filters(&rule1, opts.from0)
                        .map_err(|e| EngineError::Other(format!("{:?}", e)))?,
                );

                let dir_pat = format!("{}/***", anchored.trim_end_matches('/'));
                let rule2 = if opts.from0 {
                    format!("+{}", dir_pat)
                } else {
                    format!("+ {}", dir_pat)
                };
                add_rules(
                    usize::MAX - 1,
                    parse_filters(&rule2, opts.from0)
                        .map_err(|e| EngineError::Other(format!("{:?}", e)))?,
                );
            }
        }
    }
    if matches.contains_id("filter_shorthand") {
        if let Some(idx) = matches.index_of("filter_shorthand") {
            let count = matches.get_count("filter_shorthand");
            let rule_str = if count >= 2 { "-FF" } else { "-F" };
            add_rules(
                idx + 1,
                parse_filters(rule_str, opts.from0)
                    .map_err(|e| EngineError::Other(format!("{:?}", e)))?,
            );
        }
    }
    if !opts.files_from.is_empty() {
        add_rules(
            usize::MAX,
            parse_filters("- *", opts.from0).map_err(|e| EngineError::Other(format!("{:?}", e)))?,
        );
    }
    if opts.cvs_exclude {
        let mut cvs = default_cvs_rules().map_err(|e| EngineError::Other(format!("{:?}", e)))?;
        cvs.extend(
            parse_filters(":C\n", opts.from0)
                .map_err(|e| EngineError::Other(format!("{:?}", e)))?,
        );
        add_rules(usize::MAX, cvs);
    }

    entries.sort_by(|a, b| {
        if a.0 == b.0 {
            a.1.cmp(&b.1)
        } else {
            a.0.cmp(&b.0)
        }
    });
    let rules: Vec<Rule> = entries.into_iter().map(|(_, _, r)| r).collect();
    let mut matcher = Matcher::new(rules);
    if opts.from0 {
        matcher = matcher.with_from0();
    }
    if opts.existing {
        matcher = matcher.with_existing();
    }
    if opts.prune_empty_dirs {
        matcher = matcher.with_prune_empty_dirs();
    }
    Ok(matcher)
}

fn run_daemon(opts: DaemonOpts, matches: &ArgMatches) -> Result<()> {
    let mut modules: HashMap<String, Module> = HashMap::new();
    let mut secrets = opts.secrets_file.clone();
    let password = matches
        .get_one::<PathBuf>("password_file")
        .cloned()
        .map(|pf| -> Result<String> {
            #[cfg(unix)]
            {
                let mode = fs::metadata(&pf)?.permissions().mode();
                if mode & 0o077 != 0 {
                    return Err(EngineError::Other(
                        "password file permissions are too open".into(),
                    ));
                }
            }
            let data = fs::read_to_string(&pf)?;
            Ok(data.lines().next().unwrap_or_default().trim().to_string())
        })
        .transpose()?;
    let mut hosts_allow = opts.hosts_allow.clone();
    let mut hosts_deny = opts.hosts_deny.clone();
    let mut log_file = matches.get_one::<PathBuf>("client-log-file").cloned();
    let log_format = matches
        .get_one::<String>("client-log-file-format")
        .map(|s| parse_escapes(s));
    let mut motd = opts.motd.clone();
    let mut pid_file = opts.pid_file.clone();
    let mut lock_file = opts.lock_file.clone();
    let mut state_dir = opts.state_dir.clone();
    let mut port = matches.get_one::<u16>("port").copied().unwrap_or(873);
    let mut address = opts.address;
    let timeout = matches.get_one::<Duration>("timeout").copied();
    let bwlimit = matches.get_one::<u64>("bwlimit").copied();
    let numeric_ids_flag = matches.get_flag("numeric_ids");
    let mut list = true;
    let mut refuse = Vec::new();
    let mut max_conn = None;
    let mut read_only = None;
    if let Some(cfg_path) = matches.get_one::<PathBuf>("config") {
        let cfg = parse_config_file(cfg_path).map_err(|e| EngineError::Other(e.to_string()))?;
        for m in cfg.modules {
            modules.insert(m.name.clone(), m);
        }
        if let Some(p) = cfg.port {
            port = p;
        }
        if let Some(m) = cfg.motd_file {
            motd = Some(m);
        }
        if let Some(l) = cfg.log_file {
            log_file = Some(l);
        }
        if let Some(s) = cfg.secrets_file {
            secrets = Some(s);
        }
        if let Some(p) = cfg.pid_file {
            pid_file = Some(p);
        }
        if let Some(l) = cfg.lock_file {
            lock_file = Some(l);
        }
        if let Some(a) = cfg.address {
            address = Some(a);
        }
        if !cfg.hosts_allow.is_empty() {
            hosts_allow = cfg.hosts_allow;
        }
        if !cfg.hosts_deny.is_empty() {
            hosts_deny = cfg.hosts_deny;
        }
        if let Some(val) = cfg.numeric_ids {
            for m in modules.values_mut() {
                m.numeric_ids = val;
            }
        }
        if let Some(val) = cfg.read_only {
            read_only = Some(val);
        }
        if let Some(val) = cfg.list {
            list = val;
        }
        if let Some(val) = cfg.max_connections {
            max_conn = Some(val);
        }
        if !cfg.refuse_options.is_empty() {
            refuse = cfg.refuse_options;
        }
    }

    for m in opts.module {
        modules.insert(m.name.clone(), m);
    }

    for (name, value) in opts.dparam {
        match name.as_str() {
            "motdfile" => motd = Some(PathBuf::from(value)),
            "pidfile" => pid_file = Some(PathBuf::from(value)),
            "logfile" => log_file = Some(PathBuf::from(value)),
            "lockfile" => lock_file = Some(PathBuf::from(value)),
            "statedir" => state_dir = Some(PathBuf::from(value)),
            "secretsfile" => secrets = Some(PathBuf::from(value)),
            "address" => {
                address = Some(
                    value
                        .parse::<IpAddr>()
                        .map_err(|e| EngineError::Other(e.to_string()))?,
                )
            }
            "port" => {
                port = value
                    .parse::<u16>()
                    .map_err(|e| EngineError::Other(e.to_string()))?
            }
            "numericids" => {
                let val = parse_bool(&value).map_err(EngineError::Other)?;
                for m in modules.values_mut() {
                    m.numeric_ids = val;
                }
            }
            "read only" | "read_only" => {
                let val = parse_bool(&value).map_err(EngineError::Other)?;
                for m in modules.values_mut() {
                    m.read_only = val;
                }
            }
            "list" => {
                list = parse_bool(&value).map_err(EngineError::Other)?;
            }
            "max connections" | "maxconnections" => {
                max_conn = Some(
                    value
                        .parse::<usize>()
                        .map_err(|e| EngineError::Other(e.to_string()))?,
                );
            }
            "hosts allow" | "hostsallow" => {
                hosts_allow = value.split_whitespace().map(|s| s.to_string()).collect();
            }
            "hosts deny" | "hostsdeny" => {
                hosts_deny = value.split_whitespace().map(|s| s.to_string()).collect();
            }
            "refuse options" | "refuseoptions" => {
                refuse = value.split_whitespace().map(|s| s.to_string()).collect();
            }
            _ => {
                return Err(EngineError::Other(format!(
                    "unknown daemon parameter: {name}"
                )));
            }
        }
    }

    if numeric_ids_flag {
        for m in modules.values_mut() {
            m.numeric_ids = true;
        }
    }
    if let Some(val) = read_only {
        for m in modules.values_mut() {
            m.read_only = val;
        }
    }
    if !refuse.is_empty() {
        for m in modules.values_mut() {
            m.refuse_options = refuse.clone();
        }
    }

    let addr_family = if matches.get_flag("ipv4") {
        Some(AddressFamily::V4)
    } else if matches.get_flag("ipv6") {
        Some(AddressFamily::V6)
    } else {
        None
    };

    let handler: Arc<daemon::Handler> = Arc::new(|_| Ok(()));
    let quiet = matches.get_flag("quiet");

    daemon::run_daemon(
        modules,
        secrets,
        password,
        hosts_allow,
        hosts_deny,
        log_file,
        log_format,
        motd,
        pid_file,
        lock_file,
        state_dir,
        timeout,
        bwlimit,
        max_conn,
        refuse,
        list,
        port,
        address,
        addr_family,
        65534,
        65534,
        handler,
        quiet,
    )
    .map_err(|e| EngineError::Other(format!("daemon failed to bind to port {port}: {e}")))
}

fn run_probe(opts: ProbeOpts, quiet: bool) -> Result<()> {
    if let Some(addr) = opts.addr {
        let mut stream = TcpStream::connect(&addr)?;
        stream.write_all(&SUPPORTED_PROTOCOLS[0].to_be_bytes())?;
        let mut buf = [0u8; 4];
        stream.read_exact(&mut buf)?;
        let peer = u32::from_be_bytes(buf);
        let ver = negotiate_version(SUPPORTED_PROTOCOLS[0], peer)
            .map_err(|e| EngineError::Other(e.to_string()))?;
        if !quiet {
            println!("negotiated version {}", ver);
        }
        Ok(())
    } else {
        let ver = negotiate_version(SUPPORTED_PROTOCOLS[0], opts.peer_version)
            .map_err(|e| EngineError::Other(e.to_string()))?;
        if !quiet {
            println!("negotiated version {}", ver);
        }
        Ok(())
    }
}

#[cfg(test)]
mod tests {
    use super::*;
    use daemon::authenticate;
    use engine::SyncOptions;

    #[test]
    fn windows_paths_are_local() {
        let spec = parse_remote_spec("C:/tmp/foo").unwrap();
        assert!(matches!(spec, RemoteSpec::Local(_)));
    }

    #[test]
    fn ipv6_specs_are_remote() {
        let spec = parse_remote_spec("[::1]:/tmp").unwrap();
        match spec {
            RemoteSpec::Remote { host, path, module } => {
                assert_eq!(host, "::1");
                assert!(module.is_none());
                assert_eq!(path.path, PathBuf::from("/tmp"));
            }
            _ => panic!("expected remote spec"),
        }
    }

    #[test]
    fn rsync_url_specs_are_remote() {
        let spec = parse_remote_spec("rsync://host/mod/path").unwrap();
        match spec {
            RemoteSpec::Remote { host, module, path } => {
                assert_eq!(host, "host");
                assert_eq!(module.as_deref(), Some("mod"));
                assert_eq!(path.path, PathBuf::from("path"));
            }
            _ => panic!("expected remote spec"),
        }
    }

    #[test]
    fn daemon_double_colon_specs_are_remote() {
        let spec = parse_remote_spec("host::mod/path").unwrap();
        match spec {
            RemoteSpec::Remote { host, module, path } => {
                assert_eq!(host, "host");
                assert_eq!(module.as_deref(), Some("mod"));
                assert_eq!(path.path, PathBuf::from("path"));
            }
            _ => panic!("expected remote spec"),
        }
    }

    #[test]
    fn host_path_specs_are_remote() {
        let spec = parse_remote_spec("host:/tmp").unwrap();
        match spec {
            RemoteSpec::Remote { host, module, path } => {
                assert_eq!(host, "host");
                assert!(module.is_none());
                assert_eq!(path.path, PathBuf::from("/tmp"));
            }
            _ => panic!("expected remote spec"),
        }
    }

    #[test]
    fn parses_client_flags() {
        let opts = ClientOpts::parse_from([
            "prog",
            "-r",
            "-n",
            "-v",
            "--delete",
            "-c",
            "-z",
            "--stats",
            "--executability",
            "--config",
            "file",
            "src",
            "dst",
        ]);
        assert!(opts.recursive);
        assert!(opts.dry_run);
        assert_eq!(opts.verbose, 1);
        assert!(opts.delete);
        assert!(opts.checksum);
        assert!(opts.compress);
        assert!(opts.stats);
        assert!(opts.executability);
        assert_eq!(opts.config, Some(PathBuf::from("file")));
    }

    #[test]
    fn parses_checksum_choice_and_alias() {
        let opts = ClientOpts::parse_from(["prog", "--checksum-choice", "sha1", "src", "dst"]);
        assert_eq!(opts.checksum_choice.as_deref(), Some("sha1"));
        let opts = ClientOpts::parse_from(["prog", "--cc", "md5", "src", "dst"]);
        assert_eq!(opts.checksum_choice.as_deref(), Some("md5"));
    }

    #[test]
    fn parses_rsh_flag_and_alias() {
        let opts = ClientOpts::parse_from(["prog", "--rsh", "ssh", "src", "dst"]);
        assert_eq!(opts.rsh.as_deref(), Some("ssh"));
        let opts = ClientOpts::parse_from(["prog", "-e", "ssh", "src", "dst"]);
        assert_eq!(opts.rsh.as_deref(), Some("ssh"));
    }

    #[test]
    fn parses_rsync_path_and_alias() {
        let opts = ClientOpts::parse_from(["prog", "--rsync-path", "/bin/rsync", "src", "dst"]);
        assert_eq!(opts.rsync_path.as_deref(), Some("/bin/rsync"));
        let opts = ClientOpts::parse_from(["prog", "--rsync_path", "/bin/rsync", "src", "dst"]);
        assert_eq!(opts.rsync_path.as_deref(), Some("/bin/rsync"));
    }

    #[test]
    fn parses_skip_compress_list() {
        let opts = ClientOpts::parse_from(["prog", "--skip-compress=gz,zip", "src", "dst"]);
        assert_eq!(opts.skip_compress, vec!["gz", "zip"]);
    }

    #[test]
    fn parses_skip_flags() {
        let opts = ClientOpts::parse_from([
            "prog",
            "--ignore-existing",
            "--existing",
            "--prune-empty-dirs",
            "--size-only",
            "--ignore-times",
            "src",
            "dst",
        ]);
        assert!(opts.ignore_existing);
        assert!(opts.existing);
        assert!(opts.prune_empty_dirs);
        assert!(opts.size_only);
        assert!(opts.ignore_times);
    }

    #[test]
    fn parses_protocol_version() {
        let opts = ClientOpts::parse_from(["prog", "--protocol", "30", "src", "dst"]);
        assert_eq!(opts.protocol, Some(30));
    }

    #[test]
    fn parses_8_bit_output() {
        let opts = ClientOpts::parse_from(["prog", "-8", "src", "dst"]);
        assert!(opts.eight_bit_output);
    }

    #[test]
    fn parses_blocking_io() {
        let opts = ClientOpts::parse_from(["prog", "--blocking-io", "src", "dst"]);
        assert!(opts.blocking_io);
    }

    #[test]
    fn parses_early_input() {
        let opts = ClientOpts::parse_from(["prog", "--early-input", "file", "src", "dst"]);
        assert_eq!(opts.early_input.as_deref(), Some(Path::new("file")));
    }

    #[test]
    fn protocol_override_sent_to_server() {
        use std::io::{Read, Write};
        use std::net::TcpListener;
        use std::thread;

        let listener = TcpListener::bind("127.0.0.1:0").unwrap();
        let port = listener.local_addr().unwrap().port();
        let handle = thread::spawn(move || {
            let (mut stream, _) = listener.accept().unwrap();
            let mut buf = [0u8; 4];
            stream.read_exact(&mut buf).unwrap();
            assert_eq!(u32::from_be_bytes(buf), 30);
            stream
                .write_all(&SUPPORTED_PROTOCOLS[0].to_be_bytes())
                .unwrap();

            let mut b = [0u8; 1];
            while stream.read(&mut b).unwrap() > 0 {
                if b[0] == b'\n' {
                    break;
                }
            }

            stream.write_all(b"@RSYNCD: OK\n").unwrap();

            let mut m = Vec::new();
            loop {
                stream.read_exact(&mut b).unwrap();
                if b[0] == b'\n' {
                    break;
                }
                m.push(b[0]);
            }
            assert_eq!(m, b"mod".to_vec());
        });

        let _t = spawn_daemon_session(
            "127.0.0.1",
            "mod",
            Some(port),
            None,
            true,
            None,
            None,
            None,
            &[],
            &SyncOptions::default(),
            30,
            None,
            None,
        )
        .unwrap();
        handle.join().unwrap();
    }

    #[test]
    fn sends_early_input_to_daemon() {
        use std::io::{Read, Write};
        use std::net::TcpListener;
        use std::thread;
        use tempfile::tempdir;

        let dir = tempdir().unwrap();
        let path = dir.path().join("input.txt");
        fs::write(&path, b"hello\n").unwrap();

        let listener = TcpListener::bind("127.0.0.1:0").unwrap();
        let port = listener.local_addr().unwrap().port();
        let handle = thread::spawn(move || {
            let (mut stream, _) = listener.accept().unwrap();
            let mut buf = [0u8; 6];
            stream.read_exact(&mut buf).unwrap();
            assert_eq!(&buf, b"hello\n");
            let mut ver = [0u8; 4];
            stream.read_exact(&mut ver).unwrap();
            assert_eq!(u32::from_be_bytes(ver), 30);
            stream
                .write_all(&SUPPORTED_PROTOCOLS[0].to_be_bytes())
                .unwrap();
            let mut b = [0u8; 1];
            while stream.read(&mut b).unwrap() > 0 {
                if b[0] == b'\n' {
                    break;
                }
            }
            stream.write_all(b"@RSYNCD: OK\n").unwrap();
            let mut m = Vec::new();
            loop {
                stream.read_exact(&mut b).unwrap();
                if b[0] == b'\n' {
                    break;
                }
                m.push(b[0]);
            }
            assert_eq!(m, b"mod".to_vec());
        });

        let _t = spawn_daemon_session(
            "127.0.0.1",
            "mod",
            Some(port),
            None,
            true,
            None,
            None,
            None,
            &[],
            &SyncOptions::default(),
            30,
            Some(&path),
            None,
        )
        .unwrap();
        handle.join().unwrap();
    }

    #[test]
    fn parses_internal_server_sender_flags() {
        let opts = ClientOpts::parse_from(["prog", "--server", "--sender", "src", "dst"]);
        assert!(opts.server);
        assert!(opts.sender);
    }

    #[test]
    fn rejects_invalid_env_assignment() {
        let err = parse_rsh(Some("1BAD=val ssh".into())).unwrap_err();
        assert!(matches!(err, EngineError::Other(_)));
    }

    #[test]
    #[cfg(unix)]
    fn rejects_insecure_auth_file() {
        use std::net::{TcpListener, TcpStream};
        use std::os::unix::fs::PermissionsExt;
        use std::{env, fs};
        use tempfile::tempdir;
        use transport::TcpTransport;

        let dir = tempdir().unwrap();
        let auth_path = dir.path().join("auth");
        fs::write(&auth_path, "tok user").unwrap();
        fs::set_permissions(&auth_path, fs::Permissions::from_mode(0o644)).unwrap();

        let prev = env::current_dir().unwrap();
        env::set_current_dir(dir.path()).unwrap();

        let listener = TcpListener::bind("127.0.0.1:0").unwrap();
        let addr = listener.local_addr().unwrap();
        let handle = std::thread::spawn(move || {
            let (_s, _) = listener.accept().unwrap();
        });
        let stream = TcpStream::connect(addr).unwrap();
        let mut t = TcpTransport::from_stream(stream);

        let err = authenticate(&mut t, None, None).unwrap_err();
        assert_eq!(err.kind(), io::ErrorKind::PermissionDenied);

        env::set_current_dir(prev).unwrap();
        handle.join().unwrap();
    }
}<|MERGE_RESOLUTION|>--- conflicted
+++ resolved
@@ -38,14 +38,7 @@
 #[cfg(unix)]
 use users::get_user_by_uid;
 
-<<<<<<< HEAD
 pub mod version;
-=======
-pub mod version {
-    include!("../../../bin/oc-rsync/src/version.rs");
-}
->>>>>>> 5190163d
-pub use version::version_banner;
 
 fn parse_filters(s: &str, from0: bool) -> std::result::Result<Vec<Rule>, filters::ParseError> {
     let mut v = HashSet::new();
