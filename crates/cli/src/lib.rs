// crates/cli/src/lib.rs
use std::collections::HashSet;
use std::env;
use std::fs;
use std::io::{self, Read, Write};
use std::net::TcpStream;
#[cfg(unix)]
use std::os::unix::fs::PermissionsExt;

use std::path::{Path, PathBuf};
use std::time::Duration;

use clap::parser::ValueSource;
use clap::{ArgMatches, FromArgMatches};

pub mod branding;
pub mod daemon;
mod formatter;
pub mod options;
mod utils;

use crate::daemon::run_daemon;
pub use daemon::spawn_daemon_session;
pub use options::cli_command;
use options::{ClientOpts, ProbeOpts};
use utils::{
    init_logging, parse_filters, parse_name_map, parse_remote_spec, parse_remote_specs,
    parse_rsync_path, RemoteSpec,
};
pub use utils::{parse_iconv, parse_logging_flags, parse_rsh, print_version_if_requested};

use compress::{available_codecs, Codec};
pub use engine::EngineError;
use engine::{pipe_sessions, sync, DeleteMode, Result, Stats, StrongHash, SyncOptions};
use filters::{default_cvs_rules, Matcher, Rule};
pub use formatter::{render_help, ARG_ORDER};
use logging::{human_bytes, parse_escapes, InfoFlag};
use meta::{parse_chmod, parse_chown, IdKind};
use protocol::{
    negotiate_version, CharsetConv, ExitCode, CAP_ACLS, CAP_CODECS, CAP_XATTRS, LATEST_VERSION,
    SUPPORTED_PROTOCOLS, V30,
};
use transport::{parse_sockopts, AddressFamily, RateLimitedTransport, SshStdioTransport};
#[cfg(unix)]
use users::get_user_by_uid;

pub mod version;

pub fn exit_code_from_error_kind(kind: clap::error::ErrorKind) -> ExitCode {
    use clap::error::ErrorKind::*;
    match kind {
        UnknownArgument
        | InvalidSubcommand
        | NoEquals
        | ValueValidation
        | TooManyValues
        | TooFewValues
        | WrongNumberOfValues
        | ArgumentConflict
        | MissingRequiredArgument
        | MissingSubcommand
        | InvalidUtf8
        | DisplayHelpOnMissingArgumentOrSubcommand => ExitCode::SyntaxOrUsage,
        InvalidValue => ExitCode::Unsupported,
        DisplayHelp | DisplayVersion => ExitCode::Ok,
        Io | Format => ExitCode::FileIo,
        _ => ExitCode::SyntaxOrUsage,
    }
}

pub fn handle_clap_error(cmd: &clap::Command, e: clap::Error) -> ! {
    use clap::error::ErrorKind;
    let kind = e.kind();
    let code = exit_code_from_error_kind(kind);
    if kind == ErrorKind::DisplayHelp {
        println!("{}", render_help(cmd));
    } else {
        let first = e.to_string();
        let first = first.lines().next().unwrap_or("");
        let msg = if matches!(kind, ErrorKind::ValueValidation | ErrorKind::InvalidValue)
            && first.contains("--block-size")
        {
            let val = first.split('\'').nth(1).unwrap_or("");
            format!("--block-size={val} is invalid")
        } else if kind == ErrorKind::UnknownArgument {
            let arg = first.split('\'').nth(1).unwrap_or("");
            format!("{arg}: unknown option")
        } else {
            first.strip_prefix("error: ").unwrap_or(first).to_string()
        };
        let desc = match code {
            ExitCode::Unsupported => "requested action not supported",
            _ => "syntax or usage error",
        };
        let code_num = u8::from(code);
<<<<<<< HEAD
        let prog = branding::upstream_name();
=======
        let prog = "rsync";
>>>>>>> 727b23a0
        eprintln!("{prog}: {msg}");
        eprintln!("{prog} error: {desc} (code {code_num})");
    }
    std::process::exit(u8::from(code) as i32);
}

pub fn run(matches: &clap::ArgMatches) -> Result<()> {
    let mut opts =
        ClientOpts::from_arg_matches(matches).map_err(|e| EngineError::Other(e.to_string()))?;
    if opts.no_D {
        opts.no_devices = true;
        opts.no_specials = true;
    }
    if opts.daemon.daemon {
        return run_daemon(opts.daemon, matches);
    }
    let log_file_fmt = opts.log_file_format.clone().map(|s| parse_escapes(&s));
    init_logging(matches, log_file_fmt);
    let probe_opts =
        ProbeOpts::from_arg_matches(matches).map_err(|e| EngineError::Other(e.to_string()))?;
    if matches.contains_id("probe") {
        return run_probe(probe_opts, matches.get_flag("quiet"));
    }
    if !opts.old_args && matches.value_source("secluded_args") != Some(ValueSource::CommandLine) {
        if let Ok(val) = env::var("RSYNC_PROTECT_ARGS") {
            if val != "0" {
                opts.secluded_args = true;
            }
        }
    }
    run_client(opts, matches)
}

fn run_client(opts: ClientOpts, matches: &ArgMatches) -> Result<()> {
    if opts.paths.len() < 2 {
        return Err(EngineError::Other("missing SRC or DST".into()));
    }
    let dst_arg = opts
        .paths
        .last()
        .cloned()
        .ok_or_else(|| EngineError::Other("missing SRC or DST".into()))?;
    let srcs = opts.paths[..opts.paths.len() - 1].to_vec();
    if srcs.len() > 1 {
        if let RemoteSpec::Local(ps) = parse_remote_spec(&dst_arg)? {
            if !ps.path.is_dir() {
                return Err(EngineError::Other("destination must be a directory".into()));
            }
        }
    }
    let mut total = Stats::default();
    for src in srcs {
        let stats = run_single(opts.clone(), matches, &src, &dst_arg)?;
        total.files_total += stats.files_total;
        total.dirs_total += stats.dirs_total;
        total.files_transferred += stats.files_transferred;
        total.files_deleted += stats.files_deleted;
        total.total_file_size += stats.total_file_size;
        total.bytes_transferred += stats.bytes_transferred;
        total.literal_data += stats.literal_data;
        total.matched_data += stats.matched_data;
        total.bytes_sent += stats.bytes_sent;
        total.bytes_received += stats.bytes_received;
    }
    if opts.stats && !opts.quiet {
        print_stats(&total, &opts);
    }
    Ok(())
}

fn print_stats(stats: &Stats, opts: &ClientOpts) {
    let num_files = stats.files_total + stats.dirs_total;
    println!(
        "Number of files: {} (reg: {}, dir: {})",
        num_files, stats.files_total, stats.dirs_total
    );
    println!("Number of created files: 0");
    println!("Number of deleted files: {}", stats.files_deleted);
    println!(
        "Number of regular files transferred: {}",
        stats.files_transferred
    );
    let total_size = if opts.human_readable {
        human_bytes(stats.total_file_size)
    } else {
        format!("{} bytes", stats.total_file_size)
    };
    println!("Total file size: {total_size}");
    let transferred = if opts.human_readable {
        human_bytes(stats.bytes_transferred)
    } else {
        format!("{} bytes", stats.bytes_transferred)
    };
    println!("Total transferred file size: {transferred}");
    println!("Literal data: {} bytes", stats.literal_data);
    println!("Matched data: {} bytes", stats.matched_data);
    println!("File list size: 0");
    println!("File list generation time: 0.000 seconds");
    println!("File list transfer time: 0.000 seconds");
    println!("Total bytes sent: {}", stats.bytes_sent);
    println!("Total bytes received: {}", stats.bytes_received);
    println!(
        "\nsent {} bytes  received {} bytes  0.00 bytes/sec",
        stats.bytes_sent, stats.bytes_received
    );
    if stats.bytes_transferred > 0 {
        let speedup = stats.total_file_size as f64 / stats.bytes_transferred as f64;
        println!(
            "total size is {}  speedup is {:.2}",
            stats.total_file_size, speedup
        );
    } else {
        println!("total size is {}  speedup is 0.00", stats.total_file_size);
    }
    tracing::info!(
        target: InfoFlag::Stats.target(),
        files_transferred = stats.files_transferred,
        files_deleted = stats.files_deleted,
        bytes = stats.bytes_transferred
    );
}

fn run_single(
    mut opts: ClientOpts,
    matches: &ArgMatches,
    src_arg: &str,
    dst_arg: &str,
) -> Result<Stats> {
    if opts.archive {
        opts.recursive = true;
        opts.links = true;
        opts.perms = !opts.no_perms;
        opts.times = !opts.no_times;
        opts.group = !opts.no_group;
        opts.owner = !opts.no_owner;
        opts.devices = !opts.no_devices;
        opts.specials = !opts.no_specials;
    }
    if opts.no_links {
        opts.links = false;
    }
    if opts.old_dirs {
        opts.dirs = true;
    }
    let matcher = build_matcher(&opts, matches)?;
    let addr_family = if opts.ipv4 {
        Some(AddressFamily::V4)
    } else if opts.ipv6 {
        Some(AddressFamily::V6)
    } else {
        None
    };

    parse_sockopts(&opts.sockopts).map_err(EngineError::Other)?;

    let acls = opts.acls && !opts.no_acls;

    #[cfg(unix)]
    {
        let need_owner = if opts.no_owner {
            false
        } else {
            opts.owner || opts.archive
        };
        let need_group = if opts.no_group {
            false
        } else {
            opts.group || opts.archive
        };
        let maps_requested =
            opts.chown.is_some() || !opts.usermap.is_empty() || !opts.groupmap.is_empty();
        let needs_privs = need_owner || need_group || maps_requested;
        let numeric_fallback = opts.numeric_ids
            && opts.chown.is_none()
            && opts.usermap.is_empty()
            && opts.groupmap.is_empty();
        if needs_privs && !numeric_fallback {
            use nix::unistd::Uid;
            if !Uid::effective().is_root() {
                #[cfg(target_os = "linux")]
                let has_privs = {
                    use caps::{CapSet, Capability};
                    caps::has_cap(None, CapSet::Effective, Capability::CAP_CHOWN).unwrap_or(false)
                };
                #[cfg(not(target_os = "linux"))]
                let has_privs = false;

                let priv_msg = if cfg!(target_os = "linux") {
                    "changing ownership requires root or CAP_CHOWN"
                } else {
                    "changing ownership requires root"
                };

                if !has_privs {
                    if maps_requested {
                        return Err(EngineError::Exit(ExitCode::StartClient, priv_msg.into()));
                    }
                    let owner_explicit =
                        matches.value_source("owner") == Some(ValueSource::CommandLine);
                    let group_explicit =
                        matches.value_source("group") == Some(ValueSource::CommandLine);
                    let mut downgraded = false;
                    if need_owner && !owner_explicit {
                        opts.owner = false;
                        opts.no_owner = true;
                        downgraded = true;
                    }
                    if need_group && !group_explicit {
                        opts.group = false;
                        opts.no_group = true;
                        downgraded = true;
                    }
                    if downgraded {
                        tracing::warn!("{priv_msg}: disabling owner/group");
                    } else {
                        return Err(EngineError::Exit(ExitCode::StartClient, priv_msg.into()));
                    }
                }
            }
        }
    }

    let iconv = if let Some(spec) = &opts.iconv {
        Some(parse_iconv(spec).map_err(EngineError::Other)?)
    } else {
        None
    };

    if let Some(pf) = &opts.password_file {
        #[cfg(unix)]
        {
            let mode = fs::metadata(pf)?.permissions().mode();
            if mode & 0o077 != 0 {
                return Err(EngineError::Other(
                    "password file permissions are too open".into(),
                ));
            }
        }
        let _ = fs::read_to_string(pf).map_err(|e| EngineError::Other(e.to_string()))?;
    }

    let mut remote_opts = opts.remote_option.clone();
    if opts.secluded_args {
        remote_opts.push("--secluded-args".into());
    }
    if opts.trust_sender {
        remote_opts.push("--trust-sender".into());
    }
    if let Some(spec) = &opts.iconv {
        remote_opts.push(format!("--iconv={spec}"));
    }
    if opts.xattrs {
        remote_opts.push("--xattrs".into());
    }
    if acls {
        remote_opts.push("--acls".into());
    }
    if opts.old_args {
        remote_opts.push("--old-args".into());
    }
    if opts.old_dirs {
        remote_opts.push("-r".into());
        remote_opts.push("--exclude=/*/*".into());
    }

    if let Some(cfg) = &opts.config {
        if !opts.quiet {
            println!("using config file {}", cfg.display());
        }
    }
    if opts.verbose > 0 && !opts.quiet {
        tracing::info!(
            target: InfoFlag::Misc.target(),
            "verbose level set to {}",
            opts.verbose
        );
    }
    if opts.verbose > 0 && opts.recursive && !opts.quiet {
        tracing::info!(target: InfoFlag::Misc.target(), "recursive mode enabled");
    }
    let (src, mut dst) = parse_remote_specs(src_arg, dst_arg)?;
    if opts.mkpath {
        match &dst {
            RemoteSpec::Local(ps) => {
                let target = if ps.trailing_slash {
                    &ps.path
                } else {
                    ps.path.parent().unwrap_or(&ps.path)
                };
                fs::create_dir_all(target).map_err(|e| EngineError::Other(e.to_string()))?;
            }
            RemoteSpec::Remote { .. } => {
                remote_opts.push("--mkpath".into());
            }
        }
    }

    let known_hosts = opts.known_hosts.clone();
    let strict_host_key_checking = !opts.no_host_key_checking;
    let rsh_raw = opts.rsh.clone().or_else(|| env::var("RSYNC_RSH").ok());
    let rsh_cmd = parse_rsh(rsh_raw)?;
    let rsync_path_cmd = parse_rsync_path(opts.rsync_path.clone())?;
    let mut rsync_env: Vec<(String, String)> = env::vars()
        .filter(|(k, _)| k.starts_with("RSYNC_"))
        .collect();
    rsync_env.extend(
        rsh_cmd
            .env
            .iter()
            .filter(|(k, _)| k.starts_with("RSYNC_"))
            .cloned(),
    );
    if let Some(cmd) = &rsync_path_cmd {
        rsync_env.extend(
            cmd.env
                .iter()
                .filter(|(k, _)| k.starts_with("RSYNC_"))
                .cloned(),
        );
    }
    if let Some(to) = opts.timeout {
        rsync_env.push(("RSYNC_TIMEOUT".into(), to.as_secs().to_string()));
    }

    let proto = opts.protocol.unwrap_or(LATEST_VERSION);
    if !rsync_env.iter().any(|(k, _)| k == "RSYNC_CHECKSUM_LIST") {
        let list: Vec<&str> = if proto < V30 {
            vec!["md4", "md5", "sha1"]
        } else {
            vec!["xxh128", "xxh3", "xxh64", "md5", "md4", "sha1"]
        };
        rsync_env.push(("RSYNC_CHECKSUM_LIST".into(), list.join(",")));
    }

    let remote_bin_vec = rsync_path_cmd.as_ref().map(|c| c.cmd.clone());
    let remote_env_vec = rsync_path_cmd.as_ref().map(|c| c.env.clone());

    let strong = if proto < V30 {
        StrongHash::Md4
    } else if let Some(choice) = opts.checksum_choice.as_deref() {
        match choice {
            "md4" => StrongHash::Md4,
            "md5" => StrongHash::Md5,
            "sha1" => StrongHash::Sha1,
            "xxh64" | "xxhash" => StrongHash::Xxh64,
            "xxh3" => StrongHash::Xxh3,
            "xxh128" => StrongHash::Xxh128,
            other => {
                return Err(EngineError::Other(format!("unknown checksum {other}")));
            }
        }
    } else if let Ok(list) = env::var("RSYNC_CHECKSUM_LIST") {
        let mut chosen = if proto < V30 {
            StrongHash::Md4
        } else {
            StrongHash::Md5
        };
        for name in list.split(',') {
            match name {
                "xxh128" => {
                    chosen = StrongHash::Xxh128;
                    break;
                }
                "xxh3" => {
                    chosen = StrongHash::Xxh3;
                    break;
                }
                "xxh64" | "xxhash" => {
                    chosen = StrongHash::Xxh64;
                    break;
                }
                "sha1" => {
                    chosen = StrongHash::Sha1;
                    break;
                }
                "md5" => {
                    chosen = StrongHash::Md5;
                    break;
                }
                "md4" => {
                    chosen = StrongHash::Md4;
                    break;
                }
                _ => {}
            }
        }
        chosen
    } else {
        StrongHash::Md5
    };

    let src_trailing = match &src {
        RemoteSpec::Local(p) => p.trailing_slash,
        RemoteSpec::Remote { path, .. } => path.trailing_slash,
    };
    let src_path = match &src {
        RemoteSpec::Local(p) => &p.path,
        RemoteSpec::Remote { path, .. } => &path.path,
    };
    let dst_is_dir = match &dst {
        RemoteSpec::Local(p) => p.path.is_dir(),
        RemoteSpec::Remote { .. } => true,
    };
    if opts.relative {
        let rel = if src_path.is_absolute() {
            src_path.strip_prefix(Path::new("/")).unwrap_or(src_path)
        } else {
            src_path
        };
        match &mut dst {
            RemoteSpec::Local(p) => p.path.push(rel),
            RemoteSpec::Remote { path, .. } => path.path.push(rel),
        }
    } else if !src_trailing && dst_is_dir {
        let name = src_path
            .file_name()
            .map(|s| s.to_owned())
            .ok_or_else(|| EngineError::Other("source path missing file name".into()))?;
        match &mut dst {
            RemoteSpec::Local(p) => p.path.push(&name),
            RemoteSpec::Remote { path, .. } => path.path.push(&name),
        }
    }

    let compress_choice = match opts.compress_choice.as_deref() {
        Some("none") => None,
        Some(s) => {
            let mut list = Vec::new();
            for name in s.split(',') {
                let codec = match name {
                    "zlib" => Codec::Zlib,
                    "zlibx" => Codec::Zlibx,
                    "lz4" => Codec::Lz4,
                    "zstd" => Codec::Zstd,
                    other => {
                        return Err(EngineError::Other(format!("unknown codec {other}")));
                    }
                };
                if !available_codecs().contains(&codec) {
                    return Err(EngineError::Other(format!(
                        "codec {name} not supported by this build"
                    )));
                }
                list.push(codec);
            }
            if list.is_empty() {
                None
            } else {
                Some(list)
            }
        }
        None => None,
    };
    let compress = if opts.compress_choice.as_deref() == Some("none") {
        false
    } else {
        opts.compress || opts.compress_level.is_some_and(|l| l > 0) || compress_choice.is_some()
    };
    let mut delete_mode = if opts.delete_before {
        Some(DeleteMode::Before)
    } else if opts.delete_after || opts.delete_delay {
        Some(DeleteMode::After)
    } else if opts.delete_during || opts.delete {
        Some(DeleteMode::During)
    } else {
        None
    };
    if delete_mode.is_none() && opts.delete_excluded {
        delete_mode = Some(DeleteMode::During);
    }
    let block_size = opts.block_size.unwrap_or(0);
    let mut chmod_rules = Vec::new();
    for spec in &opts.chmod {
        chmod_rules.extend(parse_chmod(spec).map_err(EngineError::Other)?);
    }
    let chown_ids = if let Some(ref spec) = opts.chown {
        Some(parse_chown(spec).map_err(EngineError::Other)?)
    } else {
        None
    };
    let copy_as = if let Some(ref spec) = opts.copy_as {
        let (uid_opt, gid_opt) = parse_chown(spec).map_err(EngineError::Other)?;
        let uid = uid_opt.ok_or_else(|| EngineError::Other("--copy-as requires a user".into()))?;
        let gid = if let Some(g) = gid_opt {
            Some(g)
        } else {
            #[cfg(unix)]
            {
                get_user_by_uid(uid).map(|u| u.primary_group_id())
            }
            #[cfg(not(unix))]
            {
                None
            }
        };
        Some((uid, gid))
    } else {
        None
    };
    let uid_map = parse_name_map(&opts.usermap, IdKind::User)?;
    let gid_map = parse_name_map(&opts.groupmap, IdKind::Group)?;
    let (write_batch, only_write_batch) =
        match (opts.write_batch.clone(), opts.only_write_batch.clone()) {
            (Some(p), None) => (Some(p), false),
            (None, Some(p)) => (Some(p), true),
            (None, None) => (None, false),
            _ => unreachable!(),
        };
    let mut sync_opts = SyncOptions {
        delete: delete_mode,
        delete_excluded: opts.delete_excluded,
        ignore_missing_args: opts.ignore_missing_args,
        delete_missing_args: opts.delete_missing_args,
        remove_source_files: opts.remove_source_files,
        ignore_errors: opts.ignore_errors,
        force: opts.force,
        max_delete: opts.max_delete,
        max_alloc: opts.max_alloc.unwrap_or(1usize << 30),
        max_size: opts.max_size,
        min_size: opts.min_size,
        preallocate: opts.preallocate,
        checksum: opts.checksum,
        compress,
        dirs: opts.dirs,
        no_implied_dirs: opts.no_implied_dirs,
        dry_run: opts.dry_run,
        list_only: opts.list_only,
        update: opts.update,
        existing: opts.existing,
        ignore_existing: opts.ignore_existing,
        one_file_system: opts.one_file_system,
        size_only: opts.size_only,
        ignore_times: opts.ignore_times,
        perms: if opts.no_perms {
            false
        } else {
            opts.perms || opts.archive || acls
        },
        executability: opts.executability,
        times: if opts.no_times {
            false
        } else {
            opts.times || opts.archive
        },
        atimes: opts.atimes,
        crtimes: opts.crtimes,
        omit_dir_times: opts.omit_dir_times,
        omit_link_times: opts.omit_link_times,
        owner: if opts.no_owner {
            false
        } else {
            opts.owner
                || opts.archive
                || chown_ids.is_some_and(|(u, _)| u.is_some())
                || uid_map.is_some()
        },
        group: if opts.no_group {
            false
        } else {
            opts.group
                || opts.archive
                || chown_ids.is_some_and(|(_, g)| g.is_some())
                || gid_map.is_some()
        },
        links: opts.links,
        copy_links: opts.copy_links,
        copy_dirlinks: opts.copy_dirlinks,
        keep_dirlinks: opts.keep_dirlinks,
        copy_unsafe_links: opts.copy_unsafe_links,
        safe_links: opts.safe_links,
        munge_links: opts.munge_links,
        hard_links: opts.hard_links,
        devices: if opts.no_devices {
            false
        } else {
            opts.devices || opts.archive || opts.devices_specials
        },
        specials: if opts.no_specials {
            false
        } else {
            opts.specials || opts.archive || opts.devices_specials
        },
        xattrs: opts.xattrs || (opts.fake_super && !opts.super_user),
        acls,
        sparse: opts.sparse,
        strong,
        checksum_seed: opts.checksum_seed.unwrap_or(0),
        compress_level: opts.compress_level,
        compress_choice,
        whole_file: if opts.no_whole_file {
            false
        } else {
            opts.whole_file
        },
        skip_compress: opts.skip_compress.clone(),
        partial: opts.partial || opts.partial_progress || opts.partial_dir.is_some(),
        progress: opts.progress || opts.partial_progress,
        human_readable: opts.human_readable,
        itemize_changes: opts.itemize_changes,
        out_format: opts.out_format.as_ref().map(|s| parse_escapes(s)),
        partial_dir: opts.partial_dir.clone(),
        temp_dir: opts.temp_dir.clone(),
        append: opts.append,
        append_verify: opts.append_verify,
        numeric_ids: opts.numeric_ids,
        inplace: opts.inplace || opts.write_devices,
        delay_updates: opts.delay_updates,
        modify_window: opts.modify_window.unwrap_or(Duration::ZERO),
        bwlimit: opts.bwlimit,
        stop_after: opts.stop_after,
        stop_at: opts.stop_at,
        block_size,
        link_dest: opts.link_dest.clone(),
        copy_dest: opts.copy_dest.clone(),
        compare_dest: opts.compare_dest.clone(),
        backup: opts.backup || opts.backup_dir.is_some(),
        backup_dir: opts.backup_dir.clone(),
        backup_suffix: opts.suffix.clone().unwrap_or_else(|| {
            if opts.backup_dir.is_some() {
                String::new()
            } else {
                "~".into()
            }
        }),
        chmod: if chmod_rules.is_empty() {
            None
        } else {
            Some(chmod_rules)
        },
        chown: chown_ids,
        copy_as,
        uid_map,
        gid_map,
        eight_bit_output: opts.eight_bit_output,
        blocking_io: opts.blocking_io,
        open_noatime: opts.open_noatime,
        early_input: opts.early_input.clone(),
        secluded_args: opts.secluded_args,
        sockopts: opts.sockopts.clone(),
        remote_options: remote_opts.clone(),
        write_batch,
        only_write_batch,
        read_batch: opts.read_batch.clone(),
        copy_devices: opts.copy_devices,
        write_devices: opts.write_devices,
        fsync: opts.fsync,
        fuzzy: opts.fuzzy,
        super_user: opts.super_user,
        fake_super: opts.fake_super && !opts.super_user,
        quiet: opts.quiet,
    };
    sync_opts.prepare_remote();
    let local = matches!(&src, RemoteSpec::Local(_)) && matches!(&dst, RemoteSpec::Local(_));
    let stats = if local {
        match (src, dst) {
            (RemoteSpec::Local(src), RemoteSpec::Local(dst)) => sync(
                &src.path,
                &dst.path,
                &matcher,
                &available_codecs(),
                &sync_opts,
            )?,
            _ => unreachable!(),
        }
    } else {
        match (src, dst) {
            (RemoteSpec::Local(_), RemoteSpec::Local(_)) => unreachable!(),
            (
                RemoteSpec::Remote {
                    host,
                    path: src,
                    module: Some(module),
                },
                RemoteSpec::Local(dst),
            ) => {
                let mut _session = spawn_daemon_session(
                    &host,
                    &module,
                    opts.port,
                    opts.password_file.as_deref(),
                    opts.no_motd,
                    opts.timeout,
                    opts.connect_timeout,
                    addr_family,
                    &opts.sockopts,
                    &sync_opts,
                    opts.protocol.unwrap_or(31),
                    opts.early_input.as_deref(),
                    iconv.as_ref(),
                )?;
                sync(
                    &src.path,
                    &dst.path,
                    &matcher,
                    &available_codecs(),
                    &sync_opts,
                )?
            }
            (
                RemoteSpec::Remote {
                    host,
                    path: src,
                    module: None,
                },
                RemoteSpec::Local(dst),
            ) => {
                let connect_timeout = opts.connect_timeout;
                let caps_send = CAP_CODECS
                    | if sync_opts.acls { CAP_ACLS } else { 0 }
                    | if sync_opts.xattrs { CAP_XATTRS } else { 0 };
                let (session, codecs, caps) = SshStdioTransport::connect_with_rsh(
                    &host,
                    &src.path,
                    &rsh_cmd.cmd,
                    &rsh_cmd.env,
                    &rsync_env,
                    remote_bin_vec.as_deref(),
                    remote_env_vec.as_deref().unwrap_or(&[]),
                    &sync_opts.remote_options,
                    known_hosts.as_deref(),
                    strict_host_key_checking,
                    opts.port,
                    connect_timeout,
                    addr_family,
                    sync_opts.blocking_io,
                    opts.protocol.unwrap_or(31),
                    caps_send,
                    None,
                )
                .map_err(EngineError::from)?;
                if sync_opts.xattrs && caps & CAP_XATTRS == 0 {
                    sync_opts.xattrs = false;
                }
                if sync_opts.acls && caps & CAP_ACLS == 0 {
                    sync_opts.acls = false;
                }
                let (err, _) = session.stderr();
                if !err.is_empty() {
                    let msg = if let Some(cv) = iconv.as_ref() {
                        cv.decode_remote(&err)
                    } else {
                        String::from_utf8_lossy(&err).into_owned()
                    };
                    return Err(EngineError::Other(msg));
                }
                sync(&src.path, &dst.path, &matcher, &codecs, &sync_opts)?
            }
            (
                RemoteSpec::Local(src),
                RemoteSpec::Remote {
                    host,
                    path: dst,
                    module: Some(module),
                },
            ) => {
                let mut _session = spawn_daemon_session(
                    &host,
                    &module,
                    opts.port,
                    opts.password_file.as_deref(),
                    opts.no_motd,
                    opts.timeout,
                    opts.connect_timeout,
                    addr_family,
                    &opts.sockopts,
                    &sync_opts,
                    opts.protocol.unwrap_or(31),
                    opts.early_input.as_deref(),
                    iconv.as_ref(),
                )?;
                sync(
                    &src.path,
                    &dst.path,
                    &matcher,
                    &available_codecs(),
                    &sync_opts,
                )?
            }
            (
                RemoteSpec::Local(src),
                RemoteSpec::Remote {
                    host,
                    path: dst,
                    module: None,
                },
            ) => {
                let connect_timeout = opts.connect_timeout;
                let caps_send = CAP_CODECS
                    | if sync_opts.acls { CAP_ACLS } else { 0 }
                    | if sync_opts.xattrs { CAP_XATTRS } else { 0 };
                let (session, codecs, caps) = SshStdioTransport::connect_with_rsh(
                    &host,
                    &dst.path,
                    &rsh_cmd.cmd,
                    &rsh_cmd.env,
                    &rsync_env,
                    remote_bin_vec.as_deref(),
                    remote_env_vec.as_deref().unwrap_or(&[]),
                    &sync_opts.remote_options,
                    known_hosts.as_deref(),
                    strict_host_key_checking,
                    opts.port,
                    connect_timeout,
                    addr_family,
                    sync_opts.blocking_io,
                    opts.protocol.unwrap_or(31),
                    caps_send,
                    None,
                )
                .map_err(EngineError::from)?;
                if sync_opts.xattrs && caps & CAP_XATTRS == 0 {
                    sync_opts.xattrs = false;
                }
                if sync_opts.acls && caps & CAP_ACLS == 0 {
                    sync_opts.acls = false;
                }
                let (err, _) = session.stderr();
                if !err.is_empty() {
                    let msg = if let Some(cv) = iconv.as_ref() {
                        cv.decode_remote(&err)
                    } else {
                        String::from_utf8_lossy(&err).into_owned()
                    };
                    return Err(EngineError::Other(msg));
                }
                sync(&src.path, &dst.path, &matcher, &codecs, &sync_opts)?
            }
            (
                RemoteSpec::Remote {
                    host: src_host,
                    path: src_path,
                    module: src_mod,
                },
                RemoteSpec::Remote {
                    host: dst_host,
                    path: dst_path,
                    module: dst_mod,
                },
            ) => {
                if src_host.is_empty() || dst_host.is_empty() {
                    return Err(EngineError::Other("remote host missing".to_string()));
                }
                if (src_mod.is_none() && src_path.path.as_os_str().is_empty())
                    || (dst_mod.is_none() && dst_path.path.as_os_str().is_empty())
                {
                    return Err(EngineError::Other("remote path missing".to_string()));
                }

                match (src_mod, dst_mod) {
                    (None, None) => {
                        let connect_timeout = opts.connect_timeout;
                        let mut dst_session = SshStdioTransport::spawn_with_rsh(
                            &dst_host,
                            &dst_path.path,
                            &rsh_cmd.cmd,
                            &rsh_cmd.env,
                            remote_bin_vec.as_deref(),
                            remote_env_vec.as_deref().unwrap_or(&[]),
                            &sync_opts.remote_options,
                            known_hosts.as_deref(),
                            strict_host_key_checking,
                            opts.port,
                            connect_timeout,
                            addr_family,
                            sync_opts.blocking_io,
                        )
                        .map_err(EngineError::from)?;
                        let mut src_session = SshStdioTransport::spawn_with_rsh(
                            &src_host,
                            &src_path.path,
                            &rsh_cmd.cmd,
                            &rsh_cmd.env,
                            remote_bin_vec.as_deref(),
                            remote_env_vec.as_deref().unwrap_or(&[]),
                            &sync_opts.remote_options,
                            known_hosts.as_deref(),
                            strict_host_key_checking,
                            opts.port,
                            connect_timeout,
                            addr_family,
                            sync_opts.blocking_io,
                        )
                        .map_err(EngineError::from)?;

                        if let Some(limit) = opts.bwlimit {
                            let mut dst_session = RateLimitedTransport::new(dst_session, limit);
                            let stats = pipe_sessions(&mut src_session, &mut dst_session)?;
                            check_session_errors(&src_session, iconv.as_ref())?;
                            let dst_session = dst_session.into_inner();
                            check_session_errors(&dst_session, iconv.as_ref())?;
                            stats
                        } else {
                            let stats = pipe_sessions(&mut src_session, &mut dst_session)?;
                            check_session_errors(&src_session, iconv.as_ref())?;
                            check_session_errors(&dst_session, iconv.as_ref())?;
                            stats
                        }
                    }
                    (Some(sm), Some(dm)) => {
                        let mut dst_session = spawn_daemon_session(
                            &dst_host,
                            &dm,
                            opts.port,
                            opts.password_file.as_deref(),
                            opts.no_motd,
                            opts.timeout,
                            opts.connect_timeout,
                            addr_family,
                            &opts.sockopts,
                            &sync_opts,
                            opts.protocol.unwrap_or(31),
                            opts.early_input.as_deref(),
                            iconv.as_ref(),
                        )?;
                        let mut src_session = spawn_daemon_session(
                            &src_host,
                            &sm,
                            opts.port,
                            opts.password_file.as_deref(),
                            opts.no_motd,
                            opts.timeout,
                            opts.connect_timeout,
                            addr_family,
                            &opts.sockopts,
                            &sync_opts,
                            opts.protocol.unwrap_or(31),
                            opts.early_input.as_deref(),
                            iconv.as_ref(),
                        )?;
                        if let Some(limit) = opts.bwlimit {
                            let mut dst_session = RateLimitedTransport::new(dst_session, limit);
                            pipe_sessions(&mut src_session, &mut dst_session)?
                        } else {
                            pipe_sessions(&mut src_session, &mut dst_session)?
                        }
                    }
                    (Some(sm), None) => {
                        let mut dst_session = SshStdioTransport::spawn_with_rsh(
                            &dst_host,
                            &dst_path.path,
                            &rsh_cmd.cmd,
                            &rsh_cmd.env,
                            remote_bin_vec.as_deref(),
                            remote_env_vec.as_deref().unwrap_or(&[]),
                            &sync_opts.remote_options,
                            known_hosts.as_deref(),
                            strict_host_key_checking,
                            opts.port,
                            opts.connect_timeout,
                            addr_family,
                            sync_opts.blocking_io,
                        )
                        .map_err(EngineError::from)?;
                        let mut src_session = spawn_daemon_session(
                            &src_host,
                            &sm,
                            opts.port,
                            opts.password_file.as_deref(),
                            opts.no_motd,
                            opts.timeout,
                            opts.connect_timeout,
                            addr_family,
                            &opts.sockopts,
                            &sync_opts,
                            opts.protocol.unwrap_or(31),
                            opts.early_input.as_deref(),
                            iconv.as_ref(),
                        )?;
                        if let Some(limit) = opts.bwlimit {
                            let mut dst_session = RateLimitedTransport::new(dst_session, limit);
                            let stats = pipe_sessions(&mut src_session, &mut dst_session)?;
                            let dst_session = dst_session.into_inner();
                            check_session_errors(&dst_session, iconv.as_ref())?;
                            stats
                        } else {
                            let stats = pipe_sessions(&mut src_session, &mut dst_session)?;
                            check_session_errors(&dst_session, iconv.as_ref())?;
                            stats
                        }
                    }
                    (None, Some(dm)) => {
                        let mut dst_session = spawn_daemon_session(
                            &dst_host,
                            &dm,
                            opts.port,
                            opts.password_file.as_deref(),
                            opts.no_motd,
                            opts.timeout,
                            opts.connect_timeout,
                            addr_family,
                            &opts.sockopts,
                            &sync_opts,
                            opts.protocol.unwrap_or(31),
                            opts.early_input.as_deref(),
                            iconv.as_ref(),
                        )?;
                        let mut src_session = SshStdioTransport::spawn_with_rsh(
                            &src_host,
                            &src_path.path,
                            &rsh_cmd.cmd,
                            &rsh_cmd.env,
                            remote_bin_vec.as_deref(),
                            remote_env_vec.as_deref().unwrap_or(&[]),
                            &sync_opts.remote_options,
                            known_hosts.as_deref(),
                            strict_host_key_checking,
                            opts.port,
                            opts.connect_timeout,
                            addr_family,
                            sync_opts.blocking_io,
                        )
                        .map_err(EngineError::from)?;
                        if let Some(limit) = opts.bwlimit {
                            let mut dst_session = RateLimitedTransport::new(dst_session, limit);
                            let stats = pipe_sessions(&mut src_session, &mut dst_session)?;
                            check_session_errors(&src_session, iconv.as_ref())?;
                            stats
                        } else {
                            let stats = pipe_sessions(&mut src_session, &mut dst_session)?;
                            check_session_errors(&src_session, iconv.as_ref())?;
                            stats
                        }
                    }
                }
            }
        }
    };
    Ok(stats)
}

fn check_session_errors(session: &SshStdioTransport, iconv: Option<&CharsetConv>) -> Result<()> {
    let (err, _) = session.stderr();
    if !err.is_empty() {
        let msg = if let Some(cv) = iconv {
            cv.decode_remote(&err)
        } else {
            String::from_utf8_lossy(&err).into_owned()
        };
        return Err(EngineError::Other(msg));
    }
    Ok(())
}

fn build_matcher(opts: &ClientOpts, matches: &ArgMatches) -> Result<Matcher> {
    fn load_patterns(path: &Path, from0: bool) -> io::Result<Vec<String>> {
        filters::parse_list_file(path, from0).map_err(|e| io::Error::other(format!("{:?}", e)))
    }

    let mut entries: Vec<(usize, usize, Rule)> = Vec::new();
    let mut seq = 0;
    let mut add_rules = |idx: usize, rs: Vec<Rule>| {
        for r in rs {
            entries.push((idx, seq, r));
            seq += 1;
        }
    };

    if let Some(values) = matches.get_many::<String>("filter") {
        let idxs: Vec<_> = matches
            .indices_of("filter")
            .map_or_else(Vec::new, |v| v.collect());
        for (idx, val) in idxs.into_iter().zip(values) {
            add_rules(
                idx + 1,
                parse_filters(val, opts.from0)
                    .map_err(|e| EngineError::Other(format!("{:?}", e)))?,
            );
        }
    }
    if let Some(values) = matches.get_many::<PathBuf>("filter_file") {
        let idxs: Vec<_> = matches
            .indices_of("filter_file")
            .map_or_else(Vec::new, |v| v.collect());
        for (idx, file) in idxs.into_iter().zip(values) {
            let rs = filters::parse_file(file, opts.from0, &mut HashSet::new(), 0)
                .map_err(|e| EngineError::Other(format!("{:?}", e)))?;
            add_rules(idx + 1, rs);
        }
    }
    if let Some(values) = matches.get_many::<String>("include") {
        let idxs: Vec<_> = matches
            .indices_of("include")
            .map_or_else(Vec::new, |v| v.collect());
        for (idx, pat) in idxs.into_iter().zip(values) {
            add_rules(
                idx + 1,
                parse_filters(&format!("+ {}", pat), opts.from0)
                    .map_err(|e| EngineError::Other(format!("{:?}", e)))?,
            );
        }
    }
    if let Some(values) = matches.get_many::<String>("exclude") {
        let idxs: Vec<_> = matches
            .indices_of("exclude")
            .map_or_else(Vec::new, |v| v.collect());
        for (idx, pat) in idxs.into_iter().zip(values) {
            add_rules(
                idx + 1,
                parse_filters(&format!("- {}", pat), opts.from0)
                    .map_err(|e| EngineError::Other(format!("{:?}", e)))?,
            );
        }
    }
    if let Some(values) = matches.get_many::<PathBuf>("include_from") {
        let idxs: Vec<_> = matches
            .indices_of("include_from")
            .map_or_else(Vec::new, |v| v.collect());
        for (idx, file) in idxs.into_iter().zip(values) {
            let mut vset = HashSet::new();
            let rs = filters::parse_rule_list_file(file, opts.from0, '+', &mut vset, 0)
                .map_err(|e| EngineError::Other(format!("{:?}", e)))?;
            add_rules(idx + 1, rs);
        }
    }
    if let Some(values) = matches.get_many::<PathBuf>("exclude_from") {
        let idxs: Vec<_> = matches
            .indices_of("exclude_from")
            .map_or_else(Vec::new, |v| v.collect());
        for (idx, file) in idxs.into_iter().zip(values) {
            let mut vset = HashSet::new();
            let rs = filters::parse_rule_list_file(file, opts.from0, '-', &mut vset, 0)
                .map_err(|e| EngineError::Other(format!("{:?}", e)))?;
            add_rules(idx + 1, rs);
        }
    }
    if let Some(values) = matches.get_many::<PathBuf>("files_from") {
        for file in values {
            for pat in load_patterns(file, opts.from0)? {
                let anchored = if pat.starts_with('/') {
                    pat.clone()
                } else {
                    format!("/{}", pat)
                };

                let rule1 = if opts.from0 {
                    format!("+{}", anchored)
                } else {
                    format!("+ {}", anchored)
                };
                add_rules(
                    usize::MAX - 1,
                    parse_filters(&rule1, opts.from0)
                        .map_err(|e| EngineError::Other(format!("{:?}", e)))?,
                );

                let dir_pat = format!("{}/***", anchored.trim_end_matches('/'));
                let rule2 = if opts.from0 {
                    format!("+{}", dir_pat)
                } else {
                    format!("+ {}", dir_pat)
                };
                add_rules(
                    usize::MAX - 1,
                    parse_filters(&rule2, opts.from0)
                        .map_err(|e| EngineError::Other(format!("{:?}", e)))?,
                );
            }
        }
    }
    if matches.contains_id("filter_shorthand") {
        if let Some(idx) = matches.index_of("filter_shorthand") {
            let count = matches.get_count("filter_shorthand");
            let rule_str = if count >= 2 { "-FF" } else { "-F" };
            add_rules(
                idx + 1,
                parse_filters(rule_str, opts.from0)
                    .map_err(|e| EngineError::Other(format!("{:?}", e)))?,
            );
        }
    }
    if !opts.files_from.is_empty() {
        add_rules(
            usize::MAX,
            parse_filters("- *", opts.from0).map_err(|e| EngineError::Other(format!("{:?}", e)))?,
        );
    }
    if opts.cvs_exclude {
        let mut cvs = default_cvs_rules().map_err(|e| EngineError::Other(format!("{:?}", e)))?;
        cvs.extend(
            parse_filters(":C\n", opts.from0)
                .map_err(|e| EngineError::Other(format!("{:?}", e)))?,
        );
        add_rules(usize::MAX, cvs);
    }

    entries.sort_by(|a, b| {
        if a.0 == b.0 {
            a.1.cmp(&b.1)
        } else {
            a.0.cmp(&b.0)
        }
    });
    let rules: Vec<Rule> = entries.into_iter().map(|(_, _, r)| r).collect();
    let mut matcher = Matcher::new(rules);
    if opts.from0 {
        matcher = matcher.with_from0();
    }
    if opts.existing {
        matcher = matcher.with_existing();
    }
    if opts.prune_empty_dirs {
        matcher = matcher.with_prune_empty_dirs();
    }
    Ok(matcher)
}

fn run_probe(opts: ProbeOpts, quiet: bool) -> Result<()> {
    if let Some(addr) = opts.probe {
        let mut stream = TcpStream::connect(&addr)?;
        stream.write_all(&SUPPORTED_PROTOCOLS[0].to_be_bytes())?;
        let mut buf = [0u8; 4];
        stream.read_exact(&mut buf)?;
        let peer = u32::from_be_bytes(buf);
        let ver = negotiate_version(SUPPORTED_PROTOCOLS[0], peer)
            .map_err(|e| EngineError::Other(e.to_string()))?;
        if !quiet {
            println!("negotiated version {}", ver);
        }
        Ok(())
    } else {
        let ver = negotiate_version(SUPPORTED_PROTOCOLS[0], opts.peer_version)
            .map_err(|e| EngineError::Other(e.to_string()))?;
        if !quiet {
            println!("negotiated version {}", ver);
        }
        Ok(())
    }
}

#[cfg(test)]
mod tests {
    use super::*;
    use crate::utils::{parse_bool, parse_remote_spec, RemoteSpec};
    use ::daemon::authenticate;
    use clap::Parser;
    use engine::SyncOptions;
    use std::path::PathBuf;

    #[test]
    fn windows_paths_are_local() {
        let spec = parse_remote_spec("C:/tmp/foo").unwrap();
        assert!(matches!(spec, RemoteSpec::Local(_)));
    }

    #[test]
    fn parse_bool_is_case_insensitive() {
        assert!(parse_bool("TRUE").unwrap());
        assert!(parse_bool("Yes").unwrap());
        assert!(!parse_bool("FALSE").unwrap());
        assert!(!parse_bool("No").unwrap());
    }

    #[test]
    fn ipv6_specs_are_remote() {
        let spec = parse_remote_spec("[::1]:/tmp").unwrap();
        match spec {
            RemoteSpec::Remote { host, path, module } => {
                assert_eq!(host, "::1");
                assert!(module.is_none());
                assert_eq!(path.path, PathBuf::from("/tmp"));
            }
            _ => panic!("expected remote spec"),
        }
    }

    #[test]
    fn no_d_alias_sets_no_devices_and_no_specials() {
        use crate::options::ClientOpts;
        let matches = cli_command()
            .try_get_matches_from(["prog", "--no-D", "src", "--", "dst"])
            .unwrap();
        let mut opts = ClientOpts::from_arg_matches(&matches).unwrap();
        if opts.no_D {
            opts.no_devices = true;
            opts.no_specials = true;
        }
        assert!(opts.no_devices);
        assert!(opts.no_specials);
    }

    #[test]
    fn run_client_errors_when_no_paths_provided() {
        use crate::options::ClientOpts;
        let mut opts = ClientOpts::try_parse_from(["prog", "--server"]).unwrap();
        opts.server = false;
        opts.paths.clear();
        let matches = cli_command()
            .try_get_matches_from(["prog", "--server"])
            .unwrap();
        let err = run_client(opts, &matches).unwrap_err();
        assert!(matches!(err, EngineError::Other(msg) if msg == "missing SRC or DST"));
    }

    #[test]
    fn rsync_url_specs_are_remote() {
        let spec = parse_remote_spec("rsync://host/mod/path").unwrap();
        match spec {
            RemoteSpec::Remote { host, module, path } => {
                assert_eq!(host, "host");
                assert_eq!(module.as_deref(), Some("mod"));
                assert_eq!(path.path, PathBuf::from("path"));
            }
            _ => panic!("expected remote spec"),
        }
    }

    #[test]
    fn daemon_double_colon_specs_are_remote() {
        let spec = parse_remote_spec("host::mod/path").unwrap();
        match spec {
            RemoteSpec::Remote { host, module, path } => {
                assert_eq!(host, "host");
                assert_eq!(module.as_deref(), Some("mod"));
                assert_eq!(path.path, PathBuf::from("path"));
            }
            _ => panic!("expected remote spec"),
        }
    }

    #[test]
    fn host_path_specs_are_remote() {
        let spec = parse_remote_spec("host:/tmp").unwrap();
        match spec {
            RemoteSpec::Remote { host, module, path } => {
                assert_eq!(host, "host");
                assert!(module.is_none());
                assert_eq!(path.path, PathBuf::from("/tmp"));
            }
            _ => panic!("expected remote spec"),
        }
    }

    #[test]
    fn parses_client_flags() {
        let opts = ClientOpts::parse_from([
            "prog",
            "-r",
            "-n",
            "-v",
            "--delete",
            "-c",
            "-z",
            "--stats",
            "--executability",
            "--config",
            "file",
            "src",
            "dst",
        ]);
        assert!(opts.recursive);
        assert!(opts.dry_run);
        assert_eq!(opts.verbose, 1);
        assert!(opts.delete);
        assert!(opts.checksum);
        assert!(opts.compress);
        assert!(opts.stats);
        assert!(opts.executability);
        assert_eq!(opts.config, Some(PathBuf::from("file")));
    }

    #[test]
    fn parses_checksum_choice_and_alias() {
        let opts = ClientOpts::parse_from(["prog", "--checksum-choice", "sha1", "src", "dst"]);
        assert_eq!(opts.checksum_choice.as_deref(), Some("sha1"));
        let opts = ClientOpts::parse_from(["prog", "--cc", "md5", "src", "dst"]);
        assert_eq!(opts.checksum_choice.as_deref(), Some("md5"));
        let opts = ClientOpts::parse_from(["prog", "--checksum-choice", "xxh64", "src", "dst"]);
        assert_eq!(opts.checksum_choice.as_deref(), Some("xxh64"));
    }

    #[test]
    fn parses_rsh_flag_and_alias() {
        let opts = ClientOpts::parse_from(["prog", "--rsh", "ssh", "src", "dst"]);
        assert_eq!(opts.rsh.as_deref(), Some("ssh"));
        let opts = ClientOpts::parse_from(["prog", "-e", "ssh", "src", "dst"]);
        assert_eq!(opts.rsh.as_deref(), Some("ssh"));
    }

    #[test]
    fn parses_rsync_path_and_alias() {
        let opts = ClientOpts::parse_from(["prog", "--rsync-path", "/bin/rsync", "src", "dst"]);
        assert_eq!(opts.rsync_path.as_deref(), Some("/bin/rsync"));
        let opts = ClientOpts::parse_from(["prog", "--rsync_path", "/bin/rsync", "src", "dst"]);
        assert_eq!(opts.rsync_path.as_deref(), Some("/bin/rsync"));
    }

    #[test]
    fn parses_skip_compress_list() {
        let opts = ClientOpts::parse_from(["prog", "--skip-compress=gz,zip", "src", "dst"]);
        assert_eq!(opts.skip_compress, vec!["gz", "zip"]);
    }

    #[test]
    fn parses_skip_flags() {
        let opts = ClientOpts::parse_from([
            "prog",
            "--ignore-existing",
            "--existing",
            "--prune-empty-dirs",
            "--size-only",
            "--ignore-times",
            "src",
            "dst",
        ]);
        assert!(opts.ignore_existing);
        assert!(opts.existing);
        assert!(opts.prune_empty_dirs);
        assert!(opts.size_only);
        assert!(opts.ignore_times);
    }

    #[test]
    fn parses_protocol_version() {
        let opts = ClientOpts::parse_from(["prog", "--protocol", "30", "src", "dst"]);
        assert_eq!(opts.protocol, Some(30));
    }

    #[test]
    fn parses_8_bit_output() {
        let opts = ClientOpts::parse_from(["prog", "-8", "src", "dst"]);
        assert!(opts.eight_bit_output);
    }

    #[test]
    fn parses_blocking_io() {
        let opts = ClientOpts::parse_from(["prog", "--blocking-io", "src", "dst"]);
        assert!(opts.blocking_io);
    }

    #[test]
    fn parses_early_input() {
        let opts = ClientOpts::parse_from(["prog", "--early-input", "file", "src", "dst"]);
        assert_eq!(opts.early_input.as_deref(), Some(Path::new("file")));
    }

    #[test]
    fn protocol_override_sent_to_server() {
        use std::io::{Read, Write};
        use std::net::TcpListener;
        use std::thread;

        let listener = TcpListener::bind("127.0.0.1:0").unwrap();
        let port = listener.local_addr().unwrap().port();
        let handle = thread::spawn(move || {
            let (mut stream, _) = listener.accept().unwrap();
            let mut buf = [0u8; 4];
            stream.read_exact(&mut buf).unwrap();
            assert_eq!(u32::from_be_bytes(buf), 30);
            stream
                .write_all(&SUPPORTED_PROTOCOLS[0].to_be_bytes())
                .unwrap();

            let mut b = [0u8; 1];
            while stream.read(&mut b).unwrap() > 0 {
                if b[0] == b'\n' {
                    break;
                }
            }

            stream.write_all(b"@RSYNCD: OK\n").unwrap();

            let mut m = Vec::new();
            loop {
                stream.read_exact(&mut b).unwrap();
                if b[0] == b'\n' {
                    break;
                }
                m.push(b[0]);
            }
            assert_eq!(m, b"mod".to_vec());
        });

        let _t = spawn_daemon_session(
            "127.0.0.1",
            "mod",
            Some(port),
            None,
            true,
            None,
            None,
            None,
            &[],
            &SyncOptions::default(),
            30,
            None,
            None,
        )
        .unwrap();
        handle.join().unwrap();
    }

    #[test]
    fn sends_early_input_to_daemon() {
        use std::io::{Read, Write};
        use std::net::TcpListener;
        use std::thread;
        use tempfile::tempdir;

        let dir = tempdir().unwrap();
        let path = dir.path().join("input.txt");
        fs::write(&path, b"hello\n").unwrap();

        let listener = TcpListener::bind("127.0.0.1:0").unwrap();
        let port = listener.local_addr().unwrap().port();
        let handle = thread::spawn(move || {
            let (mut stream, _) = listener.accept().unwrap();
            let mut buf = [0u8; 6];
            stream.read_exact(&mut buf).unwrap();
            assert_eq!(&buf, b"hello\n");
            let mut ver = [0u8; 4];
            stream.read_exact(&mut ver).unwrap();
            assert_eq!(u32::from_be_bytes(ver), 30);
            stream
                .write_all(&SUPPORTED_PROTOCOLS[0].to_be_bytes())
                .unwrap();
            let mut b = [0u8; 1];
            while stream.read(&mut b).unwrap() > 0 {
                if b[0] == b'\n' {
                    break;
                }
            }
            stream.write_all(b"@RSYNCD: OK\n").unwrap();
            let mut m = Vec::new();
            loop {
                stream.read_exact(&mut b).unwrap();
                if b[0] == b'\n' {
                    break;
                }
                m.push(b[0]);
            }
            assert_eq!(m, b"mod".to_vec());
        });

        let _t = spawn_daemon_session(
            "127.0.0.1",
            "mod",
            Some(port),
            None,
            true,
            None,
            None,
            None,
            &[],
            &SyncOptions::default(),
            30,
            Some(&path),
            None,
        )
        .unwrap();
        handle.join().unwrap();
    }

    #[test]
    fn parses_internal_server_sender_flags() {
        let opts = ClientOpts::parse_from(["prog", "--server", "--sender", "src", "dst"]);
        assert!(opts.server);
        assert!(opts.sender);
    }

    #[test]
    fn rejects_invalid_env_assignment() {
        let err = parse_rsh(Some("1BAD=val ssh".into())).unwrap_err();
        assert!(matches!(err, EngineError::Other(_)));
    }

    #[test]
    #[cfg(unix)]
    fn rejects_insecure_auth_file() {
        use std::net::{TcpListener, TcpStream};
        use std::os::unix::fs::PermissionsExt;
        use std::{env, fs};
        use tempfile::tempdir;
        use transport::TcpTransport;

        let dir = tempdir().unwrap();
        let auth_path = dir.path().join("auth");
        fs::write(&auth_path, "tok user").unwrap();
        fs::set_permissions(&auth_path, fs::Permissions::from_mode(0o644)).unwrap();

        let prev = env::current_dir().unwrap();
        env::set_current_dir(dir.path()).unwrap();

        let listener = TcpListener::bind("127.0.0.1:0").unwrap();
        let addr = listener.local_addr().unwrap();
        let handle = std::thread::spawn(move || {
            let (_s, _) = listener.accept().unwrap();
        });
        let stream = TcpStream::connect(addr).unwrap();
        let mut t = TcpTransport::from_stream(stream);

        let err = authenticate(&mut t, None, None).unwrap_err();
        assert_eq!(err.kind(), io::ErrorKind::PermissionDenied);

        env::set_current_dir(prev).unwrap();
        handle.join().unwrap();
    }
}<|MERGE_RESOLUTION|>--- conflicted
+++ resolved
@@ -93,11 +93,8 @@
             _ => "syntax or usage error",
         };
         let code_num = u8::from(code);
-<<<<<<< HEAD
         let prog = branding::upstream_name();
-=======
-        let prog = "rsync";
->>>>>>> 727b23a0
+
         eprintln!("{prog}: {msg}");
         eprintln!("{prog} error: {desc} (code {code_num})");
     }
