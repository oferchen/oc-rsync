// crates/cli/src/formatter.rs
use clap::Command;
use std::env;
use textwrap::{wrap, Options as WrapOptions};

use crate::branding;

const RSYNC_HELP: &str = include_str!("../resources/rsync-help-80.txt");

const UPSTREAM_HELP_PREFIX: &str = r#"rsync comes with ABSOLUTELY NO WARRANTY.  This is free software, and you
are welcome to redistribute it under certain conditions.  See the GNU
General Public Licence for details.

rsync is a file transfer program capable of efficient remote update
via a fast differencing algorithm.

Usage: rsync [OPTION]... SRC [SRC]... DEST
  or   rsync [OPTION]... SRC [SRC]... [USER@]HOST:DEST
  or   rsync [OPTION]... SRC [SRC]... [USER@]HOST::DEST
  or   rsync [OPTION]... SRC [SRC]... rsync://[USER@]HOST[:PORT]/DEST
  or   rsync [OPTION]... [USER@]HOST:SRC [DEST]
  or   rsync [OPTION]... [USER@]HOST::SRC [DEST]
  or   rsync [OPTION]... rsync://[USER@]HOST[:PORT]/SRC [DEST]
The ':' usages connect via remote shell, while '::' & 'rsync://' usages connect
to an rsync daemon, and require SRC or DEST to start with a module name.

Options
"#;

const UPSTREAM_HELP_SUFFIX: &str = r#"Use "rsync --daemon --help" to see the daemon-mode command-line options.
Please see the rsync(1) and rsyncd.conf(5) manpages for full documentation.
See https://rsync.samba.org/ for updates, bug reports, and answers
"#;

pub const ARG_ORDER: &[&str] = &[
    "verbose",
    "info",
    "debug",
    "quiet",
    "no_motd",
    "checksum",
    "archive",
    "recursive",
    "relative",
    "no_implied_dirs",
    "backup",
    "backup_dir",
    "suffix",
    "update",
    "inplace",
    "append",
    "append_verify",
    "dirs",
    "mkpath",
    "links",
    "copy_links",
    "copy_unsafe_links",
    "safe_links",
    "munge_links",
    "copy_dirlinks",
    "keep_dirlinks",
    "hard_links",
    "perms",
    "executability",
    "chmod",
    "owner",
    "group",
    "devices",
    "copy_devices",
    "write_devices",
    "specials",
    "devices_specials",
    "no_D",
    "times",
    "atimes",
    "crtimes",
    "omit_dir_times",
    "omit_link_times",
    "fake_super",
    "sparse",
    "preallocate",
    "dry_run",
    "whole_file",
    "checksum_choice",
    "one_file_system",
    "block_size",
    "rsh",
    "rsync_path",
    "existing",
    "ignore_existing",
    "remove_source_files",
    "delete",
    "delete_before",
    "delete_during",
    "delete_delay",
    "delete_after",
    "delete_excluded",
    "ignore_missing_args",
    "delete_missing_args",
    "ignore_errors",
    "force",
    "max_delete",
    "max_size",
    "min_size",
    "max_alloc",
    "partial",
    "partial_dir",
    "delay_updates",
    "prune_empty_dirs",
    "numeric_ids",
    "usermap",
    "groupmap",
    "chown",
    "timeout",
    "connect_timeout",
    "ignore_times",
    "size_only",
    "modify_window",
    "temp_dir",
    "fuzzy",
    "compare_dest",
    "copy_dest",
    "link_dest",
    "compress",
    "compress_choice",
    "compress_level",
    "skip_compress",
    "cvs_exclude",
    "filter",
    "filter_file",
    "filter_shorthand",
    "exclude",
    "exclude_from",
    "include",
    "include_from",
    "files_from",
    "from0",
    "secluded_args",
    "trust_sender",
    "copy_as",
    "address",
    "port",
    "sockopts",
    "blocking_io",
    "stats",
    "eight_bit_output",
    "human_readable",
    "progress",
    "partial_progress",
    "itemize_changes",
    "remote_option",
    "out_format",
    "client-log-file",
    "client-log-file-format",
    "password_file",
    "early_input",
    "list_only",
    "bwlimit",
    "fsync",
    "write_batch",
    "read_batch",
    "protocol",
    "iconv",
    "checksum_seed",
    "ipv4",
    "ipv6",
];

fn columns() -> usize {
    env::var("COLUMNS")
        .ok()
        .and_then(|v| v.parse().ok())
        .unwrap_or(80)
}

pub fn apply(mut cmd: Command) -> Command {
    let width = columns();
    cmd = cmd.term_width(width);
    cmd
}

pub fn render_help(cmd: &Command) -> String {
    let width = columns();
    let program = branding::program_name();
    let version = branding::brand_version();
<<<<<<< HEAD
    let credits = branding::brand_credits();
    let url = branding::brand_url();
=======
    let tagline = if branding::hide_credits() {
        String::new()
    } else {
        format!("\n{}", branding::brand_tagline())
    };
    let url_line = if branding::hide_credits() {
        String::new()
    } else {
        format!(
            "\nSee {} for updates, bug reports, and answers",
            branding::brand_url()
        )
    };
>>>>>>> bd1cf7a8
    let mut help_prefix = branding::help_prefix();
    let mut help_suffix = branding::help_suffix();
    for s in [&mut help_prefix, &mut help_suffix] {
        *s = s
            .replace("{prog}", &program)
            .replace("{version}", &version)
<<<<<<< HEAD
            .replace("{credits}", &credits)
            .replace("{url}", &url);
=======
            .replace("{tagline}", &tagline)
            .replace("{url_line}", &url_line);
>>>>>>> bd1cf7a8
    }
    if width == 80 {
        let prefix_end = match RSYNC_HELP.find(UPSTREAM_HELP_PREFIX) {
            Some(idx) => idx + UPSTREAM_HELP_PREFIX.len(),
            None => {
                let mut out = String::new();
                out.push_str(&help_prefix);
                out.push_str(
                    "Failed to locate upstream help prefix; displaying unmodified help text.\n\n",
                );
                out.push_str(RSYNC_HELP);
                out.push_str(&help_suffix);
                return out;
            }
        };
        let suffix_start = match RSYNC_HELP.rfind(UPSTREAM_HELP_SUFFIX) {
            Some(idx) => idx,
            None => {
                let mut out = String::new();
                out.push_str(&help_prefix);
                out.push_str(
                    "Failed to locate upstream help suffix; displaying unmodified help text.\n\n",
                );
                out.push_str(RSYNC_HELP);
                out.push_str(&help_suffix);
                return out;
            }
        };
        if prefix_end >= suffix_start {
            let mut out = String::new();
            out.push_str(&help_prefix);
            out.push_str("Upstream help markers are invalid; displaying unmodified help text.\n\n");
            out.push_str(RSYNC_HELP);
            out.push_str(&help_suffix);
            return out;
        }
        let body = &RSYNC_HELP[prefix_end..suffix_start];
        let mut out = String::new();
        out.push_str(&help_prefix);
        out.push_str(body);
        out.push_str(&help_suffix);
        return out;
    }
    let spec_width = 23;
    let desc_width = if width > spec_width + 2 {
        width - spec_width - 2
    } else {
        0
    };
    let wrap_opts =
        (desc_width > 0).then(|| WrapOptions::new(desc_width.max(1)).break_words(false));

    let mut out = String::new();
    out.push_str(&help_prefix);

    let args: Vec<_> = cmd.get_arguments().collect();
    for id in ARG_ORDER {
        let Some(arg) = args.iter().find(|a| a.get_id().as_str() == *id) else {
            continue;
        };
        if arg.is_hide_set() || arg.is_positional() {
            continue;
        }
        let mut spec = String::new();
        if let Some(long) = arg.get_long() {
            spec.push_str("--");
            spec.push_str(long);
            if arg.get_action().takes_values() {
                if let Some(names) = arg.get_value_names() {
                    if let Some(name) = names.first() {
                        spec.push('=');
                        spec.push_str(name.as_str());
                    }
                }
            }
            if let Some(short) = arg.get_short() {
                spec.push_str(", -");
                spec.push(short);
            }
        } else if let Some(short) = arg.get_short() {
            spec.push('-');
            spec.push(short);
        } else {
            continue;
        }

        let pad = if spec.len() >= spec_width {
            2
        } else {
            spec_width - spec.len() + 2
        };

        let help = arg.get_help().map(|s| s.to_string()).unwrap_or_default();
        let mut lines = help.split('\n');
        if let Some(first) = lines.next() {
            let wrapped: Vec<String> = if let Some(opts) = &wrap_opts {
                wrap(first, opts)
                    .into_iter()
                    .map(|c| c.into_owned())
                    .collect()
            } else {
                vec![first.to_string()]
            };
            if let Some((wfirst, wrest)) = wrapped.split_first() {
                out.push_str(&spec);
                out.push_str(&" ".repeat(pad));
                out.push_str(wfirst);
                out.push('\n');
                for line in wrest {
                    out.push_str(&" ".repeat(spec_width + 2));
                    out.push_str(line);
                    out.push('\n');
                }
            }
        }
        for paragraph in lines {
            if !paragraph.is_empty() {
                let wrapped: Vec<String> = if let Some(opts) = &wrap_opts {
                    wrap(paragraph, opts)
                        .into_iter()
                        .map(|c| c.into_owned())
                        .collect()
                } else {
                    vec![paragraph.to_string()]
                };
                for line in wrapped {
                    out.push_str(&" ".repeat(spec_width + 2));
                    out.push_str(&line);
                    out.push('\n');
                }
            } else {
                out.push('\n');
            }
        }
    }

    out.push_str(&help_suffix);
    while out.ends_with('\n') {
        out.pop();
    }
    out
}<|MERGE_RESOLUTION|>--- conflicted
+++ resolved
@@ -183,10 +183,6 @@
     let width = columns();
     let program = branding::program_name();
     let version = branding::brand_version();
-<<<<<<< HEAD
-    let credits = branding::brand_credits();
-    let url = branding::brand_url();
-=======
     let tagline = if branding::hide_credits() {
         String::new()
     } else {
@@ -200,20 +196,14 @@
             branding::brand_url()
         )
     };
->>>>>>> bd1cf7a8
     let mut help_prefix = branding::help_prefix();
     let mut help_suffix = branding::help_suffix();
     for s in [&mut help_prefix, &mut help_suffix] {
         *s = s
             .replace("{prog}", &program)
             .replace("{version}", &version)
-<<<<<<< HEAD
             .replace("{credits}", &credits)
             .replace("{url}", &url);
-=======
-            .replace("{tagline}", &tagline)
-            .replace("{url_line}", &url_line);
->>>>>>> bd1cf7a8
     }
     if width == 80 {
         let prefix_end = match RSYNC_HELP.find(UPSTREAM_HELP_PREFIX) {
