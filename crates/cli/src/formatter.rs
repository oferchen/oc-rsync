// crates/cli/src/formatter.rs

use clap::Command;
use once_cell::sync::Lazy;
use regex::Regex;
use scopeguard::guard;
use std::env;
use std::ffi::{OsStr, OsString};
use std::sync::Mutex;
use textwrap::{Options as WrapOptions, wrap};

use crate::branding;

const RSYNC_HELP: &str = include_str!("../resources/rsync-help-80.txt");

static RSYNC_RE: Lazy<Regex> = Lazy::new(|| Regex::new(r"\brsync\b").unwrap());

static UPSTREAM_OPTS: Lazy<Vec<(String, String)>> = Lazy::new(|| {
    let mut opts = Vec::new();
    let mut in_opts = false;
    for line in RSYNC_HELP.lines() {
        if line.trim() == "Options" {
            in_opts = true;
            continue;
        }
        if !in_opts {
            continue;
        }
        if line.starts_with("Use \"rsync --daemon --help\"") {
            break;
        }
        if line.trim().is_empty() {
            continue;
        }
        if let Some(idx) = line.find("  ") {
            let (spec, desc) = line.split_at(idx);
            opts.push((spec.trim().to_string(), desc.trim().to_string()));
        } else if let Some((_, last)) = opts.last_mut() {
            if !last.is_empty() {
                last.push(' ');
            }
            last.push_str(line.trim());
        }
    }
    opts
});

static ENV_LOCK: Lazy<Mutex<()>> = Lazy::new(|| Mutex::new(()));

pub const ARG_ORDER: &[&str] = &[
    "verbose",
    "info",
    "debug",
    "stderr",
    "quiet",
    "no_motd",
    "checksum",
    "archive",
    "recursive",
    "relative",
    "no_implied_dirs",
    "backup",
    "backup_dir",
    "suffix",
    "update",
    "inplace",
    "append",
    "append_verify",
    "dirs",
    "mkpath",
    "links",
    "copy_links",
    "copy_unsafe_links",
    "safe_links",
    "munge_links",
    "copy_dirlinks",
    "keep_dirlinks",
    "hard_links",
    "perms",
    "executability",
    "chmod",
    "acls",
    "xattrs",
    "owner",
    "group",
    "devices",
    "copy_devices",
    "write_devices",
    "specials",
    "devices_specials",
    "no_D",
    "times",
    "atimes",
    "open_noatime",
    "crtimes",
    "omit_dir_times",
    "omit_link_times",
    "fake_super",
    "sparse",
    "preallocate",
    "dry_run",
    "whole_file",
    "checksum_choice",
    "one_file_system",
    "block_size",
    "rsh",
    "rsync_path",
    "existing",
    "ignore_existing",
    "remove_source_files",
    "delete",
    "delete_before",
    "delete_during",
    "delete_delay",
    "delete_after",
    "delete_excluded",
    "ignore_missing_args",
    "delete_missing_args",
    "ignore_errors",
    "force",
    "max_delete",
    "max_size",
    "min_size",
    "max_alloc",
    "partial",
    "partial_dir",
    "delay_updates",
    "prune_empty_dirs",
    "numeric_ids",
    "usermap",
    "groupmap",
    "chown",
    "timeout",
    "connect_timeout",
    "ignore_times",
    "size_only",
    "modify_window",
    "temp_dir",
    "fuzzy",
    "compare_dest",
    "copy_dest",
    "link_dest",
    "compress",
    "compress_choice",
    "compress_level",
    "skip_compress",
    "cvs_exclude",
    "filter",
    "filter_file",
    "filter_shorthand",
    "exclude",
    "exclude_from",
    "include",
    "include_from",
    "files_from",
    "from0",
    "old_args",
    "secluded_args",
    "trust_sender",
    "copy_as",
    "address",
    "port",
    "sockopts",
    "blocking_io",
    "outbuf",
    "stats",
    "eight_bit_output",
    "human_readable",
    "progress",
    "partial_progress",
    "itemize_changes",
    "remote_option",
    "out_format",
    "client-log-file",
    "client-log-file-format",
    "password_file",
    "early_input",
    "list_only",
    "bwlimit",
    "stop_after",
    "stop_at",
    "fsync",
    "write_batch",
    "only_write_batch",
    "read_batch",
    "protocol",
    "iconv",
    "checksum_seed",
    "ipv4",
    "ipv6",
];

fn columns() -> usize {
    env::var("COLUMNS")
        .ok()
        .and_then(|v| v.parse().ok())
        .unwrap_or(80)
}

pub fn apply(mut cmd: Command) -> Command {
    let width = columns();
    cmd = cmd.term_width(width);
    cmd
}

pub fn render_help(_cmd: &Command) -> String {
    let width = columns();
    let program = branding::program_name();
    let version = branding::brand_version();
    let credits = if branding::hide_credits() {
        String::new()
    } else {
        branding::brand_credits()
    };
    let url = if branding::hide_credits() {
        String::new()
    } else {
        branding::brand_url()
    };
    let upstream = branding::upstream_name();
    let mut help_prefix = branding::help_prefix();
    let mut help_suffix = branding::help_suffix();
    for s in [&mut help_prefix, &mut help_suffix] {
        let haystack = s.clone();
        *s = RSYNC_RE
            .replace_all(&haystack, |caps: &regex::Captures<'_>| {
                let m = caps.get(0).unwrap();
                let start = m.start();
                let end = m.end();
                let prev_char = haystack[..start].chars().last();
                let tail = &haystack[end..];
                if tail.starts_with("://") || tail.starts_with('/') || prev_char == Some('/') {
                    "rsync".to_string()
                } else {
                    upstream.clone()
                }
            })
            .to_string()
            .replace("{prog}", &program)
            .replace("{version}", &version)
            .replace("{credits}", &credits)
            .replace("{url}", &url);
    }
    let spec_width = 23;
    let desc_width = if width > spec_width + 2 {
        width - spec_width - 2
    } else {
        0
    };
    let wrap_opts =
        (desc_width > 0).then(|| WrapOptions::new(desc_width.max(1)).break_words(false));

    let mut out = String::new();
    out.push_str(&help_prefix);

    for (spec, desc) in UPSTREAM_OPTS.iter() {
        let pad = if spec.len() >= spec_width {
            2
        } else {
            spec_width - spec.len() + 2
        };
        let wrapped: Vec<String> = if let Some(opts) = &wrap_opts {
            wrap(desc, opts)
                .into_iter()
                .map(|c| c.into_owned())
                .collect()
        } else {
            vec![desc.to_string()]
        };
        if let Some((first, rest)) = wrapped.split_first() {
            out.push_str(spec);
            out.push_str(&" ".repeat(pad));
            out.push_str(first);
            out.push('\n');
            for line in rest {
                out.push_str(&" ".repeat(spec_width + 2));
                out.push_str(line);
                out.push('\n');
            }
        }
    }

    out.push_str(&help_suffix);
    while out.ends_with('\n') {
        out.pop();
    }
    out
}

fn set_env_var<K: AsRef<OsStr>, V: AsRef<OsStr>>(key: K, value: V) {
<<<<<<< HEAD
    let _guard = ENV_LOCK.lock().unwrap();
    unsafe { std::env::set_var(key, value) };
}

fn remove_env_var<K: AsRef<OsStr>>(key: K) {
    let _guard = ENV_LOCK.lock().unwrap();
    unsafe { std::env::remove_var(key) };
=======
    env::set_var(key, value);
}

fn remove_env_var<K: AsRef<OsStr>>(key: K) {
    env::remove_var(key);
>>>>>>> dbee04ba
}

fn with_env_var<K, V, F, R>(key: K, value: V, f: F) -> R
where
    K: AsRef<OsStr>,
    V: AsRef<OsStr>,
    F: FnOnce() -> R,
{
    let key_os: OsString = key.as_ref().to_os_string();
    let old = env::var_os(&key_os);
    set_env_var(&key_os, value);
    let _guard = guard((key_os.clone(), old), |(key, old)| {
        if let Some(v) = old {
            set_env_var(&key, v);
        } else {
            remove_env_var(&key);
        }
    });
    f()
}

pub fn dump_help_body(cmd: &Command) -> String {
    let help = with_env_var("COLUMNS", "80", || render_help(cmd));

    let mut out = String::new();
    let mut in_options = false;
    let stop_marker = "Use \"rsync --daemon --help\"";
    for line in help.lines() {
        if line.trim() == "Options" {
            in_options = true;
            continue;
        }
        if !in_options {
            continue;
        }
        if line.starts_with(stop_marker) {
            break;
        }
        if line.trim().is_empty() {
            continue;
        }
        if let Some(idx) = line.find("  ") {
            let (spec, desc) = line.split_at(idx);
            if let Some(flag) = spec.split(',').find(|s| s.trim_start().starts_with("--")) {
                let flag = flag.trim();
                let desc = desc.trim_start();
                out.push_str(flag);
                out.push('\t');
                out.push_str(desc);
                out.push('\n');
            }
        }
    }
    out
}<|MERGE_RESOLUTION|>--- conflicted
+++ resolved
@@ -288,21 +288,11 @@
 }
 
 fn set_env_var<K: AsRef<OsStr>, V: AsRef<OsStr>>(key: K, value: V) {
-<<<<<<< HEAD
-    let _guard = ENV_LOCK.lock().unwrap();
-    unsafe { std::env::set_var(key, value) };
-}
-
-fn remove_env_var<K: AsRef<OsStr>>(key: K) {
-    let _guard = ENV_LOCK.lock().unwrap();
-    unsafe { std::env::remove_var(key) };
-=======
     env::set_var(key, value);
 }
 
 fn remove_env_var<K: AsRef<OsStr>>(key: K) {
     env::remove_var(key);
->>>>>>> dbee04ba
 }
 
 fn with_env_var<K, V, F, R>(key: K, value: V, f: F) -> R
