--- conflicted
+++ resolved
@@ -14,10 +14,7 @@
     None => "32,31,30,29",
 };
 
-<<<<<<< HEAD
 const COPYRIGHT: &str = "Copyright (C) 2024-2025 oc-rsync contributors.";
-=======
->>>>>>> bd1cf7a8
 const CAPABILITIES: &[&str] = &[
     "    64-bit files, 64-bit inums, 64-bit timestamps, 64-bit long ints,",
     "    socketpairs, symlinks, symtimes, hardlinks, hardlink-specials,",
@@ -30,7 +27,6 @@
 const DAEMON_AUTH: &[&str] = &["    sha512 sha256 sha1 md5 md4"];
 
 pub fn render_version_lines() -> Vec<String> {
-<<<<<<< HEAD
     let mut lines = Vec::new();
     lines.push(format!(
         "{} {} (protocol {})",
@@ -54,38 +50,6 @@
     ));
     lines.push(COPYRIGHT.to_string());
     lines.push(format!("Web site: {}", branding::brand_url()));
-=======
-    let mut lines: Vec<String> = if let Some(header) = branding::version_header() {
-        header.lines().map(|l| l.to_string()).collect()
-    } else {
-        let mut v = Vec::new();
-        v.push(format!(
-            "{} {} (protocol {})",
-            branding::program_name(),
-            branding::brand_version(),
-            RSYNC_PROTOCOL
-        ));
-        let proto = UPSTREAM_PROTOCOLS
-            .split(',')
-            .next()
-            .and_then(|s| s.parse::<u32>().ok())
-            .unwrap_or(RSYNC_PROTOCOL);
-        v.push(format!(
-            "compatible with rsync {} (protocol {proto})",
-            UPSTREAM_VERSION
-        ));
-        v.push(format!(
-            "{} {}",
-            option_env!("BUILD_REVISION").unwrap_or("unknown"),
-            option_env!("OFFICIAL_BUILD").unwrap_or("unofficial")
-        ));
-        v
-    };
-    if !branding::hide_credits() {
-        lines.push(branding::brand_copyright());
-        lines.push(format!("Web site: {}", branding::brand_url()));
-    }
->>>>>>> bd1cf7a8
     lines.push("Capabilities:".to_string());
     lines.extend(CAPABILITIES.iter().map(|s| (*s).to_string()));
     lines.push("Optimizations:".to_string());
