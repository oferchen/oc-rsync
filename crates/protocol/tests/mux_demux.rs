use std::thread::sleep;
use std::time::Duration;

use protocol::{demux::Demux, mux::Mux, Message};

#[test]
fn multiplex_multiple_channels() {
    let mut mux = Mux::new(Duration::from_millis(50));
    let mut demux = Demux::new(Duration::from_millis(100));

    let tx1 = mux.register_channel(1);
    let tx2 = mux.register_channel(2);
    let rx1 = demux.register_channel(1);
    let rx2 = demux.register_channel(2);

    tx1.send(Message::Data(b"one".to_vec())).unwrap();
    tx2.send(Message::Data(b"two".to_vec())).unwrap();

    // Collect two frames from the multiplexer
    let mut frames = Vec::new();
    while frames.len() < 2 {
        if let Some(frame) = mux.poll() {
            frames.push(frame);
        }
    }

    for frame in frames {
        demux.ingest(frame).unwrap();
    }

    assert_eq!(rx1.try_recv().unwrap(), Message::Data(b"one".to_vec()));
    assert_eq!(rx2.try_recv().unwrap(), Message::Data(b"two".to_vec()));
}

#[test]
fn keepalive_and_timeout() {
    let keepalive = Duration::from_millis(10);
    let timeout = Duration::from_millis(30);
    let mut mux = Mux::new(keepalive);
    let mut demux = Demux::new(timeout);

    // Register channel 0
    let _tx = mux.register_channel(0);
    let _rx = demux.register_channel(0);

    // No data is sent, after the keepalive interval the mux should emit a keepalive
    sleep(Duration::from_millis(20));
    let frame = mux.poll().expect("keepalive frame");
    demux.ingest(frame).unwrap();

    // Keepalive resets timer; no timeout yet
    sleep(Duration::from_millis(10));
    assert!(demux.poll().is_ok());

    // Without further frames we should eventually time out
    sleep(Duration::from_millis(40));
    assert!(demux.poll().is_err());
}

#[test]
<<<<<<< HEAD
fn round_robin_fairness() {
    let mut mux = Mux::new(Duration::from_secs(1));

    let tx1 = mux.register_channel(1);
    let tx2 = mux.register_channel(2);

    tx1.send(Message::Data(b"a1".to_vec())).unwrap();
    tx1.send(Message::Data(b"a2".to_vec())).unwrap();
    tx2.send(Message::Data(b"b1".to_vec())).unwrap();
    tx2.send(Message::Data(b"b2".to_vec())).unwrap();

    let mut order = Vec::new();
    for _ in 0..4 {
        let frame = mux.poll().expect("frame");
        order.push(frame.header.channel);
    }

    assert_eq!(order, vec![1, 2, 1, 2]);
}
=======
fn unregister_channel_rejects_frames() {
    let mut demux = Demux::new(Duration::from_millis(100));

    // Register channel and ingest a message to ensure normal operation.
    let rx = demux.register_channel(1);
    let frame = Message::Data(b"msg".to_vec()).into_frame(1);
    demux.ingest(frame).unwrap();
    assert_eq!(rx.try_recv().unwrap(), Message::Data(b"msg".to_vec()));

    // Unregister the channel; receiver should now be closed.
    demux.unregister_channel(1);
    assert!(rx.try_recv().is_err());

    // Further frames for this channel are rejected.
    let frame = Message::Data(b"other".to_vec()).into_frame(1);
    assert!(demux.ingest(frame).is_err());
}
>>>>>>> e5270923
<|MERGE_RESOLUTION|>--- conflicted
+++ resolved
@@ -58,7 +58,6 @@
 }
 
 #[test]
-<<<<<<< HEAD
 fn round_robin_fairness() {
     let mut mux = Mux::new(Duration::from_secs(1));
 
@@ -78,7 +77,7 @@
 
     assert_eq!(order, vec![1, 2, 1, 2]);
 }
-=======
+
 fn unregister_channel_rejects_frames() {
     let mut demux = Demux::new(Duration::from_millis(100));
 
@@ -96,4 +95,3 @@
     let frame = Message::Data(b"other".to_vec()).into_frame(1);
     assert!(demux.ingest(frame).is_err());
 }
->>>>>>> e5270923
