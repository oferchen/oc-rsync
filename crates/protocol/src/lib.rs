--- conflicted
+++ resolved
@@ -98,13 +98,8 @@
 
     pub fn decode<R: Read>(mut r: R) -> io::Result<Self> {
         let channel = r.read_u16::<BigEndian>()?;
-<<<<<<< HEAD
-        let tag = Tag::from(r.read_u8()?);
-        let msg = Msg::from(r.read_u8()?);
-=======
         let tag = Tag::try_from(r.read_u8()?)
             .map_err(|e| io::Error::new(io::ErrorKind::InvalidData, e))?;
->>>>>>> 961e32a3
         let len = r.read_u32::<BigEndian>()? as usize;
         let mut payload = vec![0; len];
         r.read_exact(&mut payload)?;
