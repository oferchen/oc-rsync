// crates/protocol/src/server.rs
use std::io::{self, Read, Write};
use std::time::Duration;

<<<<<<< HEAD
use crate::{negotiate_version, Demux, Frame, Message, Mux, CAP_CODECS};
use compress::{decode_codecs, encode_codecs, Codec};
=======
use crate::{negotiate_version, Demux, Frame, Message, Mux, CAP_CODECS, SUPPORTED_CAPS};
use compress::{available_codecs, decode_codecs, encode_codecs, Codec};
>>>>>>> 4e9d5070

pub struct Server<R: Read, W: Write> {
    reader: R,
    writer: W,
    pub mux: Mux,
    pub demux: Demux,
    pub version: u32,
}

impl<R: Read, W: Write> Server<R, W> {
    pub fn new(reader: R, writer: W, timeout: Duration) -> Self {
        Server {
            reader,
            writer,
            mux: Mux::new(timeout),
            demux: Demux::new(timeout),
            version: 0,
        }
    }

    pub fn handshake(&mut self, codecs: &[Codec]) -> io::Result<Vec<Codec>> {
        let mut b = [0u8; 1];
        let mut cur = Vec::new();
        loop {
            self.reader.read_exact(&mut b)?;
            if b[0] == 0 {
                if cur.is_empty() {
                    break;
                }
                cur.clear();
            } else {
                cur.push(b[0]);
            }
        }

        let mut buf = [0u8; 4];
        self.reader.read_exact(&mut buf)?;
        let peer = u32::from_be_bytes(buf);
        let ver = negotiate_version(peer)?;
        self.writer.write_all(&ver.to_be_bytes())?;
        self.writer.flush()?;
        self.version = ver;

        self.reader.read_exact(&mut buf)?;
        let peer_caps = u32::from_be_bytes(buf);

        let caps = peer_caps & SUPPORTED_CAPS;
        self.writer.write_all(&SUPPORTED_CAPS.to_be_bytes())?;
        self.writer.flush()?;

        let mut peer_codecs = vec![Codec::Zlib];
        if caps & CAP_CODECS != 0 {
            match Frame::decode(&mut self.reader) {
                Ok(frame) => {
                    let msg = Message::from_frame(frame.clone())?;
                    if let Message::Codecs(buf) = msg {
                        peer_codecs = decode_codecs(&buf)?;
                        let payload = encode_codecs(codecs);
                        let frame = Message::Codecs(payload).to_frame(0);
                        frame.encode(&mut self.writer)?;
                        self.writer.flush()?;
                    } else {
                        let _ = self.demux.ingest(frame);
                    }
                }
                Err(e) if e.kind() == io::ErrorKind::UnexpectedEof => {}
                Err(e) => return Err(e),
            }
        }

        Ok(peer_codecs)
    }

    pub fn pump(&mut self) -> io::Result<()> {
        if let Some(frame) = self.mux.poll() {
            frame.encode(&mut self.writer)?;
        }

        match Frame::decode(&mut self.reader) {
            Ok(frame) => self.demux.ingest(frame),
            Err(e) if e.kind() == io::ErrorKind::UnexpectedEof => Ok(()),
            Err(e) => Err(e),
        }
    }
}<|MERGE_RESOLUTION|>--- conflicted
+++ resolved
@@ -2,13 +2,8 @@
 use std::io::{self, Read, Write};
 use std::time::Duration;
 
-<<<<<<< HEAD
-use crate::{negotiate_version, Demux, Frame, Message, Mux, CAP_CODECS};
-use compress::{decode_codecs, encode_codecs, Codec};
-=======
 use crate::{negotiate_version, Demux, Frame, Message, Mux, CAP_CODECS, SUPPORTED_CAPS};
 use compress::{available_codecs, decode_codecs, encode_codecs, Codec};
->>>>>>> 4e9d5070
 
 pub struct Server<R: Read, W: Write> {
     reader: R,
