//! Utilities for parsing rsync daemon configuration files.

use std::collections::HashMap;
use std::env;
use std::fs::{self, OpenOptions};
use std::io::{self, Write};
use std::net::IpAddr;
use std::path::{Path, PathBuf};
use std::sync::Arc;
use std::time::Duration;

#[cfg(unix)]
use std::os::unix::fs::PermissionsExt;

use protocol::{negotiate_version, LATEST_VERSION};
use transport::{AddressFamily, RateLimitedTransport, TcpTransport, Transport};

fn parse_list(val: &str) -> Vec<String> {
    val.split([' ', ','])
        .filter(|s| !s.is_empty())
        .map(|s| s.to_string())
        .collect()
}

#[derive(Debug, Clone, PartialEq, Eq, Default)]
pub struct Module {
    pub name: String,
    pub path: PathBuf,
    pub hosts_allow: Vec<String>,
    pub hosts_deny: Vec<String>,
    pub auth_users: Vec<String>,
    pub secrets_file: Option<PathBuf>,
    pub timeout: Option<Duration>,
}

pub fn parse_module(s: &str) -> std::result::Result<Module, String> {
    let mut parts = s.splitn(2, '=');
    let name = parts
        .next()
        .ok_or_else(|| "missing module name".to_string())?
        .to_string();
    let path = parts
        .next()
        .ok_or_else(|| "missing module path".to_string())?;
    let raw = PathBuf::from(path);
    let abs = if raw.is_absolute() {
        raw
    } else {
        env::current_dir().map_err(|e| e.to_string())?.join(raw)
    };
    let canonical = fs::canonicalize(abs).map_err(|e| e.to_string())?;
    Ok(Module {
        name,
        path: canonical,
        hosts_allow: Vec::new(),
        hosts_deny: Vec::new(),
        auth_users: Vec::new(),
        secrets_file: None,
        timeout: None,
    })
}

#[derive(Debug, Default, Clone)]
pub struct DaemonArgs {
    pub address: Option<IpAddr>,
    pub port: u16,
    pub family: Option<AddressFamily>,
}

pub fn parse_daemon_args<I>(args: I) -> io::Result<DaemonArgs>
where
    I: IntoIterator<Item = String>,
{
    let mut opts = DaemonArgs {
        port: 873,
        ..DaemonArgs::default()
    };
    let mut iter = args.into_iter();
    while let Some(arg) = iter.next() {
        match arg.as_str() {
            "--address" => {
                let val = iter.next().ok_or_else(|| {
                    io::Error::new(io::ErrorKind::InvalidInput, "missing value for --address")
                })?;
                opts.address = Some(
                    val.parse()
                        .map_err(|e| io::Error::new(io::ErrorKind::InvalidInput, e))?,
                );
            }
            a if a.starts_with("--address=") => {
                let val = &a[10..];
                opts.address = Some(
                    val.parse()
                        .map_err(|e| io::Error::new(io::ErrorKind::InvalidInput, e))?,
                );
            }
            "--port" => {
                let val = iter.next().ok_or_else(|| {
                    io::Error::new(io::ErrorKind::InvalidInput, "missing value for --port")
                })?;
                opts.port = val
                    .parse()
                    .map_err(|e| io::Error::new(io::ErrorKind::InvalidInput, e))?;
            }
            a if a.starts_with("--port=") => {
                let val = &a[7..];
                opts.port = val
                    .parse()
                    .map_err(|e| io::Error::new(io::ErrorKind::InvalidInput, e))?;
            }
            "--ipv4" | "-4" => {
                opts.family = Some(AddressFamily::V4);
            }
            "--ipv6" | "-6" => {
                opts.family = Some(AddressFamily::V6);
            }
            _ => {}
        }
    }
    if let (Some(ip), Some(AddressFamily::V4)) = (opts.address, opts.family) {
        if ip.is_ipv6() {
            return Err(io::Error::new(
                io::ErrorKind::InvalidInput,
                "IPv6 address provided with --ipv4",
            ));
        }
    }
    if let (Some(ip), Some(AddressFamily::V6)) = (opts.address, opts.family) {
        if ip.is_ipv4() {
            return Err(io::Error::new(
                io::ErrorKind::InvalidInput,
                "IPv4 address provided with --ipv6",
            ));
        }
    }
    Ok(opts)
}

#[derive(Debug, Default, Clone)]
pub struct DaemonConfig {
    pub address: Option<IpAddr>,
    pub address6: Option<IpAddr>,
    pub port: Option<u16>,
    pub hosts_allow: Vec<String>,
    pub hosts_deny: Vec<String>,
    pub motd_file: Option<PathBuf>,
    pub log_file: Option<PathBuf>,
    pub secrets_file: Option<PathBuf>,
    pub timeout: Option<Duration>,
    pub modules: Vec<Module>,
}

pub fn parse_config(contents: &str) -> io::Result<DaemonConfig> {
    let mut cfg = DaemonConfig::default();
    let mut current: Option<Module> = None;
    for line in contents.lines() {
        let line = line.trim();
        if line.is_empty() || line.starts_with('#') || line.starts_with(';') {
            continue;
        }
        if line.starts_with('[') && line.ends_with(']') {
            if let Some(m) = current.take() {
                cfg.modules.push(m);
            }
            let name = line[1..line.len() - 1].trim().to_string();
            current = Some(Module {
                name,
                path: PathBuf::new(),
                ..Module::default()
            });
            continue;
        }
        let mut parts = line.splitn(2, '=');
        let key = parts
            .next()
            .ok_or_else(|| io::Error::new(io::ErrorKind::InvalidData, "missing key"))?
            .trim()
            .to_lowercase();
        let val = parts
            .next()
            .ok_or_else(|| io::Error::new(io::ErrorKind::InvalidData, "missing value"))?
            .trim()
            .to_string();
        match (current.is_some(), key.as_str()) {
            (false, "address") => {
                let addr = val
                    .parse::<IpAddr>()
                    .map_err(|e| io::Error::new(io::ErrorKind::InvalidData, e))?;
                if addr.is_ipv4() {
                    cfg.address = Some(addr);
                } else {
                    return Err(io::Error::new(
                        io::ErrorKind::InvalidData,
                        "expected IPv4 address",
                    ));
                }
            }
            (false, "address6") => {
                let addr = val
                    .parse::<IpAddr>()
                    .map_err(|e| io::Error::new(io::ErrorKind::InvalidData, e))?;
                if addr.is_ipv6() {
                    cfg.address6 = Some(addr);
                } else {
                    return Err(io::Error::new(
                        io::ErrorKind::InvalidData,
                        "expected IPv6 address",
                    ));
                }
            }
            (false, "port") => {
                let port = val
                    .parse::<u16>()
                    .map_err(|e| io::Error::new(io::ErrorKind::InvalidData, e))?;

                cfg.port = Some(port);
            }
            (false, "motd file") => cfg.motd_file = Some(PathBuf::from(val)),
            (false, "log file") => cfg.log_file = Some(PathBuf::from(val)),
            (false, "hosts allow") => {
                cfg.hosts_allow = parse_list(&val);
            }
            (false, "hosts deny") => {
                cfg.hosts_deny = parse_list(&val);
            }
            (false, "secrets file") => cfg.secrets_file = Some(PathBuf::from(val)),
            (false, "timeout") => {
                let secs = val
                    .parse::<u64>()
                    .map_err(|e| io::Error::new(io::ErrorKind::InvalidData, e))?;
                cfg.timeout = if secs == 0 {
                    None
                } else {
                    Some(Duration::from_secs(secs))
                };
            }
            (true, "path") => {
                if let Some(m) = current.as_mut() {
                    m.path = PathBuf::from(val);
                }
            }
            (true, "hosts allow") => {
                if let Some(m) = current.as_mut() {
                    m.hosts_allow = parse_list(&val);
                }
            }
            (true, "hosts deny") => {
                if let Some(m) = current.as_mut() {
                    m.hosts_deny = parse_list(&val);
                }
            }
            (true, "auth users") => {
                if let Some(m) = current.as_mut() {
                    m.auth_users = parse_list(&val);
                }
            }
            (true, "secrets file") => {
                if let Some(m) = current.as_mut() {
                    m.secrets_file = Some(PathBuf::from(val));
                }
            }
            (true, "timeout") => {
                if let Some(m) = current.as_mut() {
                    let secs = val
                        .parse::<u64>()
                        .map_err(|e| io::Error::new(io::ErrorKind::InvalidData, e))?;
                    m.timeout = if secs == 0 {
                        None
                    } else {
                        Some(Duration::from_secs(secs))
                    };
                }
            }
            _ => {}
        }
    }
    if let Some(m) = current.take() {
        cfg.modules.push(m);
    }
    Ok(cfg)
}

pub fn parse_config_file(path: &Path) -> io::Result<DaemonConfig> {
    let contents = fs::read_to_string(path)?;
    parse_config(&contents)
}

pub fn parse_auth_token(token: &str, contents: &str) -> Option<Vec<String>> {
    for raw in contents.lines() {
        let line = raw.split(['#', ';']).next().unwrap().trim();
        if line.is_empty() {
            continue;
        }
        let mut parts = line.split_whitespace();
        if let Some(tok) = parts.next() {
            if tok == token {
                return Some(parts.map(|s| s.to_string()).collect());
            }
        }
    }
    None
}

pub fn authenticate_token(token: &str, path: &Path) -> io::Result<Vec<String>> {
    #[cfg(unix)]
    {
        let mode = fs::metadata(path)?.permissions().mode();
        if mode & 0o077 != 0 {
            return Err(io::Error::new(
                io::ErrorKind::PermissionDenied,
                "auth file permissions are too open",
            ));
        }
    }
    let contents = fs::read_to_string(path)?;
    if let Some(allowed) = parse_auth_token(token, &contents) {
        Ok(allowed)
    } else {
        Err(io::Error::new(
            io::ErrorKind::PermissionDenied,
            "unauthorized",
        ))
    }
}

pub fn authenticate<T: Transport>(
    t: &mut T,
    path: Option<&Path>,
    password: Option<&str>,
) -> io::Result<(Option<String>, Vec<String>, bool)> {
    let mut no_motd = false;
    const MAX_TOKEN: usize = 256;
    let mut token = Vec::new();
    let mut buf = [0u8; 64];
    loop {
        let n = t.receive(&mut buf)?;
        if n == 0 {
            if token.is_empty() {
                return Err(io::Error::new(
                    io::ErrorKind::PermissionDenied,
                    "missing token",
                ));
            } else {
                return Err(io::Error::new(
                    io::ErrorKind::InvalidData,
                    "missing terminator",
                ));
            }
        }
        let mut start = 0;
        if token.is_empty() && buf[0] == 0 {
            no_motd = true;
            start = 1;
            if start >= n {
                continue;
            }
        }
        if let Some(pos) = buf[start..n].iter().position(|&b| b == b'\n') {
            token.extend_from_slice(&buf[start..start + pos]);
            if token.len() > MAX_TOKEN {
                return Err(io::Error::new(io::ErrorKind::InvalidData, "token too long"));
            }
            break;
        } else {
            token.extend_from_slice(&buf[start..n]);
            if token.len() > MAX_TOKEN {
                return Err(io::Error::new(io::ErrorKind::InvalidData, "token too long"));
            }
        }
    }
    let token_str = String::from_utf8_lossy(&token).trim().to_string();

    if let Some(auth_path) = path {
        if !auth_path.exists() {
            return Err(io::Error::new(io::ErrorKind::NotFound, "auth file missing"));
        }
        if token_str.is_empty() {
            return Err(io::Error::new(
                io::ErrorKind::PermissionDenied,
                "missing token",
            ));
        }
        let allowed = authenticate_token(&token_str, auth_path)?;
        Ok((Some(token_str), allowed, no_motd))
    } else if let Some(pw) = password {
        if token_str.is_empty() {
            return Err(io::Error::new(
                io::ErrorKind::PermissionDenied,
                "missing token",
            ));
        }
        if token_str != pw {
            return Err(io::Error::new(
                io::ErrorKind::PermissionDenied,
                "unauthorized",
            ));
        }
        Ok((Some(token_str), Vec::new(), no_motd))
    } else {
        let token_opt = if token_str.is_empty() {
            None
        } else {
            Some(token_str)
        };
        Ok((token_opt, Vec::new(), no_motd))
    }
}

pub fn serve_module<T: Transport>(
    _t: &mut T,
    module: &Module,
    peer: &str,
    log_file: Option<&Path>,
    log_format: Option<&str>,
    uid: u32,
    gid: u32,
) -> io::Result<()> {
    if let Some(path) = log_file {
        let fmt = log_format.unwrap_or("%h %m");
        let line = fmt.replace("%h", peer).replace("%m", &module.name);
        let mut f = OpenOptions::new().create(true).append(true).open(path)?;
        writeln!(f, "{}", line)?;
        f.flush()?;
    }
    #[cfg(unix)]
    {
        chroot_and_drop_privileges(&module.path, uid, gid)?;
    }
    Ok(())
}

#[cfg(unix)]
pub fn chroot_and_drop_privileges(path: &Path, uid: u32, gid: u32) -> io::Result<()> {
    use nix::unistd::{chdir, chroot, setgid, setuid, Gid, Uid};
    chroot(path).map_err(io::Error::other)?;
    chdir("/").map_err(io::Error::other)?;
    setgid(Gid::from_raw(gid)).map_err(io::Error::other)?;
    setuid(Uid::from_raw(uid)).map_err(io::Error::other)?;
    Ok(())
}

#[cfg(not(unix))]
pub fn chroot_and_drop_privileges(_path: &Path, _uid: u32, _gid: u32) -> io::Result<()> {
    Ok(())
}

pub type Handler = dyn Fn(&mut dyn Transport) -> io::Result<()> + Send + Sync;

fn host_matches(ip: &IpAddr, pat: &str) -> bool {
    if pat == "*" {
        return true;
    }
    pat.parse::<IpAddr>().is_ok_and(|p| &p == ip)
}

pub fn host_allowed(ip: &IpAddr, allow: &[String], deny: &[String]) -> bool {
    if !allow.is_empty() && !allow.iter().any(|p| host_matches(ip, p)) {
        return false;
    }
    if deny.iter().any(|p| host_matches(ip, p)) {
        return false;
    }
    true
}

#[allow(clippy::too_many_arguments)]
pub fn handle_connection<T: Transport>(
    transport: &mut T,
    modules: &HashMap<String, Module>,
    secrets: Option<&Path>,
    password: Option<&str>,
    log_file: Option<&Path>,
    log_format: Option<&str>,
    motd: Option<&Path>,
    peer: &str,
    uid: u32,
    gid: u32,
    handler: &Arc<Handler>,
) -> io::Result<()> {
    let mut log_file = log_file.map(|p| p.to_path_buf());
    let mut log_format = log_format.map(|s| s.to_string());
    let mut buf = [0u8; 4];
    let n = transport.receive(&mut buf)?;
    if n == 0 {
        return Ok(());
    }
    let peer_ver = u32::from_be_bytes(buf);
    transport.send(&LATEST_VERSION.to_be_bytes())?;
    negotiate_version(LATEST_VERSION, peer_ver).map_err(|e| io::Error::other(e.to_string()))?;

<<<<<<< HEAD
    let (token, global_allowed, no_motd) = authenticate(transport, secrets, password)?;
=======
    let (mut token, global_allowed, no_motd) = authenticate(transport, secrets)?;
>>>>>>> f0bcd473

    if !no_motd {
        if let Some(mpath) = motd {
            if let Ok(content) = fs::read_to_string(mpath) {
                for line in content.lines() {
                    let msg = format!("@RSYNCD: {line}\n");
                    transport.send(msg.as_bytes())?;
                }
            }
        }
    }
    let name = if token.is_some() && global_allowed.is_empty() && secrets.is_none() {
        token.take().unwrap()
    } else {
        let mut name_buf = [0u8; 256];
        let n = transport.receive(&mut name_buf)?;
        String::from_utf8_lossy(&name_buf[..n]).trim().to_string()
    };
    if let Some(module) = modules.get(&name) {
        if let Ok(ip) = peer.parse::<IpAddr>() {
            if !host_allowed(&ip, &module.hosts_allow, &module.hosts_deny) {
                return Err(io::Error::new(
                    io::ErrorKind::PermissionDenied,
                    "host denied",
                ));
            }
        }
    }
    transport.send(b"@RSYNCD: OK\n")?;

    let mut opt_buf = [0u8; 256];
    loop {
        let n = transport.receive(&mut opt_buf)?;
        let opt = String::from_utf8_lossy(&opt_buf[..n]).trim().to_string();
        if opt.is_empty() {
            break;
        }
        if let Some(v) = opt.strip_prefix("--log-file=") {
            log_file = Some(PathBuf::from(v));
        } else if let Some(v) = opt.strip_prefix("--log-file-format=") {
            log_format = Some(v.to_string());
        }
    }
    if let Some(module) = mod
        let allowed = if let Some(path) = module.secrets_file.as_deref() {
            match token.as_deref() {
                Some(tok) => authenticate_token(tok, path)?,
                None => {
                    let _ = transport.send(b"@ERROR: access denied");
                    return Err(io::Error::new(
                        io::ErrorKind::PermissionDenied,
                        "missing token",
                    ));
                }
            }
        } else {
            global_allowed.clone()
        };
        if !allowed.is_empty() && !allowed.iter().any(|m| m == &name) {
            let _ = transport.send(b"@ERROR: access denied");
            return Err(io::Error::new(
                io::ErrorKind::PermissionDenied,
                "unauthorized module",
            ));
        }
        serve_module(
            transport,
            module,
            peer,
            log_file.as_deref(),
            log_format.as_deref(),
            uid,
            gid,
        )?;
        handler(transport)
    } else {
        let _ = transport.send(b"@ERROR: unknown module");
        Err(io::Error::new(io::ErrorKind::NotFound, "unknown module"))
    }
}

#[allow(clippy::too_many_arguments)]
pub fn run_daemon(
    modules: HashMap<String, Module>,
    secrets: Option<PathBuf>,
    password: Option<String>,
    hosts_allow: Vec<String>,
    hosts_deny: Vec<String>,
    log_file: Option<PathBuf>,
    log_format: Option<String>,
    motd: Option<PathBuf>,
    lock_file: Option<PathBuf>,
    state_dir: Option<PathBuf>,
    timeout: Option<Duration>,
    bwlimit: Option<u64>,
    port: u16,
    address: Option<IpAddr>,
    family: Option<AddressFamily>,
    uid: u32,
    gid: u32,
    handler: Arc<Handler>,
    quiet: bool,
) -> io::Result<()> {
    let _lock = if let Some(path) = lock_file {
        let mut f = OpenOptions::new()
            .create(true)
            .write(true)
            .truncate(true)
            .open(path)?;
        let _ = writeln!(f, "{}", std::process::id());
        Some(f)
    } else {
        None
    };

    if let Some(dir) = state_dir {
        let _ = fs::create_dir_all(dir);
    }

    if let Some(addr) = address {
        if let Some(AddressFamily::V4) = family {
            if addr.is_ipv6() {
                return Err(io::Error::new(
                    io::ErrorKind::InvalidInput,
                    "IPv6 address provided with --ipv4",
                ));
            }
        }
        if let Some(AddressFamily::V6) = family {
            if addr.is_ipv4() {
                return Err(io::Error::new(
                    io::ErrorKind::InvalidInput,
                    "IPv4 address provided with --ipv6",
                ));
            }
        }
    }

    let (listener, real_port) = TcpTransport::listen(address, port, family)?;
    if port == 0 && !quiet {
        println!("{}", real_port);
        io::stdout().flush()?;
    }
    loop {
        let (stream, addr) = TcpTransport::accept(&listener, &hosts_allow, &hosts_deny)?;
        let peer = addr.ip().to_string();
        let modules = modules.clone();
        let secrets = secrets.clone();
        let password = password.clone();
        let log_file = log_file.clone();
        let log_format = log_format.clone();
        let motd = motd.clone();
        let handler = handler.clone();
        std::thread::spawn(move || {
            let mut transport = TcpTransport::from_stream(stream);
            let _ = transport.set_read_timeout(timeout);
            let res = if let Some(limit) = bwlimit {
                let mut t = RateLimitedTransport::new(transport, limit);
                handle_connection(
                    &mut t,
                    &modules,
                    secrets.as_deref(),
                    password.as_deref(),
                    log_file.as_deref(),
                    log_format.as_deref(),
                    motd.as_deref(),
                    &peer,
                    uid,
                    gid,
                    &handler,
                )
            } else {
                handle_connection(
                    &mut transport,
                    &modules,
                    secrets.as_deref(),
                    password.as_deref(),
                    log_file.as_deref(),
                    log_format.as_deref(),
                    motd.as_deref(),
                    &peer,
                    uid,
                    gid,
                    &handler,
                )
            };
            if let Err(e) = res {
                if !quiet {
                    eprintln!("connection error: {}", e);
                }
            }
        });
    }
}

#[cfg(test)]
mod tests {
    use super::*;
    use std::fs;
    use std::io::{self, Read};
    use std::time::Duration;
    use tempfile::tempdir;
    use transport::LocalPipeTransport;

    #[cfg(unix)]
    use std::os::unix::fs::{symlink, PermissionsExt};

    struct ChunkReader {
        data: Vec<u8>,
        pos: usize,
        chunk: usize,
    }

    impl Read for ChunkReader {
        fn read(&mut self, buf: &mut [u8]) -> io::Result<usize> {
            if self.pos >= self.data.len() {
                return Ok(0);
            }
            let end = (self.pos + self.chunk).min(self.data.len());
            let len = end - self.pos;
            buf[..len].copy_from_slice(&self.data[self.pos..end]);
            self.pos = end;
            Ok(len)
        }
    }

    #[test]
    fn authenticate_handles_split_reads() {
        let dir = tempdir().unwrap();
        let auth_path = dir.path().join("auth");
        fs::write(&auth_path, "secret user\n").unwrap();
        #[cfg(unix)]
        fs::set_permissions(&auth_path, fs::Permissions::from_mode(0o600)).unwrap();

        let reader = ChunkReader {
            data: b"secret\n".to_vec(),
            pos: 0,
            chunk: 1,
        };
        let writer = io::sink();
        let mut t = LocalPipeTransport::new(reader, writer);
        let (_tok, allowed, no_motd) = authenticate(&mut t, Some(&auth_path)).unwrap();
        assert!(!no_motd);
        assert_eq!(allowed, vec!["user".to_string()]);
    }

    #[test]
    fn authenticate_rejects_long_token() {
        let dir = tempdir().unwrap();
        let auth_path = dir.path().join("auth");
        fs::write(&auth_path, "tok user\n").unwrap();
        #[cfg(unix)]
        fs::set_permissions(&auth_path, fs::Permissions::from_mode(0o600)).unwrap();

        let mut data = vec![b'a'; 257];
        data.push(b'\n');
        let reader = std::io::Cursor::new(data);
        let writer = io::sink();
        let mut t = LocalPipeTransport::new(reader, writer);
        let err = authenticate(&mut t, Some(&auth_path)).unwrap_err();
        assert_eq!(err.kind(), io::ErrorKind::InvalidData);
        assert_eq!(err.to_string(), "token too long");
    }

    use super::parse_config;

    #[test]
    fn parse_config_invalid_port() {
        let cfg = "port=not-a-number";
        let res = parse_config(cfg);
        assert!(res.is_err());
    }

    #[test]
    fn parse_config_allows_zero_port() {
        let cfg = parse_config("port=0").unwrap();
        assert_eq!(cfg.port, Some(0));
    }

    #[test]
    fn parse_config_accepts_ipv4_address() {
        let cfg = parse_config("address=127.0.0.1").unwrap();
        assert_eq!(cfg.address, Some("127.0.0.1".parse().unwrap()));
        assert!(cfg.address6.is_none());
    }

    #[test]
    fn parse_config_accepts_ipv6_address() {
        let cfg = parse_config("address6=::1").unwrap();
        assert_eq!(cfg.address6, Some("::1".parse().unwrap()));
        assert!(cfg.address.is_none());
    }

    #[test]
    fn parse_config_sets_timeout() {
        let cfg = parse_config("timeout=5").unwrap();
        assert_eq!(cfg.timeout, Some(Duration::from_secs(5)));
    }

    #[test]
    fn parse_config_module_timeout() {
        let cfg = parse_config("[data]\npath=/tmp\ntimeout=7").unwrap();
        assert_eq!(cfg.modules[0].timeout, Some(Duration::from_secs(7)));
    }

    #[cfg(unix)]
    #[test]
    fn parse_module_accepts_symlinked_dir() {
        let dir = tempdir().unwrap();
        let link = dir.path().join("symlinked");
        symlink(dir.path(), &link).unwrap();
        let module = parse_module(&format!("data={}", link.display())).unwrap();
        assert_eq!(module.path, fs::canonicalize(&link).unwrap());
    }
}<|MERGE_RESOLUTION|>--- conflicted
+++ resolved
@@ -487,13 +487,7 @@
     let peer_ver = u32::from_be_bytes(buf);
     transport.send(&LATEST_VERSION.to_be_bytes())?;
     negotiate_version(LATEST_VERSION, peer_ver).map_err(|e| io::Error::other(e.to_string()))?;
-
-<<<<<<< HEAD
     let (token, global_allowed, no_motd) = authenticate(transport, secrets, password)?;
-=======
-    let (mut token, global_allowed, no_motd) = authenticate(transport, secrets)?;
->>>>>>> f0bcd473
-
     if !no_motd {
         if let Some(mpath) = motd {
             if let Ok(content) = fs::read_to_string(mpath) {
