--- conflicted
+++ resolved
@@ -43,14 +43,11 @@
         self
     }
 
-<<<<<<< HEAD
-=======
     pub fn seed(mut self, seed: u32) -> Self {
         self.seed = seed;
         self
     }
 
->>>>>>> 7381bfc2
     pub fn build(self) -> ChecksumConfig {
         ChecksumConfig {
             strong: self.strong,
