// build.rs
<<<<<<< HEAD
=======

use std::{env, fs, path::Path};

>>>>>>> 6ef29ffe
const UPSTREAM_VERSION: &str = "3.4.1";
const UPSTREAM_PROTOCOLS: &[u32] = &[32, 31, 30, 29];
const BRANDING_VARS: &[&str] = &[
    "OC_RSYNC_BRAND_NAME",
    "OC_RSYNC_BRAND_TAGLINE",
    "OC_RSYNC_BRAND_VERSION",
    "OC_RSYNC_BRAND_CREDITS",
    "OC_RSYNC_BRAND_HEADER",
    "OC_RSYNC_BRAND_FOOTER",
];

fn main() {
    let revision = env::var("BUILD_REVISION").unwrap_or_else(|_| "unknown".to_string());
    let official = env::var("OFFICIAL_BUILD").unwrap_or_else(|_| "unofficial".to_string());

    let protocols = UPSTREAM_PROTOCOLS
        .iter()
        .map(|p| p.to_string())
        .collect::<Vec<_>>()
        .join(",");

    println!("cargo:rustc-env=UPSTREAM_VERSION={UPSTREAM_VERSION}");
    println!("cargo:rustc-env=UPSTREAM_PROTOCOLS={protocols}");
    println!("cargo:rustc-env=BUILD_REVISION={revision}");
    println!("cargo:rustc-env=OFFICIAL_BUILD={official}");

    for key in BRANDING_VARS {
        if let Ok(val) = env::var(key) {
            println!("cargo:rustc-env={key}={val}");
        }
        println!("cargo:rerun-if-env-changed={key}");
    }

    let out_dir = env::var("OUT_DIR").expect("missing OUT_DIR");
    let info_path = Path::new(&out_dir).join("build_info.md");
    let contents = format!(
        "rsync upstream version: {UPSTREAM_VERSION}\nbuild revision: {revision}\nofficial build: {official}\n",
    );
    fs::write(&info_path, contents).expect("failed to write build_info.md");
    println!("cargo:rustc-env=BUILD_INFO_PATH={}", info_path.display());

    println!("cargo:rerun-if-env-changed=BUILD_REVISION");
    println!("cargo:rerun-if-env-changed=OFFICIAL_BUILD");
}<|MERGE_RESOLUTION|>--- conflicted
+++ resolved
@@ -1,10 +1,7 @@
 // build.rs
-<<<<<<< HEAD
-=======
 
 use std::{env, fs, path::Path};
 
->>>>>>> 6ef29ffe
 const UPSTREAM_VERSION: &str = "3.4.1";
 const UPSTREAM_PROTOCOLS: &[u32] = &[32, 31, 30, 29];
 const BRANDING_VARS: &[&str] = &[
