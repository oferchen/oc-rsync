--- conflicted
+++ resolved
@@ -29,28 +29,12 @@
                 Err(_) => {
                     let mut search_dirs: Vec<PathBuf> = Vec::new();
 
-<<<<<<< HEAD
                     if let Ok(val) = env::var("LIBACL_PATH") {
                         search_dirs.extend(val.split(':').map(PathBuf::from));
                     }
                     for var in ["LD_LIBRARY_PATH", "LIBRARY_PATH"] {
                         if let Ok(val) = env::var(var) {
                             search_dirs.extend(val.split(':').map(PathBuf::from));
-=======
-                    if let Ok(output) = Command::new("ldconfig").arg("-p").output() {
-                        if output.status.success() {
-                            let stdout = String::from_utf8_lossy(&output.stdout);
-                            for line in stdout.lines() {
-                                if line.contains("libacl.so") {
-                                    if let Some(path) = line.split("=>").nth(1) {
-                                        if let Some(dir) = Path::new(path.trim()).parent() {
-                                            lib_dir = Some(dir.to_path_buf());
-                                            break;
-                                        }
-                                    }
-                                }
-                            }
->>>>>>> d432696d
                         }
                     }
                     search_dirs.extend(
@@ -66,40 +50,9 @@
                         .map(PathBuf::from),
                     );
 
-<<<<<<< HEAD
                     let lib_dir = search_dirs.iter().find(|dir| {
                         dir.join("libacl.so").exists() || dir.join("libacl.a").exists()
                     });
-=======
-                    if lib_dir.is_none() {
-                        if let Ok(output) = Command::new("find")
-                            .args([
-                                "/usr/lib",
-                                "/usr/lib64",
-                                "/usr/local/lib",
-                                "/usr/local/lib64",
-                                "/lib",
-                                "/lib64",
-                            ])
-                            .arg("-name")
-                            .arg("libacl.so")
-                            .arg("-print")
-                            .arg("-quit")
-                            .output()
-                        {
-                            if output.status.success() {
-                                if let Some(path) =
-                                    String::from_utf8_lossy(&output.stdout).lines().next()
-                                {
-                                    if let Some(dir) = Path::new(path.trim()).parent() {
-                                        lib_dir = Some(dir.to_path_buf());
-                                    }
-                                }
-                            }
-                        }
-                    }
->>>>>>> d432696d
-
                     if let Some(dir) = lib_dir {
                         println!("cargo:rustc-link-lib=acl");
                         println!("cargo:rustc-link-search=native={}", dir.display());
