--- conflicted
+++ resolved
@@ -56,20 +56,10 @@
                             .arg("-quit")
                             .output()
                         && output.status.success()
-<<<<<<< HEAD
                         && let Some(path) = String::from_utf8_lossy(&output.stdout).lines().next()
                         && let Some(dir) = Path::new(path.trim()).parent()
                     {
                         lib_dir = Some(dir.to_path_buf());
-=======
-                    {
-                        let stdout = String::from_utf8_lossy(&output.stdout);
-                        if let Some(path) = stdout.lines().next()
-                            && let Some(dir) = Path::new(path.trim()).parent()
-                        {
-                            lib_dir = Some(dir.to_path_buf());
-                        }
->>>>>>> 9c414abe
                     }
 
                     if let Some(dir) = lib_dir {
