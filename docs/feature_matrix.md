# Feature Matrix

This table tracks the implementation status of rsync 3.4.x command-line options.
Behavioral differences from upstream rsync are tracked in [differences.md](differences.md) and detailed per-domain coverage appears in [gaps.md](gaps.md).

Classic `rsync` protocol versions 29–32 are supported.

## Internal features

| Feature | Supported | Notes |
| --- | --- | --- |
| File list path-delta encoding with uid/gid tables | ✅ | Exercised via `filelist` tests |
| Challenge-response token authentication | ✅ | Protocol handshake verifies tokens |
| Option | Supported | Parity (Y/N) | Message-parity (Y/N) | Parser-parity (Y/N) | Tests | Source | Notes |
| --- | --- | --- | --- | --- | --- | --- | --- |
| `--8-bit-output` | ✅ | Y | Y | Y | [tests/eight_bit_output.rs](../tests/eight_bit_output.rs) | [crates/cli/src/lib.rs](../crates/cli/src/lib.rs) |  |
| `--acls` | ✅ | Y | Y | Y | [tests/local_sync_tree.rs](../tests/local_sync_tree.rs)<br>[tests/daemon_sync_attrs.rs](../tests/daemon_sync_attrs.rs) | [crates/cli/src/lib.rs](../crates/cli/src/lib.rs) | requires `acl` feature |
| `--address` | ✅ | Y | Y | Y | [tests/daemon.rs](../tests/daemon.rs) | [crates/cli/src/lib.rs](../crates/cli/src/lib.rs) |  |
| `--append` | ✅ | Y | Y | Y | [tests/resume.rs](../tests/resume.rs) | [crates/cli/src/lib.rs](../crates/cli/src/lib.rs) |  |
| `--append-verify` | ✅ | Y | Y | Y | [tests/resume.rs](../tests/resume.rs) | [crates/cli/src/lib.rs](../crates/cli/src/lib.rs) |  |
| `--archive` | ✅ | Y | Y | Y | [tests/archive.rs](../tests/archive.rs)<br>[tests/interop/run_matrix.sh](../tests/interop/run_matrix.sh) | [crates/cli/src/lib.rs](../crates/cli/src/lib.rs) | composite flag; implies `-rlptgoD`; honors `--no-*` |
| `--atimes` | ✅ | Y | Y | Y | [crates/engine/tests/attrs.rs](../crates/engine/tests/attrs.rs) | [crates/cli/src/lib.rs](../crates/cli/src/lib.rs) |  |
| `--backup` | ✅ | Y | Y | Y | [crates/engine/tests/backup.rs](../crates/engine/tests/backup.rs) | [crates/cli/src/lib.rs](../crates/cli/src/lib.rs) | uses `~` suffix without `--backup-dir` |
| `--backup-dir` | ✅ | Y | Y | Y | [crates/engine/tests/backup.rs](../crates/engine/tests/backup.rs) | [crates/cli/src/lib.rs](../crates/cli/src/lib.rs) | implies `--backup` |
| `--block-size` | ✅ | N | N | N | [tests/block_size.rs](../tests/block_size.rs) | [crates/cli/src/lib.rs](../crates/cli/src/lib.rs) | controls delta block size |
| `--blocking-io` | ✅ | N | N | N | [tests/cli_flags.rs](../tests/cli_flags.rs) | [crates/cli/src/lib.rs](../crates/cli/src/lib.rs) |  |
| `--bwlimit` | ✅ | Y | Y | Y | [crates/transport/tests/bwlimit.rs](../crates/transport/tests/bwlimit.rs) | [crates/cli/src/lib.rs](../crates/cli/src/lib.rs) | burst = 128×RATE bytes, min sleep = 100 ms |
| `--cc` | ✅ | Y | Y | Y | [tests/golden/cli_parity/checksum-choice.sh](../tests/golden/cli_parity/checksum-choice.sh) | [crates/cli/src/lib.rs](../crates/cli/src/lib.rs) | alias for `--checksum-choice` |
| `--checksum` | ✅ | Y | Y | Y | [tests/cli.rs](../tests/cli.rs) | [crates/cli/src/lib.rs](../crates/cli/src/lib.rs) | strong hashes: xxh128, xxh3, xxh64, MD5 (default), SHA-1, MD4 (protocol < 30) |
| `--checksum-choice` | ✅ | Y | Y | Y | [tests/golden/cli_parity/checksum-choice.sh](../tests/golden/cli_parity/checksum-choice.sh) | [crates/cli/src/lib.rs](../crates/cli/src/lib.rs) | choose the strong hash algorithm (xxh128, xxh3, xxh64, md5, sha1, md4) |
| `--checksum-seed` | ✅ | Y | Y | Y | [tests/checksum_seed.rs](../tests/checksum_seed.rs)<br>[tests/checksum_seed_cli.rs](../tests/checksum_seed_cli.rs) | [crates/cli/src/lib.rs](../crates/cli/src/lib.rs) | set block/file checksum seed |
| `--chmod` | ✅ | Y | Y | Y | [tests/local_sync_tree.rs](../tests/local_sync_tree.rs)<br>[tests/golden/cli_parity/chmod.sh](../tests/golden/cli_parity/chmod.sh) | [crates/cli/src/lib.rs](../crates/cli/src/lib.rs) |  |
| `--chown` | ✅ | N | N | N | [crates/engine/tests/attrs.rs](../crates/engine/tests/attrs.rs) | [crates/cli/src/lib.rs](../crates/cli/src/lib.rs) | requires root or CAP_CHOWN |
| `--compare-dest` | ✅ | Y | Y | Y | [tests/link_copy_compare_dest.rs](../tests/link_copy_compare_dest.rs) | [crates/cli/src/lib.rs](../crates/cli/src/lib.rs) |  |
| `--compress` | ✅ | Y | Y | Y | [tests/golden/cli_parity/compression.sh](../tests/golden/cli_parity/compression.sh)<br>[tests/compression_negotiation.sh](../tests/compression_negotiation.sh) | [crates/cli/src/lib.rs](../crates/cli/src/lib.rs) | negotiates zstd when supported, else zlib |
| `--compress-choice` | ✅ | Y | Y | Y | [tests/golden/cli_parity/compress-choice.sh](../tests/golden/cli_parity/compress-choice.sh) | [crates/cli/src/lib.rs](../crates/cli/src/lib.rs) | supports zstd and zlib |
| `--compress-level` | ✅ | Y | Y | Y | [tests/golden/cli_parity/compress-level.sh](../tests/golden/cli_parity/compress-level.sh) | [crates/cli/src/lib.rs](../crates/cli/src/lib.rs) | applies to zlib or zstd |
| `--zc` | ✅ | Y | Y | Y | [tests/golden/cli_parity/compress-choice.sh](../tests/golden/cli_parity/compress-choice.sh) | [crates/cli/src/lib.rs](../crates/cli/src/lib.rs) | alias for `--compress-choice` |
| `--zl` | ✅ | Y | Y | Y | [tests/golden/cli_parity/compress-level.sh](../tests/golden/cli_parity/compress-level.sh) | [crates/cli/src/lib.rs](../crates/cli/src/lib.rs) | alias for `--compress-level` |
| `--config` | ✅ | N | N | N | [tests/daemon_config.rs](../tests/daemon_config.rs) | [crates/cli/src/lib.rs](../crates/cli/src/lib.rs) |  |
| `--contimeout` | ✅ | Y | Y | Y | [tests/timeout.rs](../tests/timeout.rs) | [crates/cli/src/lib.rs](../crates/cli/src/lib.rs) |  |
| `--copy-as` | ✅ | N | N | N | [tests/copy_as.rs](../tests/copy_as.rs) | [crates/cli/src/lib.rs](../crates/cli/src/lib.rs) | requires root or CAP_CHOWN |
| `--copy-dest` | ✅ | Y | Y | Y | [tests/link_copy_compare_dest.rs](../tests/link_copy_compare_dest.rs) | [crates/cli/src/lib.rs](../crates/cli/src/lib.rs) |  |
| `--copy-devices` | ✅ | Y | Y | Y | [crates/engine/tests/attrs.rs](../crates/engine/tests/attrs.rs) | [crates/cli/src/lib.rs](../crates/cli/src/lib.rs) |  |
| `--copy-dirlinks` | ✅ | Y | Y | Y | [tests/golden/cli_parity/copy-dirlinks.sh](../tests/golden/cli_parity/copy-dirlinks.sh) | [crates/cli/src/lib.rs](../crates/cli/src/lib.rs) |  |
| `--copy-links` | ✅ | N | N | N | [tests/symlink_resolution.rs](../tests/symlink_resolution.rs) | [crates/cli/src/lib.rs](../crates/cli/src/lib.rs) |  |
| `--copy-unsafe-links` | ✅ | N | N | N | [tests/symlink_resolution.rs](../tests/symlink_resolution.rs) | [crates/cli/src/lib.rs](../crates/cli/src/lib.rs) |  |
| `--crtimes` | ✅ | Y | Y | Y | [crates/engine/tests/attrs.rs](../crates/engine/tests/attrs.rs) | [crates/cli/src/lib.rs](../crates/cli/src/lib.rs) |  |
| `--cvs-exclude` | ✅ | Y | Y | Y | [tests/cvs_exclude.rs](../tests/cvs_exclude.rs)<br>[tests/cli.rs](../tests/cli.rs) | [crates/cli/src/lib.rs](../crates/cli/src/lib.rs) |  |
| `--daemon` | ✅ | Y | Y | Y | [tests/daemon.rs](../tests/daemon.rs) | [crates/cli/src/lib.rs](../crates/cli/src/lib.rs) |  |
| `--debug` | ✅ | Y | Y | Y | [crates/cli/tests/logging_flags.rs](../crates/cli/tests/logging_flags.rs) | [crates/cli/src/lib.rs](../crates/cli/src/lib.rs) |  |
| `--del` | ✅ | Y | Y | Y | [tests/golden/cli_parity/delete.sh](../tests/golden/cli_parity/delete.sh) | [crates/cli/src/lib.rs](../crates/cli/src/lib.rs) | alias for `--delete-during` |
| `--delay-updates` | ✅ | Y | Y | Y | [tests/delay_updates.rs](../tests/delay_updates.rs) | [crates/cli/src/lib.rs](../crates/cli/src/lib.rs) |  |
| `--delete` | ✅ | Y | Y | Y | [tests/golden/cli_parity/delete.sh](../tests/golden/cli_parity/delete.sh) | [crates/cli/src/lib.rs](../crates/cli/src/lib.rs) |  |
| `--delete-after` | ✅ | Y | Y | Y | [tests/golden/cli_parity/delete.sh](../tests/golden/cli_parity/delete.sh) | [crates/cli/src/lib.rs](../crates/cli/src/lib.rs) |  |
| `--delete-before` | ✅ | Y | Y | Y | [tests/golden/cli_parity/delete.sh](../tests/golden/cli_parity/delete.sh) | [crates/cli/src/lib.rs](../crates/cli/src/lib.rs) |  |
| `--delete-delay` | ✅ | Y | Y | Y | [tests/golden/cli_parity/delete.sh](../tests/golden/cli_parity/delete.sh) | [crates/cli/src/lib.rs](../crates/cli/src/lib.rs) |  |
| `--delete-during` | ✅ | Y | Y | Y | [tests/golden/cli_parity/delete.sh](../tests/golden/cli_parity/delete.sh) | [crates/cli/src/lib.rs](../crates/cli/src/lib.rs) |  |
| `--delete-excluded` | ✅ | Y | Y | Y | [tests/golden/cli_parity/delete.sh](../tests/golden/cli_parity/delete.sh) | [crates/cli/src/lib.rs](../crates/cli/src/lib.rs) |  |
| `--delete-missing-args` | ✅ | Y | Y | Y | [tests/delete_policy.rs](../tests/delete_policy.rs) | [crates/cli/src/lib.rs](../crates/cli/src/lib.rs) |  |
| `--devices` | ✅ | Y | Y | Y | [tests/local_sync_tree.rs](../tests/local_sync_tree.rs) | [crates/cli/src/lib.rs](../crates/cli/src/lib.rs) |  |
| `--dirs` | ✅ | Y | Y | Y | [tests/golden/cli_parity/selection.sh](../tests/golden/cli_parity/selection.sh) | [crates/cli/src/lib.rs](../crates/cli/src/lib.rs) |  |
| `--dparam` | ✅ | Y | Y | Y | [crates/cli/tests/cli_parity.rs](../crates/cli/tests/cli_parity.rs) | [crates/cli/src/lib.rs](../crates/cli/src/lib.rs) | override global daemon config parameter |
| `--dry-run` | ✅ | N | N | N | [tests/cli.rs](../tests/cli.rs) | [crates/cli/src/lib.rs](../crates/cli/src/lib.rs) |  |
| `--early-input` | ✅ | N | N | N | [tests/cli_flags.rs](../tests/cli_flags.rs) | [crates/cli/src/lib.rs](../crates/cli/src/lib.rs) |  |
| `--exclude` | ✅ | Y | Y | Y | [tests/cli.rs](../tests/cli.rs) | [crates/cli/src/lib.rs](../crates/cli/src/lib.rs) |  |
| `--exclude-from` | ✅ | Y | Y | Y | [tests/cli.rs](../tests/cli.rs) | [crates/cli/src/lib.rs](../crates/cli/src/lib.rs) |  |
| `--executability` | ✅ | Y | Y | Y | [tests/local_sync_tree.rs](../tests/local_sync_tree.rs) | [crates/cli/src/lib.rs](../crates/cli/src/lib.rs) |  |
| `--existing` | ✅ | Y | Y | Y | [tests/filter_corpus.rs](../tests/filter_corpus.rs) | [crates/cli/src/lib.rs](../crates/cli/src/lib.rs) |  |
| `--fake-super` | ✅ | N | N | N | [tests/fake_super.rs](../tests/fake_super.rs) | [crates/cli/src/lib.rs](../crates/cli/src/lib.rs) | requires `xattr` feature |
| `--files-from` | ✅ | Y | Y | Y | [tests/cli.rs](../tests/cli.rs) | [crates/cli/src/lib.rs](../crates/cli/src/lib.rs) |  |
| `--filter` | ✅ | Y | Y | Y | [tests/golden/cli_parity/selection.sh](../tests/golden/cli_parity/selection.sh) | [crates/cli/src/lib.rs](../crates/cli/src/lib.rs) |  |
| `--force` | ✅ | Y | Y | Y | [tests/delete_policy.rs](../tests/delete_policy.rs) | [crates/cli/src/lib.rs](../crates/cli/src/lib.rs) |  |
| `--from0` | ✅ | Y | Y | Y | [tests/cli.rs](../tests/cli.rs) | [crates/cli/src/lib.rs](../crates/cli/src/lib.rs) |  |
| `--fsync` | ✅ | N | N | N | [tests/cli_flags.rs](../tests/cli_flags.rs) | [crates/cli/src/lib.rs](../crates/cli/src/lib.rs) |  |
| `--fuzzy` | ✅ | N | N | N | [tests/fuzzy.rs](../tests/fuzzy.rs) | [crates/cli/src/lib.rs](../crates/cli/src/lib.rs) |  |
| `--group` | ✅ | Y | Y | Y | [crates/engine/tests/attrs.rs](../crates/engine/tests/attrs.rs) | [crates/cli/src/lib.rs](../crates/cli/src/lib.rs) | requires root or CAP_CHOWN |
| `--groupmap` | ✅ | N | N | N | [tests/cli.rs](../tests/cli.rs) | [crates/cli/src/lib.rs](../crates/cli/src/lib.rs) | requires root or CAP_CHOWN |
| `--hard-links` | ✅ | Y | Y | Y | [tests/cli.rs](../tests/cli.rs)<br>[crates/engine/tests/links.rs](../crates/engine/tests/links.rs) | [crates/cli/src/lib.rs](../crates/cli/src/lib.rs) |  |
| `--help` | ✅ | N | N | N | [tests/cli.rs](../tests/cli.rs) | [crates/cli/src/lib.rs](../crates/cli/src/lib.rs) |  |
| `--hosts-allow` | ✅ | Y | Y | Y | [tests/daemon.rs](../tests/daemon.rs) | [crates/cli/src/lib.rs](../crates/cli/src/lib.rs) |  |
| `--hosts-deny` | ✅ | Y | Y | Y | [tests/daemon.rs](../tests/daemon.rs) | [crates/cli/src/lib.rs](../crates/cli/src/lib.rs) |  |
| `--human-readable` | ✅ | Y | Y | Y | [tests/golden/cli_parity/human-readable.sh](../tests/golden/cli_parity/human-readable.sh) | [crates/cli/src/lib.rs](../crates/cli/src/lib.rs) |  |
| `--iconv` | ✅ | Y | Y | Y | [crates/cli/tests/iconv.rs](../crates/cli/tests/iconv.rs) | [crates/cli/src/lib.rs](../crates/cli/src/lib.rs) | request charset conversion of filenames |
| `--ignore-errors` | ✅ | N | N | N | [tests/delete_policy.rs](../tests/delete_policy.rs) | [crates/cli/src/lib.rs](../crates/cli/src/lib.rs) |  |
| `--ignore-existing` | ✅ | Y | Y | Y | [tests/cli.rs](../tests/cli.rs) | [crates/cli/src/lib.rs](../crates/cli/src/lib.rs) |  |
| `--ignore-missing-args` | ✅ | N | N | N | [tests/ignore_missing_args.rs](../tests/ignore_missing_args.rs) | [crates/cli/src/lib.rs](../crates/cli/src/lib.rs) |  |
| `--ignore-times` | ✅ | N | N | N | [tests/cli.rs](../tests/cli.rs) | [crates/cli/src/lib.rs](../crates/cli/src/lib.rs) |  |
| `--include` | ✅ | Y | Y | Y | [tests/cli.rs](../tests/cli.rs) | [crates/cli/src/lib.rs](../crates/cli/src/lib.rs) |  |
| `--include-from` | ✅ | Y | Y | Y | [tests/cli.rs](../tests/cli.rs) | [crates/cli/src/lib.rs](../crates/cli/src/lib.rs) |  |
| `--info` | ✅ | N | N | N | [crates/logging/tests/info_flags.rs](../crates/logging/tests/info_flags.rs)<br>[crates/cli/tests/logging_flags.rs](../crates/cli/tests/logging_flags.rs) | [crates/cli/src/lib.rs](../crates/cli/src/lib.rs) |  |
| `--inplace` | ✅ | Y | Y | Y | [tests/golden/cli_parity/inplace.sh](../tests/golden/cli_parity/inplace.sh) | [crates/cli/src/lib.rs](../crates/cli/src/lib.rs) |  |
| `--ipv4` | ✅ | Y | Y | Y | [tests/daemon.rs](../tests/daemon.rs) | [crates/cli/src/lib.rs](../crates/cli/src/lib.rs) | select IPv4 transport or listener |
| `--ipv6` | ✅ | Y | Y | Y | [tests/daemon.rs](../tests/daemon.rs) | [crates/cli/src/lib.rs](../crates/cli/src/lib.rs) | select IPv6 transport or listener |
| `--itemize-changes` | ✅ | Y | Y | Y | [tests/golden/cli_parity/itemize-changes.sh](../tests/golden/cli_parity/itemize-changes.sh) | [crates/cli/src/lib.rs](../crates/cli/src/lib.rs) |  |
| `--keep-dirlinks` | ✅ | Y | Y | Y | [tests/local_sync_tree.rs](../tests/local_sync_tree.rs) | [crates/cli/src/lib.rs](../crates/cli/src/lib.rs) |  |
| `--link-dest` | ✅ | Y | Y | Y | [tests/link_copy_compare_dest.rs](../tests/link_copy_compare_dest.rs) | [crates/cli/src/lib.rs](../crates/cli/src/lib.rs) |  |
| `--links` | ✅ | Y | Y | Y | [tests/cli.rs](../tests/cli.rs) | [crates/cli/src/lib.rs](../crates/cli/src/lib.rs)<br>[crates/engine/src/lib.rs](../crates/engine/src/lib.rs) | preserves relative/absolute targets; supports dangling links |
| `--list-only` | ✅ | Y | Y | Y | [tests/golden/cli_parity/selection.sh](../tests/golden/cli_parity/selection.sh) | [crates/cli/src/lib.rs](../crates/cli/src/lib.rs) |  |
| `--log-file` | ✅ | N | N | N | [tests/log_file.rs](../tests/log_file.rs) | [crates/cli/src/lib.rs](../crates/cli/src/lib.rs) | limited format support |
| `--log-file-format` | ✅ | N | N | N | [tests/log_file.rs](../tests/log_file.rs) | [crates/cli/src/lib.rs](../crates/cli/src/lib.rs) | limited format support |
| `--max-alloc` | ✅ | Y | Y | Y | [tests/perf_limits.rs](../tests/perf_limits.rs) | [crates/cli/src/lib.rs](../crates/cli/src/lib.rs) |  |
| `--max-delete` | ✅ | Y | Y | Y | [tests/delete_policy.rs](../tests/delete_policy.rs) | [crates/cli/src/lib.rs](../crates/cli/src/lib.rs) |  |
| `--max-size` | ✅ | N | N | N | [tests/perf_limits.rs](../tests/perf_limits.rs) | [crates/cli/src/lib.rs](../crates/cli/src/lib.rs) |  |
| `--min-size` | ✅ | N | N | N | [tests/perf_limits.rs](../tests/perf_limits.rs) | [crates/cli/src/lib.rs](../crates/cli/src/lib.rs) |  |
| `--mkpath` | ✅ | N | N | N | [tests/cli_flags.rs](../tests/cli_flags.rs) | [crates/cli/src/lib.rs](../crates/cli/src/lib.rs) |  |
| `--modify-window` | ✅ | N | N | N | [tests/modify_window.rs](../tests/modify_window.rs) | [crates/cli/src/lib.rs](../crates/cli/src/lib.rs) | treat close mtimes as equal |
| `--motd` | ✅ | Y | Y | Y | [tests/daemon.rs](../tests/daemon.rs) | [crates/cli/src/lib.rs](../crates/cli/src/lib.rs)<br>[crates/daemon/src/lib.rs](../crates/daemon/src/lib.rs) |  |
| `--munge-links` | ✅ | N | N | N | [tests/symlink_resolution.rs](../tests/symlink_resolution.rs) | [crates/cli/src/lib.rs](../crates/cli/src/lib.rs) |  |
| `--no-detach` | ❌ | N | N | N | — | — | not yet implemented |
| `--no-D` | ❌ | N | N | N | [gaps.md](gaps.md) | — | alias for `--no-devices --no-specials` |
| `--no-OPTION` | ✅ | Y | Y | Y | [crates/cli/tests/cli_parity.rs](../crates/cli/tests/cli_parity.rs) | [crates/cli/src/lib.rs](../crates/cli/src/lib.rs) | disable default option |
| `--no-implied-dirs` | ✅ | Y | Y | Y | [tests/no_implied_dirs.rs](../tests/no_implied_dirs.rs) | [crates/cli/src/lib.rs](../crates/cli/src/lib.rs) | preserves existing symlinked directories |
| `--no-motd` | ✅ | Y | Y | Y | [tests/daemon.rs](../tests/daemon.rs) | [crates/cli/src/lib.rs](../crates/cli/src/lib.rs)<br>[crates/daemon/src/lib.rs](../crates/daemon/src/lib.rs) |  |
| `--numeric-ids` | ✅ | N | N | N | [tests/cli.rs](../tests/cli.rs) | [crates/cli/src/lib.rs](../crates/cli/src/lib.rs) |  |
| `--old-args` | ✅ | N | N | N | [tests/cli_flags.rs](../tests/cli_flags.rs) | [crates/cli/src/lib.rs](../crates/cli/src/lib.rs) | disable modern arg-protection idiom |
| `--old-d` | ✅ | N | N | N | [tests/cli_flags.rs](../tests/cli_flags.rs) | — | alias for `--old-dirs` |
| `--old-dirs` | ✅ | N | N | N | [tests/cli_flags.rs](../tests/cli_flags.rs) | [crates/cli/src/lib.rs](../crates/cli/src/lib.rs) | works like --dirs when talking to old rsync |
| `--omit-dir-times` | ✅ | Y | Y | Y | [crates/engine/tests/attrs.rs](../crates/engine/tests/attrs.rs) | [crates/cli/src/lib.rs](../crates/cli/src/lib.rs) |  |
| `--omit-link-times` | ✅ | Y | Y | Y | [crates/engine/tests/attrs.rs](../crates/engine/tests/attrs.rs) | [crates/cli/src/lib.rs](../crates/cli/src/lib.rs) |  |
| `--one-file-system` | ✅ | Y | Y | Y | [crates/walk/tests/walk.rs](../crates/walk/tests/walk.rs) | [crates/cli/src/lib.rs](../crates/cli/src/lib.rs) |  |
| `--only-write-batch` | ✅ | Y | Y | Y | [tests/write_batch.rs](../tests/write_batch.rs) | [crates/cli/src/lib.rs](../crates/cli/src/lib.rs) | like --write-batch but w/o updating dest |
| `--open-noatime` | ❌ | N | N | N | — | — | not yet implemented |
| `--out-format` | ❌ | N | N | N | — | — | not yet implemented |
| `--outbuf` | ✅ | N | N | N | [tests/cli_flags.rs](../tests/cli_flags.rs) | [bin/oc-rsync/src/main.rs](../bin/oc-rsync/src/main.rs) | set stdout buffering |
| `--owner` | ✅ | Y | Y | Y | [tests/cli.rs](../tests/cli.rs)<br>[crates/engine/tests/attrs.rs](../crates/engine/tests/attrs.rs) | [crates/cli/src/lib.rs](../crates/cli/src/lib.rs) | requires root or CAP_CHOWN |
| `--partial` | ✅ | Y | Y | Y | [tests/cli.rs](../tests/cli.rs)<br>[crates/engine/tests/resume.rs](../crates/engine/tests/resume.rs) | [crates/cli/src/lib.rs](../crates/cli/src/lib.rs) |  |
| `--partial-dir` | ✅ | Y | Y | Y | [tests/resume.rs](../tests/resume.rs) | [crates/cli/src/lib.rs](../crates/cli/src/lib.rs) |  |
| `--password-file` | ✅ | Y | Y | Y | [tests/daemon.rs](../tests/daemon.rs) | [crates/cli/src/lib.rs](../crates/cli/src/lib.rs) |  |
| `--perms` | ✅ | Y | Y | Y | [tests/cli.rs](../tests/cli.rs)<br>[crates/engine/tests/attrs.rs](../crates/engine/tests/attrs.rs) | [crates/cli/src/lib.rs](../crates/cli/src/lib.rs) |  |
| `--port` | ✅ | Y | Y | Y | [tests/daemon.rs](../tests/daemon.rs) | [crates/cli/src/lib.rs](../crates/cli/src/lib.rs) | overrides default port |
| `--preallocate` | ✅ | Y | Y | Y | [tests/perf_limits.rs](../tests/perf_limits.rs) | [crates/cli/src/lib.rs](../crates/cli/src/lib.rs) |  |
| `--progress` | ✅ | N | N | N | [tests/cli.rs#L309](../tests/cli.rs#L309) | [crates/cli/src/lib.rs](../crates/cli/src/lib.rs) |  |
| `--protocol` | ✅ | N | N | N | [tests/cli_flags.rs](../tests/cli_flags.rs) | [crates/cli/src/lib.rs](../crates/cli/src/lib.rs) |  |
| `--prune-empty-dirs` | ✅ | Y | Y | Y | [tests/filter_corpus.rs](../tests/filter_corpus.rs) | [crates/cli/src/lib.rs](../crates/cli/src/lib.rs) |  |
| `--quiet` | ✅ | Y | Y | Y | [tests/golden/cli_parity/compression.sh](../tests/golden/cli_parity/compression.sh)<br>[tests/golden/cli_parity/delete.sh](../tests/golden/cli_parity/delete.sh)<br>[tests/golden/cli_parity/selection.sh](../tests/golden/cli_parity/selection.sh) | [crates/cli/src/lib.rs](../crates/cli/src/lib.rs) |  |
| `--read-batch` | ✅ | Y | Y | Y | [tests/write_batch.rs](../tests/write_batch.rs) | [crates/cli/src/lib.rs](../crates/cli/src/lib.rs) |  |
| `--recursive` | ✅ | Y | Y | Y | [tests/golden/cli_parity/delete.sh](../tests/golden/cli_parity/delete.sh)<br>[tests/golden/cli_parity/compression.sh](../tests/golden/cli_parity/compression.sh)<br>[tests/golden/cli_parity/selection.sh](../tests/golden/cli_parity/selection.sh) | [crates/cli/src/lib.rs](../crates/cli/src/lib.rs) |  |
| `--relative` | ✅ | N | N | N | [tests/cli.rs](../tests/cli.rs) | [crates/cli/src/lib.rs](../crates/cli/src/lib.rs) |  |
| `--remote-option` | ✅ | N | N | N | [tests/interop/remote_option.rs](../tests/interop/remote_option.rs) | [crates/cli/src/lib.rs](../crates/cli/src/lib.rs) |  |
| `--remove-source-files` | ✅ | Y | Y | Y | [tests/delete_policy.rs](../tests/delete_policy.rs) | [crates/cli/src/lib.rs](../crates/cli/src/lib.rs) |  |
| `--rsh` | ✅ | Y | Y | Y | [tests/rsh.rs](../tests/rsh.rs) | [crates/cli/src/lib.rs](../crates/cli/src/lib.rs) | supports quoting, env vars, and `RSYNC_RSH` |
| `--rsync-path` | ✅ | Y | Y | Y | [tests/rsh.rs](../tests/rsh.rs)<br>[tests/rsync_path.rs](../tests/rsync_path.rs) | [crates/cli/src/lib.rs](../crates/cli/src/lib.rs) | accepts remote commands with env vars |
| `--safe-links` | ✅ | N | N | N | [tests/symlink_resolution.rs](../tests/symlink_resolution.rs) | [crates/cli/src/lib.rs](../crates/cli/src/lib.rs) |  |
| `--secluded-args` | ✅ | N | N | N | [tests/secluded_args.rs](../tests/secluded_args.rs) | [crates/cli/src/lib.rs](../crates/cli/src/lib.rs) |  |
| `--secrets-file` | ✅ | Y | Y | Y | [tests/daemon.rs](../tests/daemon.rs) | [crates/cli/src/lib.rs](../crates/cli/src/lib.rs) |  |
| `--server` | ✅ | N | N | N | [crates/protocol/tests/server.rs](../crates/protocol/tests/server.rs) | [crates/cli/src/lib.rs](../crates/cli/src/lib.rs) | negotiates protocol version and codecs |
| `--size-only` | ✅ | Y | Y | Y | [tests/cli.rs](../tests/cli.rs) | [crates/cli/src/lib.rs](../crates/cli/src/lib.rs) |  |
| `--skip-compress` | ✅ | Y | Y | Y | [tests/skip_compress.rs](../tests/skip_compress.rs) | [crates/cli/src/lib.rs](../crates/cli/src/lib.rs) | comma-separated list of file suffixes to avoid compressing |
| `--sockopts` | ✅ | N | N | N | [tests/sockopts.rs](../tests/sockopts.rs)<br>[crates/transport/tests/sockopts.rs](../crates/transport/tests/sockopts.rs) | [crates/cli/src/lib.rs](../crates/cli/src/lib.rs) | supports `SO_KEEPALIVE`, `SO_SNDBUF`, `SO_RCVBUF`, `TCP_NODELAY`, `SO_REUSEADDR`, `SO_BINDTODEVICE`, and `ip:ttl`/`ip:tos`/`ip:hoplimit` |
| `--sparse` | ✅ | Y | Y | Y | [tests/cli.rs](../tests/cli.rs) | [crates/cli/src/lib.rs](../crates/cli/src/lib.rs) | creates holes for long zero runs |
| `--specials` | ✅ | N | N | N | [tests/cli.rs](../tests/cli.rs) | [crates/cli/src/lib.rs](../crates/cli/src/lib.rs) |  |
| `--stats` | ✅ | N | N | N | [tests/cli.rs](../tests/cli.rs) | [crates/cli/src/lib.rs](../crates/cli/src/lib.rs) |  |
| `--stderr` | ❌ | N | N | N | — | — | not yet implemented |
<<<<<<< HEAD
| `--stop-after` | ✅ | N | N | N | [tests/timeout.rs](../tests/timeout.rs) | [crates/cli/src/options.rs](../crates/cli/src/options.rs)<br>[crates/engine/src/lib.rs](../crates/engine/src/lib.rs) |  |
| `--stop-at` | ✅ | N | N | N | [tests/timeout.rs](../tests/timeout.rs) | [crates/cli/src/options.rs](../crates/cli/src/options.rs)<br>[crates/engine/src/lib.rs](../crates/engine/src/lib.rs) |  |
| `--suffix` | ❌ | N | N | N | — | — | not yet implemented |
=======
| `--stop-after` | ❌ | N | N | N | — | — | not yet implemented |
| `--stop-at` | ❌ | N | N | N | — | — | not yet implemented |
| `--suffix` | ✅ | Y | Y | Y | [crates/engine/tests/backup.rs](../crates/engine/tests/backup.rs) | [crates/cli/src/lib.rs](../crates/cli/src/lib.rs) | custom backup suffix (default ~ w/o --backup-dir) |
>>>>>>> 0bbf30d4
| `--super` | ✅ | N | N | N | [tests/cli.rs](../tests/cli.rs)<br>[crates/engine/tests/attrs.rs](../crates/engine/tests/attrs.rs) | [crates/cli/src/lib.rs](../crates/cli/src/lib.rs) | overrides `--fake-super` |
| `--temp-dir` | ✅ | N | N | N | [tests/cli.rs](../tests/cli.rs) | [crates/cli/src/lib.rs](../crates/cli/src/lib.rs) | requires same filesystem for atomic rename |
| `--timeout` | ✅ | N | N | N | [tests/timeout.rs](../tests/timeout.rs) | [crates/cli/src/lib.rs](../crates/cli/src/lib.rs) | idle and I/O timeout |
| `--times` | ✅ | Y | Y | Y | [crates/engine/tests/attrs.rs](../crates/engine/tests/attrs.rs) | [crates/cli/src/lib.rs](../crates/cli/src/lib.rs) |  |
| `--trust-sender` | ✅ | N | N | N | [tests/cli_flags.rs](../tests/cli_flags.rs) | [crates/cli/src/lib.rs](../crates/cli/src/lib.rs) | no-op; always trusts sender |
| `--update` | ✅ | N | N | N | [crates/engine/tests/update.rs](../crates/engine/tests/update.rs) | [crates/cli/src/lib.rs](../crates/cli/src/lib.rs) |  |
| `--usermap` | ✅ | N | N | N | [tests/cli.rs](../tests/cli.rs) | [crates/cli/src/lib.rs](../crates/cli/src/lib.rs) | requires root or CAP_CHOWN |
| `--verbose` | ✅ | N | N | N | [tests/cli.rs](../tests/cli.rs) | [crates/cli/src/lib.rs](../crates/cli/src/lib.rs) |  |
| `--version` | ✅ | N | N | N | [tests/cli.rs](../tests/cli.rs) | [crates/cli/src/lib.rs](../crates/cli/src/lib.rs) |  |
| `--whole-file` | ✅ | Y | Y | Y | [tests/cli.rs](../tests/cli.rs) | [crates/cli/src/lib.rs](../crates/cli/src/lib.rs) |  |
| `--write-batch` | ✅ | Y | Y | Y | [tests/write_batch.rs](../tests/write_batch.rs) | [crates/cli/src/lib.rs](../crates/cli/src/lib.rs) |  |
| `--write-devices` | ✅ | Y | Y | Y | [tests/write_devices.rs](../tests/write_devices.rs) | [crates/cli/src/lib.rs](../crates/cli/src/lib.rs) | writes to existing devices |
| `--xattrs` | ✅ | N | N | N | [tests/local_sync_tree.rs](../tests/local_sync_tree.rs)<br>[tests/daemon_sync_attrs.rs](../tests/daemon_sync_attrs.rs) | [crates/cli/src/lib.rs](../crates/cli/src/lib.rs) | requires `xattr` feature |<|MERGE_RESOLUTION|>--- conflicted
+++ resolved
@@ -152,15 +152,9 @@
 | `--specials` | ✅ | N | N | N | [tests/cli.rs](../tests/cli.rs) | [crates/cli/src/lib.rs](../crates/cli/src/lib.rs) |  |
 | `--stats` | ✅ | N | N | N | [tests/cli.rs](../tests/cli.rs) | [crates/cli/src/lib.rs](../crates/cli/src/lib.rs) |  |
 | `--stderr` | ❌ | N | N | N | — | — | not yet implemented |
-<<<<<<< HEAD
 | `--stop-after` | ✅ | N | N | N | [tests/timeout.rs](../tests/timeout.rs) | [crates/cli/src/options.rs](../crates/cli/src/options.rs)<br>[crates/engine/src/lib.rs](../crates/engine/src/lib.rs) |  |
 | `--stop-at` | ✅ | N | N | N | [tests/timeout.rs](../tests/timeout.rs) | [crates/cli/src/options.rs](../crates/cli/src/options.rs)<br>[crates/engine/src/lib.rs](../crates/engine/src/lib.rs) |  |
 | `--suffix` | ❌ | N | N | N | — | — | not yet implemented |
-=======
-| `--stop-after` | ❌ | N | N | N | — | — | not yet implemented |
-| `--stop-at` | ❌ | N | N | N | — | — | not yet implemented |
-| `--suffix` | ✅ | Y | Y | Y | [crates/engine/tests/backup.rs](../crates/engine/tests/backup.rs) | [crates/cli/src/lib.rs](../crates/cli/src/lib.rs) | custom backup suffix (default ~ w/o --backup-dir) |
->>>>>>> 0bbf30d4
 | `--super` | ✅ | N | N | N | [tests/cli.rs](../tests/cli.rs)<br>[crates/engine/tests/attrs.rs](../crates/engine/tests/attrs.rs) | [crates/cli/src/lib.rs](../crates/cli/src/lib.rs) | overrides `--fake-super` |
 | `--temp-dir` | ✅ | N | N | N | [tests/cli.rs](../tests/cli.rs) | [crates/cli/src/lib.rs](../crates/cli/src/lib.rs) | requires same filesystem for atomic rename |
 | `--timeout` | ✅ | N | N | N | [tests/timeout.rs](../tests/timeout.rs) | [crates/cli/src/lib.rs](../crates/cli/src/lib.rs) | idle and I/O timeout |
