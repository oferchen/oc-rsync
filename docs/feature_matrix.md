# Feature Matrix

This table tracks the implementation status of rsync 3.4.x command-line options.
Behavioral differences from upstream rsync are tracked in [differences.md](differences.md) and detailed per-domain coverage appears in [gaps.md](gaps.md).

Classic `rsync` protocol versions 29–32 are supported.

## Internal features

| Feature | Supported | Notes |
| --- | --- | --- |
| File list path-delta encoding with uid/gid tables | ✅ | Exercised via `filelist` tests |
<<<<<<< HEAD
| Challenge-response token authentication | ✅ | Protocol handshake verifies tokens |
=======
| File list xattr and ACL metadata | ✅ | Exercised via `filelist` tests |
>>>>>>> dcf7bbdc

| Option | Supported | Parity (Y/N) | Message-parity (Y/N) | Parser-parity (Y/N) | Tests | Source | Notes |
| --- | --- | --- | --- | --- | --- | --- | --- |
| `--8-bit-output` | ✅ | N | N | N | [tests/cli_flags.rs](../tests/cli_flags.rs) | [crates/cli/src/lib.rs](../crates/cli/src/lib.rs) |  |
| `--acls` | ✅ | Y | Y | Y | [tests/local_sync_tree.rs](../tests/local_sync_tree.rs)<br>[tests/daemon_sync_attrs.rs](../tests/daemon_sync_attrs.rs) | [crates/cli/src/lib.rs](../crates/cli/src/lib.rs) | requires `acl` feature |
| `--address` | ✅ | Y | Y | Y | [tests/daemon.rs](../tests/daemon.rs) | [crates/cli/src/lib.rs](../crates/cli/src/lib.rs) |  |
| `--append` | ✅ | Y | Y | Y | [tests/resume.rs](../tests/resume.rs) | [crates/cli/src/lib.rs](../crates/cli/src/lib.rs) |  |
| `--append-verify` | ✅ | Y | Y | Y | [tests/resume.rs](../tests/resume.rs) | [crates/cli/src/lib.rs](../crates/cli/src/lib.rs) |  |
| `--archive` | ✅ | N | N | N | [tests/archive.rs](../tests/archive.rs)<br>[tests/interop/run_matrix.sh](../tests/interop/run_matrix.sh) | [crates/cli/src/lib.rs](../crates/cli/src/lib.rs) | composite flag; underlying gaps |
| `--atimes` | ✅ | Y | Y | Y | [crates/engine/tests/attrs.rs](../crates/engine/tests/attrs.rs) | [crates/cli/src/lib.rs](../crates/cli/src/lib.rs) |  |
| `--backup` | ✅ | Y | Y | Y | [crates/engine/tests/backup.rs](../crates/engine/tests/backup.rs) | [crates/cli/src/lib.rs](../crates/cli/src/lib.rs) | uses `~` suffix without `--backup-dir` |
| `--backup-dir` | ✅ | Y | Y | Y | [crates/engine/tests/backup.rs](../crates/engine/tests/backup.rs) | [crates/cli/src/lib.rs](../crates/cli/src/lib.rs) | implies `--backup` |
| `--block-size` | ✅ | N | N | N | [tests/block_size.rs](../tests/block_size.rs) | [crates/cli/src/lib.rs](../crates/cli/src/lib.rs) | controls delta block size |
| `--blocking-io` | ✅ | N | N | N | [tests/cli_flags.rs](../tests/cli_flags.rs) | [crates/cli/src/lib.rs](../crates/cli/src/lib.rs) |  |
| `--bwlimit` | ✅ | Y | Y | Y | [crates/transport/tests/bwlimit.rs](../crates/transport/tests/bwlimit.rs) | [crates/cli/src/lib.rs](../crates/cli/src/lib.rs) | burst = 128×RATE bytes, min sleep = 100 ms |
| `--cc` | ✅ | Y | Y | Y | [tests/golden/cli_parity/checksum-choice.sh](../tests/golden/cli_parity/checksum-choice.sh) | [crates/cli/src/lib.rs](../crates/cli/src/lib.rs) | alias for `--checksum-choice` |
| `--checksum` | ✅ | Y | Y | Y | [tests/cli.rs](../tests/cli.rs) | [crates/cli/src/lib.rs](../crates/cli/src/lib.rs) | strong hashes: MD5 (default), SHA-1 |
| `--checksum-choice` | ✅ | Y | Y | Y | [tests/golden/cli_parity/checksum-choice.sh](../tests/golden/cli_parity/checksum-choice.sh) | [crates/cli/src/lib.rs](../crates/cli/src/lib.rs) | choose the strong hash algorithm |
| `--checksum-seed` | ✅ | Y | Y | Y | [tests/checksum_seed.rs](../tests/checksum_seed.rs)<br>[tests/checksum_seed_cli.rs](../tests/checksum_seed_cli.rs) | [crates/cli/src/lib.rs](../crates/cli/src/lib.rs) | set block/file checksum seed |
| `--chmod` | ✅ | Y | Y | Y | [tests/local_sync_tree.rs](../tests/local_sync_tree.rs)<br>[tests/golden/cli_parity/chmod.sh](../tests/golden/cli_parity/chmod.sh) | [crates/cli/src/lib.rs](../crates/cli/src/lib.rs) |  |
| `--chown` | ✅ | N | N | N | [crates/engine/tests/attrs.rs](../crates/engine/tests/attrs.rs) | [crates/cli/src/lib.rs](../crates/cli/src/lib.rs) | requires root or CAP_CHOWN |
| `--compare-dest` | ✅ | Y | Y | Y | [tests/link_copy_compare_dest.rs](../tests/link_copy_compare_dest.rs) | [crates/cli/src/lib.rs](../crates/cli/src/lib.rs) |  |
| `--compress` | ✅ | Y | Y | Y | [tests/golden/cli_parity/compression.sh](../tests/golden/cli_parity/compression.sh)<br>[tests/compression_negotiation.sh](../tests/compression_negotiation.sh) | [crates/cli/src/lib.rs](../crates/cli/src/lib.rs) | negotiates zstd when supported, else zlibx then zlib |
| `--compress-choice` | ✅ | Y | Y | Y | [tests/golden/cli_parity/compress-choice.sh](../tests/golden/cli_parity/compress-choice.sh) | [crates/cli/src/lib.rs](../crates/cli/src/lib.rs) | supports zstd, zlibx, and zlib |
| `--compress-level` | ✅ | Y | Y | Y | [tests/golden/cli_parity/compress-level.sh](../tests/golden/cli_parity/compress-level.sh) | [crates/cli/src/lib.rs](../crates/cli/src/lib.rs) | applies to zlib or zstd |
| `--zc` | ✅ | Y | Y | Y | [tests/golden/cli_parity/compress-choice.sh](../tests/golden/cli_parity/compress-choice.sh) | [crates/cli/src/lib.rs](../crates/cli/src/lib.rs) | alias for `--compress-choice` |
| `--zl` | ✅ | Y | Y | Y | [tests/golden/cli_parity/compress-level.sh](../tests/golden/cli_parity/compress-level.sh) | [crates/cli/src/lib.rs](../crates/cli/src/lib.rs) | alias for `--compress-level` |
| `--config` | ✅ | N | N | N | [tests/daemon_config.rs](../tests/daemon_config.rs) | [crates/cli/src/lib.rs](../crates/cli/src/lib.rs) |  |
| `--contimeout` | ✅ | Y | Y | Y | [tests/timeout.rs](../tests/timeout.rs) | [crates/cli/src/lib.rs](../crates/cli/src/lib.rs) |  |
| `--copy-as` | ✅ | N | N | N | [tests/copy_as.rs](../tests/copy_as.rs) | [crates/cli/src/lib.rs](../crates/cli/src/lib.rs) | requires root or CAP_CHOWN |
| `--copy-dest` | ✅ | Y | Y | Y | [tests/link_copy_compare_dest.rs](../tests/link_copy_compare_dest.rs) | [crates/cli/src/lib.rs](../crates/cli/src/lib.rs) |  |
| `--copy-devices` | ✅ | Y | Y | Y | [crates/engine/tests/attrs.rs](../crates/engine/tests/attrs.rs) | [crates/cli/src/lib.rs](../crates/cli/src/lib.rs) |  |
| `--copy-dirlinks` | ✅ | Y | Y | Y | [tests/golden/cli_parity/copy-dirlinks.sh](../tests/golden/cli_parity/copy-dirlinks.sh) | [crates/cli/src/lib.rs](../crates/cli/src/lib.rs) |  |
| `--copy-links` | ✅ | N | N | N | [tests/symlink_resolution.rs](../tests/symlink_resolution.rs) | [crates/cli/src/lib.rs](../crates/cli/src/lib.rs) |  |
| `--copy-unsafe-links` | ✅ | N | N | N | [tests/symlink_resolution.rs](../tests/symlink_resolution.rs) | [crates/cli/src/lib.rs](../crates/cli/src/lib.rs) |  |
| `--crtimes` | ✅ | Y | Y | Y | [crates/engine/tests/attrs.rs](../crates/engine/tests/attrs.rs) | [crates/cli/src/lib.rs](../crates/cli/src/lib.rs) |  |
| `--cvs-exclude` | ✅ | Y | Y | Y | [tests/cvs_exclude.rs](../tests/cvs_exclude.rs)<br>[tests/cli.rs](../tests/cli.rs) | [crates/cli/src/lib.rs](../crates/cli/src/lib.rs) |  |
| `--daemon` | ✅ | Y | Y | Y | [tests/daemon.rs](../tests/daemon.rs) | [crates/cli/src/lib.rs](../crates/cli/src/lib.rs) |  |
| `--debug` | ✅ | Y | Y | Y | [crates/cli/tests/logging_flags.rs](../crates/cli/tests/logging_flags.rs) | [crates/cli/src/lib.rs](../crates/cli/src/lib.rs) |  |
| `--del` | ✅ | Y | Y | Y | [tests/golden/cli_parity/delete.sh](../tests/golden/cli_parity/delete.sh) | [crates/cli/src/lib.rs](../crates/cli/src/lib.rs) | alias for `--delete-during` |
| `--delay-updates` | ✅ | Y | Y | Y | [tests/delay_updates.rs](../tests/delay_updates.rs) | [crates/cli/src/lib.rs](../crates/cli/src/lib.rs) |  |
| `--delete` | ✅ | Y | Y | Y | [tests/golden/cli_parity/delete.sh](../tests/golden/cli_parity/delete.sh) | [crates/cli/src/lib.rs](../crates/cli/src/lib.rs) |  |
| `--delete-after` | ✅ | Y | Y | Y | [tests/golden/cli_parity/delete.sh](../tests/golden/cli_parity/delete.sh) | [crates/cli/src/lib.rs](../crates/cli/src/lib.rs) |  |
| `--delete-before` | ✅ | Y | Y | Y | [tests/golden/cli_parity/delete.sh](../tests/golden/cli_parity/delete.sh) | [crates/cli/src/lib.rs](../crates/cli/src/lib.rs) |  |
| `--delete-delay` | ✅ | Y | Y | Y | [tests/golden/cli_parity/delete.sh](../tests/golden/cli_parity/delete.sh) | [crates/cli/src/lib.rs](../crates/cli/src/lib.rs) |  |
| `--delete-during` | ✅ | Y | Y | Y | [tests/golden/cli_parity/delete.sh](../tests/golden/cli_parity/delete.sh) | [crates/cli/src/lib.rs](../crates/cli/src/lib.rs) |  |
| `--delete-excluded` | ✅ | Y | Y | Y | [tests/golden/cli_parity/delete.sh](../tests/golden/cli_parity/delete.sh) | [crates/cli/src/lib.rs](../crates/cli/src/lib.rs) |  |
| `--delete-missing-args` | ✅ | Y | Y | Y | [tests/delete_policy.rs](../tests/delete_policy.rs) | [crates/cli/src/lib.rs](../crates/cli/src/lib.rs) |  |
| `--devices` | ✅ | Y | Y | Y | [tests/local_sync_tree.rs](../tests/local_sync_tree.rs) | [crates/cli/src/lib.rs](../crates/cli/src/lib.rs) |  |
| `--dirs` | ✅ | Y | Y | Y | [tests/golden/cli_parity/selection.sh](../tests/golden/cli_parity/selection.sh) | [crates/cli/src/lib.rs](../crates/cli/src/lib.rs) |  |
| `--dparam` | ✅ | Y | Y | Y | [crates/cli/tests/cli_parity.rs](../crates/cli/tests/cli_parity.rs) | [crates/cli/src/lib.rs](../crates/cli/src/lib.rs) | override global daemon config parameter |
| `--dry-run` | ✅ | N | N | N | [tests/cli.rs](../tests/cli.rs) | [crates/cli/src/lib.rs](../crates/cli/src/lib.rs) |  |
| `--early-input` | ✅ | N | N | N | [tests/cli_flags.rs](../tests/cli_flags.rs) | [crates/cli/src/lib.rs](../crates/cli/src/lib.rs) |  |
| `--exclude` | ✅ | Y | Y | Y | [tests/cli.rs](../tests/cli.rs) | [crates/cli/src/lib.rs](../crates/cli/src/lib.rs) |  |
| `--exclude-from` | ✅ | Y | Y | Y | [tests/cli.rs](../tests/cli.rs) | [crates/cli/src/lib.rs](../crates/cli/src/lib.rs) |  |
| `--executability` | ✅ | Y | Y | Y | [tests/local_sync_tree.rs](../tests/local_sync_tree.rs) | [crates/cli/src/lib.rs](../crates/cli/src/lib.rs) |  |
| `--existing` | ✅ | Y | Y | Y | [tests/filter_corpus.rs](../tests/filter_corpus.rs) | [crates/cli/src/lib.rs](../crates/cli/src/lib.rs) |  |
| `--fake-super` | ✅ | N | N | N | [tests/fake_super.rs](../tests/fake_super.rs) | [crates/cli/src/lib.rs](../crates/cli/src/lib.rs) | requires `xattr` feature |
| `--files-from` | ✅ | Y | Y | Y | [tests/cli.rs](../tests/cli.rs) | [crates/cli/src/lib.rs](../crates/cli/src/lib.rs) |  |
| `--filter` | ✅ | Y | Y | Y | [tests/golden/cli_parity/selection.sh](../tests/golden/cli_parity/selection.sh) | [crates/cli/src/lib.rs](../crates/cli/src/lib.rs) |  |
| `--force` | ✅ | Y | Y | Y | [tests/delete_policy.rs](../tests/delete_policy.rs) | [crates/cli/src/lib.rs](../crates/cli/src/lib.rs) |  |
| `--from0` | ✅ | Y | Y | Y | [tests/cli.rs](../tests/cli.rs) | [crates/cli/src/lib.rs](../crates/cli/src/lib.rs) |  |
| `--fsync` | ✅ | N | N | N | [tests/cli_flags.rs](../tests/cli_flags.rs) | [crates/cli/src/lib.rs](../crates/cli/src/lib.rs) |  |
| `--fuzzy` | ✅ | N | N | N | [tests/fuzzy.rs](../tests/fuzzy.rs) | [crates/cli/src/lib.rs](../crates/cli/src/lib.rs) |  |
| `--group` | ✅ | Y | Y | Y | [crates/engine/tests/attrs.rs](../crates/engine/tests/attrs.rs) | [crates/cli/src/lib.rs](../crates/cli/src/lib.rs) | requires root or CAP_CHOWN |
| `--groupmap` | ✅ | N | N | N | [tests/cli.rs](../tests/cli.rs) | [crates/cli/src/lib.rs](../crates/cli/src/lib.rs) | requires root or CAP_CHOWN |
| `--hard-links` | ✅ | Y | Y | Y | [tests/cli.rs](../tests/cli.rs)<br>[crates/engine/tests/links.rs](../crates/engine/tests/links.rs) | [crates/cli/src/lib.rs](../crates/cli/src/lib.rs) |  |
| `--help` | ✅ | N | N | N | [tests/cli.rs](../tests/cli.rs) | [crates/cli/src/lib.rs](../crates/cli/src/lib.rs) |  |
| `--hosts-allow` | ✅ | Y | Y | Y | [tests/daemon.rs](../tests/daemon.rs) | [crates/cli/src/lib.rs](../crates/cli/src/lib.rs) |  |
| `--hosts-deny` | ✅ | Y | Y | Y | [tests/daemon.rs](../tests/daemon.rs) | [crates/cli/src/lib.rs](../crates/cli/src/lib.rs) |  |
| `--human-readable` | ✅ | Y | Y | Y | [tests/golden/cli_parity/human-readable.sh](../tests/golden/cli_parity/human-readable.sh) | [crates/cli/src/lib.rs](../crates/cli/src/lib.rs) |  |
| `--iconv` | ✅ | Y | Y | Y | [crates/cli/tests/iconv.rs](../crates/cli/tests/iconv.rs) | [crates/cli/src/lib.rs](../crates/cli/src/lib.rs) | request charset conversion of filenames |
| `--ignore-errors` | ✅ | N | N | N | [tests/delete_policy.rs](../tests/delete_policy.rs) | [crates/cli/src/lib.rs](../crates/cli/src/lib.rs) |  |
| `--ignore-existing` | ✅ | Y | Y | Y | [tests/cli.rs](../tests/cli.rs) | [crates/cli/src/lib.rs](../crates/cli/src/lib.rs) |  |
| `--ignore-missing-args` | ✅ | N | N | N | [tests/ignore_missing_args.rs](../tests/ignore_missing_args.rs) | [crates/cli/src/lib.rs](../crates/cli/src/lib.rs) |  |
| `--ignore-times` | ✅ | N | N | N | [tests/cli.rs](../tests/cli.rs) | [crates/cli/src/lib.rs](../crates/cli/src/lib.rs) |  |
| `--include` | ✅ | Y | Y | Y | [tests/cli.rs](../tests/cli.rs) | [crates/cli/src/lib.rs](../crates/cli/src/lib.rs) |  |
| `--include-from` | ✅ | Y | Y | Y | [tests/cli.rs](../tests/cli.rs) | [crates/cli/src/lib.rs](../crates/cli/src/lib.rs) |  |
| `--info` | ✅ | N | N | N | [crates/logging/tests/info_flags.rs](../crates/logging/tests/info_flags.rs)<br>[crates/cli/tests/logging_flags.rs](../crates/cli/tests/logging_flags.rs) | [crates/cli/src/lib.rs](../crates/cli/src/lib.rs) |  |
| `--inplace` | ✅ | Y | Y | Y | [tests/golden/cli_parity/inplace.sh](../tests/golden/cli_parity/inplace.sh) | [crates/cli/src/lib.rs](../crates/cli/src/lib.rs) |  |
| `--ipv4` | ✅ | Y | Y | Y | [tests/daemon.rs](../tests/daemon.rs) | [crates/cli/src/lib.rs](../crates/cli/src/lib.rs) | select IPv4 transport or listener |
| `--ipv6` | ✅ | Y | Y | Y | [tests/daemon.rs](../tests/daemon.rs) | [crates/cli/src/lib.rs](../crates/cli/src/lib.rs) | select IPv6 transport or listener |
| `--itemize-changes` | ✅ | Y | Y | Y | [tests/golden/cli_parity/itemize-changes.sh](../tests/golden/cli_parity/itemize-changes.sh) | [crates/cli/src/lib.rs](../crates/cli/src/lib.rs) |  |
| `--keep-dirlinks` | ✅ | Y | Y | Y | [tests/local_sync_tree.rs](../tests/local_sync_tree.rs) | [crates/cli/src/lib.rs](../crates/cli/src/lib.rs) |  |
| `--link-dest` | ✅ | Y | Y | Y | [tests/link_copy_compare_dest.rs](../tests/link_copy_compare_dest.rs) | [crates/cli/src/lib.rs](../crates/cli/src/lib.rs) |  |
| `--links` | ✅ | Y | Y | Y | [tests/cli.rs](../tests/cli.rs) | [crates/cli/src/lib.rs](../crates/cli/src/lib.rs)<br>[crates/engine/src/lib.rs](../crates/engine/src/lib.rs) | preserves relative/absolute targets; supports dangling links |
| `--list-only` | ✅ | Y | Y | Y | [tests/golden/cli_parity/selection.sh](../tests/golden/cli_parity/selection.sh) | [crates/cli/src/lib.rs](../crates/cli/src/lib.rs) |  |
| `--log-file` | ✅ | N | N | N | [tests/log_file.rs](../tests/log_file.rs) | [crates/cli/src/lib.rs](../crates/cli/src/lib.rs) | limited format support |
| `--log-file-format` | ✅ | N | N | N | [tests/log_file.rs](../tests/log_file.rs) | [crates/cli/src/lib.rs](../crates/cli/src/lib.rs) | limited format support |
| `--max-alloc` | ✅ | Y | Y | Y | [tests/perf_limits.rs](../tests/perf_limits.rs) | [crates/cli/src/lib.rs](../crates/cli/src/lib.rs) |  |
| `--max-delete` | ✅ | Y | Y | Y | [tests/delete_policy.rs](../tests/delete_policy.rs) | [crates/cli/src/lib.rs](../crates/cli/src/lib.rs) |  |
| `--max-size` | ✅ | N | N | N | [tests/perf_limits.rs](../tests/perf_limits.rs) | [crates/cli/src/lib.rs](../crates/cli/src/lib.rs) |  |
| `--min-size` | ✅ | N | N | N | [tests/perf_limits.rs](../tests/perf_limits.rs) | [crates/cli/src/lib.rs](../crates/cli/src/lib.rs) |  |
| `--mkpath` | ✅ | N | N | N | [tests/cli_flags.rs](../tests/cli_flags.rs) | [crates/cli/src/lib.rs](../crates/cli/src/lib.rs) |  |
| `--modify-window` | ✅ | N | N | N | [tests/modify_window.rs](../tests/modify_window.rs) | [crates/cli/src/lib.rs](../crates/cli/src/lib.rs) | treat close mtimes as equal |
| `--motd` | ✅ | Y | Y | Y | [tests/daemon.rs](../tests/daemon.rs) | [crates/cli/src/lib.rs](../crates/cli/src/lib.rs) |  |
| `--munge-links` | ❌ | N | N | N | — | — | not yet implemented |
| `--no-detach` | ❌ | N | N | N | — | — | not yet implemented |
| `--no-D` | ❌ | N | N | N | [gaps.md](gaps.md) | — | alias for `--no-devices --no-specials` |
| `--no-OPTION` | ✅ | Y | Y | Y | [crates/cli/tests/cli_parity.rs](../crates/cli/tests/cli_parity.rs) | [crates/cli/src/lib.rs](../crates/cli/src/lib.rs) | disable default option |
| `--no-implied-dirs` | ✅ | Y | Y | Y | [tests/no_implied_dirs.rs](../tests/no_implied_dirs.rs) | [crates/cli/src/lib.rs](../crates/cli/src/lib.rs) | preserves existing symlinked directories |
| `--no-motd` | ✅ | Y | Y | Y | [tests/daemon.rs](../tests/daemon.rs) | [crates/cli/src/lib.rs](../crates/cli/src/lib.rs) |  |
| `--numeric-ids` | ✅ | N | N | N | [tests/cli.rs](../tests/cli.rs) | [crates/cli/src/lib.rs](../crates/cli/src/lib.rs) |  |
| `--old-args` | ❌ | N | N | N | — | — | not yet implemented |
| `--old-d` | ❌ | N | N | N | [gaps.md](gaps.md) | — | alias for `--old-dirs` |
| `--old-dirs` | ❌ | N | N | N | — | — | not yet implemented |
| `--omit-dir-times` | ✅ | Y | Y | Y | [crates/engine/tests/attrs.rs](../crates/engine/tests/attrs.rs) | [crates/cli/src/lib.rs](../crates/cli/src/lib.rs) |  |
| `--omit-link-times` | ✅ | Y | Y | Y | [crates/engine/tests/attrs.rs](../crates/engine/tests/attrs.rs) | [crates/cli/src/lib.rs](../crates/cli/src/lib.rs) |  |
| `--one-file-system` | ❌ | N | N | N | — | — | not yet implemented |
| `--only-write-batch` | ❌ | N | N | N | — | — | not yet implemented |
| `--open-noatime` | ❌ | N | N | N | — | — | not yet implemented |
| `--out-format` | ❌ | N | N | N | — | — | not yet implemented |
| `--outbuf` | ❌ | N | N | N | — | — | not yet implemented |
| `--owner` | ✅ | Y | Y | Y | [tests/cli.rs](../tests/cli.rs)<br>[crates/engine/tests/attrs.rs](../crates/engine/tests/attrs.rs) | [crates/cli/src/lib.rs](../crates/cli/src/lib.rs) | requires root or CAP_CHOWN |
| `--partial` | ✅ | Y | Y | Y | [tests/cli.rs](../tests/cli.rs)<br>[crates/engine/tests/resume.rs](../crates/engine/tests/resume.rs) | [crates/cli/src/lib.rs](../crates/cli/src/lib.rs) |  |
| `--partial-dir` | ✅ | Y | Y | Y | [tests/resume.rs](../tests/resume.rs) | [crates/cli/src/lib.rs](../crates/cli/src/lib.rs) |  |
| `--password-file` | ✅ | Y | Y | Y | [tests/daemon.rs](../tests/daemon.rs) | [crates/cli/src/lib.rs](../crates/cli/src/lib.rs) |  |
| `--perms` | ✅ | Y | Y | Y | [tests/cli.rs](../tests/cli.rs)<br>[crates/engine/tests/attrs.rs](../crates/engine/tests/attrs.rs) | [crates/cli/src/lib.rs](../crates/cli/src/lib.rs) |  |
| `--port` | ✅ | Y | Y | Y | [tests/daemon.rs](../tests/daemon.rs) | [crates/cli/src/lib.rs](../crates/cli/src/lib.rs) | overrides default port |
| `--preallocate` | ✅ | Y | Y | Y | [tests/perf_limits.rs](../tests/perf_limits.rs) | [crates/cli/src/lib.rs](../crates/cli/src/lib.rs) |  |
| `--progress` | ✅ | N | N | N | [tests/cli.rs#L309](../tests/cli.rs#L309) | [crates/cli/src/lib.rs](../crates/cli/src/lib.rs) |  |
| `--protocol` | ✅ | N | N | N | [tests/cli_flags.rs](../tests/cli_flags.rs) | [crates/cli/src/lib.rs](../crates/cli/src/lib.rs) |  |
| `--prune-empty-dirs` | ✅ | Y | Y | Y | [tests/filter_corpus.rs](../tests/filter_corpus.rs) | [crates/cli/src/lib.rs](../crates/cli/src/lib.rs) |  |
| `--quiet` | ✅ | Y | Y | Y | [tests/golden/cli_parity/compression.sh](../tests/golden/cli_parity/compression.sh)<br>[tests/golden/cli_parity/delete.sh](../tests/golden/cli_parity/delete.sh)<br>[tests/golden/cli_parity/selection.sh](../tests/golden/cli_parity/selection.sh) | [crates/cli/src/lib.rs](../crates/cli/src/lib.rs) |  |
| `--read-batch` | ❌ | N | N | N | — | — | not yet implemented |
| `--recursive` | ✅ | Y | Y | Y | [tests/golden/cli_parity/delete.sh](../tests/golden/cli_parity/delete.sh)<br>[tests/golden/cli_parity/compression.sh](../tests/golden/cli_parity/compression.sh)<br>[tests/golden/cli_parity/selection.sh](../tests/golden/cli_parity/selection.sh) | [crates/cli/src/lib.rs](../crates/cli/src/lib.rs) |  |
| `--relative` | ✅ | N | N | N | [tests/cli.rs](../tests/cli.rs) | [crates/cli/src/lib.rs](../crates/cli/src/lib.rs) |  |
| `--remote-option` | ✅ | N | N | N | [tests/interop/remote_option.rs](../tests/interop/remote_option.rs) | [crates/cli/src/lib.rs](../crates/cli/src/lib.rs) |  |
| `--remove-source-files` | ✅ | Y | Y | Y | [tests/delete_policy.rs](../tests/delete_policy.rs) | [crates/cli/src/lib.rs](../crates/cli/src/lib.rs) |  |
| `--rsh` | ✅ | Y | Y | Y | [tests/rsh.rs](../tests/rsh.rs) | [crates/cli/src/lib.rs](../crates/cli/src/lib.rs) | supports quoting, env vars, and `RSYNC_RSH` |
| `--rsync-path` | ✅ | Y | Y | Y | [tests/rsh.rs](../tests/rsh.rs)<br>[tests/rsync_path.rs](../tests/rsync_path.rs) | [crates/cli/src/lib.rs](../crates/cli/src/lib.rs) | accepts remote commands with env vars |
| `--safe-links` | ✅ | N | N | N | [tests/symlink_resolution.rs](../tests/symlink_resolution.rs) | [crates/cli/src/lib.rs](../crates/cli/src/lib.rs) |  |
| `--secluded-args` | ✅ | N | N | N | [tests/secluded_args.rs](../tests/secluded_args.rs) | [crates/cli/src/lib.rs](../crates/cli/src/lib.rs) |  |
| `--secrets-file` | ✅ | Y | Y | Y | [tests/daemon.rs](../tests/daemon.rs) | [crates/cli/src/lib.rs](../crates/cli/src/lib.rs) |  |
| `--server` | ✅ | N | N | N | [crates/protocol/tests/server.rs](../crates/protocol/tests/server.rs) | [crates/cli/src/lib.rs](../crates/cli/src/lib.rs) | negotiates protocol version and codecs |
| `--size-only` | ✅ | Y | Y | Y | [tests/cli.rs](../tests/cli.rs) | [crates/cli/src/lib.rs](../crates/cli/src/lib.rs) |  |
| `--skip-compress` | ✅ | Y | Y | Y | [tests/skip_compress.rs](../tests/skip_compress.rs) | [crates/cli/src/lib.rs](../crates/cli/src/lib.rs) | comma-separated list of file suffixes to avoid compressing |
| `--sockopts` | ✅ | N | N | N | [tests/sockopts.rs](../tests/sockopts.rs)<br>[crates/transport/tests/sockopts.rs](../crates/transport/tests/sockopts.rs) | [crates/cli/src/lib.rs](../crates/cli/src/lib.rs) | supports `SO_*` and `ip:ttl`/`ip:tos` |
| `--sparse` | ✅ | Y | Y | Y | [tests/cli.rs](../tests/cli.rs) | [crates/cli/src/lib.rs](../crates/cli/src/lib.rs) | creates holes for long zero runs |
| `--specials` | ✅ | N | N | N | [tests/cli.rs](../tests/cli.rs) | [crates/cli/src/lib.rs](../crates/cli/src/lib.rs) |  |
| `--stats` | ✅ | N | N | N | [tests/cli.rs](../tests/cli.rs) | [crates/cli/src/lib.rs](../crates/cli/src/lib.rs) |  |
| `--stderr` | ❌ | N | N | N | — | — | not yet implemented |
| `--stop-after` | ❌ | N | N | N | — | — | not yet implemented |
| `--stop-at` | ❌ | N | N | N | — | — | not yet implemented |
| `--suffix` | ❌ | N | N | N | — | — | not yet implemented |
| `--super` | ✅ | N | N | N | [tests/cli.rs](../tests/cli.rs)<br>[crates/engine/tests/attrs.rs](../crates/engine/tests/attrs.rs) | [crates/cli/src/lib.rs](../crates/cli/src/lib.rs) | overrides `--fake-super` |
| `--temp-dir` | ✅ | N | N | N | [tests/cli.rs](../tests/cli.rs) | [crates/cli/src/lib.rs](../crates/cli/src/lib.rs) | requires same filesystem for atomic rename |
| `--timeout` | ✅ | N | N | N | [tests/timeout.rs](../tests/timeout.rs) | [crates/cli/src/lib.rs](../crates/cli/src/lib.rs) | idle and I/O timeout |
| `--times` | ✅ | Y | Y | Y | [crates/engine/tests/attrs.rs](../crates/engine/tests/attrs.rs) | [crates/cli/src/lib.rs](../crates/cli/src/lib.rs) |  |
| `--trust-sender` | ✅ | N | N | N | [tests/cli_flags.rs](../tests/cli_flags.rs) | [crates/cli/src/lib.rs](../crates/cli/src/lib.rs) | no-op; always trusts sender |
| `--update` | ✅ | N | N | N | [crates/engine/tests/update.rs](../crates/engine/tests/update.rs) | [crates/cli/src/lib.rs](../crates/cli/src/lib.rs) |  |
| `--usermap` | ✅ | N | N | N | [tests/cli.rs](../tests/cli.rs) | [crates/cli/src/lib.rs](../crates/cli/src/lib.rs) | requires root or CAP_CHOWN |
| `--verbose` | ✅ | N | N | N | [tests/cli.rs](../tests/cli.rs) | [crates/cli/src/lib.rs](../crates/cli/src/lib.rs) |  |
| `--version` | ✅ | N | N | N | [tests/cli.rs](../tests/cli.rs) | [crates/cli/src/lib.rs](../crates/cli/src/lib.rs) |  |
| `--whole-file` | ✅ | Y | Y | Y | [tests/cli.rs](../tests/cli.rs) | [crates/cli/src/lib.rs](../crates/cli/src/lib.rs) |  |
| `--write-batch` | ✅ | Y | Y | Y | [tests/write_batch.rs](../tests/write_batch.rs) | [crates/cli/src/lib.rs](../crates/cli/src/lib.rs) |  |
| `--write-devices` | ✅ | Y | Y | Y | [tests/write_devices.rs](../tests/write_devices.rs) | [crates/cli/src/lib.rs](../crates/cli/src/lib.rs) | writes to existing devices |
| `--xattrs` | ✅ | N | N | N | [tests/local_sync_tree.rs](../tests/local_sync_tree.rs)<br>[tests/daemon_sync_attrs.rs](../tests/daemon_sync_attrs.rs) | [crates/cli/src/lib.rs](../crates/cli/src/lib.rs) | requires `xattr` feature |<|MERGE_RESOLUTION|>--- conflicted
+++ resolved
@@ -10,12 +10,7 @@
 | Feature | Supported | Notes |
 | --- | --- | --- |
 | File list path-delta encoding with uid/gid tables | ✅ | Exercised via `filelist` tests |
-<<<<<<< HEAD
 | Challenge-response token authentication | ✅ | Protocol handshake verifies tokens |
-=======
-| File list xattr and ACL metadata | ✅ | Exercised via `filelist` tests |
->>>>>>> dcf7bbdc
-
 | Option | Supported | Parity (Y/N) | Message-parity (Y/N) | Parser-parity (Y/N) | Tests | Source | Notes |
 | --- | --- | --- | --- | --- | --- | --- | --- |
 | `--8-bit-output` | ✅ | N | N | N | [tests/cli_flags.rs](../tests/cli_flags.rs) | [crates/cli/src/lib.rs](../crates/cli/src/lib.rs) |  |
