--- conflicted
+++ resolved
@@ -1,12 +1,8 @@
 # Feature Matrix
 
 This table tracks the implementation status of rsync 3.4.x command-line options.
-<<<<<<< HEAD
 See [differences.md](differences.md) for a summary of notable behavioral differences and [gaps.md](gaps.md) for
 outstanding parity gaps.
-=======
-See [differences.md](differences.md) for a summary of notable behavioral differences.
->>>>>>> cc5b033e
 
 | Option | Short | Supported | Parity scope | Tests link | Notes | Version introduced |
 | --- | --- | --- | --- | --- | --- | --- |
