# Feature Matrix

This table tracks the implementation status of rsync 3.2.x command-line options.

| Option | Supported | Parity | Tests | Notes |
| --- | --- | --- | --- | --- |
| `--8-bit-output` | ❌ | — | — |  |
| `--acls` | ❌ | — | — |  |
| `--address` | ❌ | — | — |  |
| `--append` | ❌ | — | — |  |
| `--append-verify` | ❌ | — | — |  |
| `--archive` | ✅ | ❌ | [tests/interop/run_matrix.sh](../tests/interop/run_matrix.sh) |  |
| `--atimes` | ❌ | — | — |  |
| `--backup` | ❌ | — | — |  |
| `--backup-dir` | ❌ | — | — |  |
| `--block-size` | ❌ | — | — |  |
| `--blocking-io` | ❌ | — | — |  |
| `--bwlimit` | ❌ | — | — |  |
| `--checksum` | ✅ | ❌ | [tests/cli.rs](../tests/cli.rs) |  |
| `--checksum-choice` | ❌ | — | — |  |
| `--checksum-seed` | ❌ | — | — |  |
| `--chmod` | ❌ | — | — |  |
| `--chown` | ❌ | — | — |  |
| `--compare-dest` | ❌ | — | — |  |
| `--compress` | ✅ | ✅ | [tests/golden/cli_parity/compression.sh](../tests/golden/cli_parity/compression.sh) |  |
| `--compress-choice` | ❌ | — | — |  |
| `--compress-level` | ✅ | ❌ | [tests/golden/cli_parity/compress-level.sh](../tests/golden/cli_parity/compress-level.sh) |  |
| `--contimeout` | ❌ | — | — |  |
| `--copy-as` | ❌ | — | — |  |
| `--copy-dest` | ❌ | — | — |  |
| `--copy-devices` | ❌ | — | — |  |
| `--copy-dirlinks` | ❌ | — | — |  |
| `--copy-links` | ❌ | — | — |  |
| `--copy-unsafe-links` | ❌ | — | — |  |
| `--crtimes` | ❌ | — | — |  |
| `--cvs-exclude` | ❌ | — | — |  |
| `--debug` | ❌ | — | — |  |
| `--delay-updates` | ❌ | — | — |  |
| `--delete` | ✅ | ✅ | [tests/golden/cli_parity/delete.sh](../tests/golden/cli_parity/delete.sh) |  |
| `--delete-after` | ✅ | ✅ | [tests/golden/cli_parity/delete.sh](../tests/golden/cli_parity/delete.sh) |  |
| `--delete-before` | ✅ | ✅ | [tests/golden/cli_parity/delete.sh](../tests/golden/cli_parity/delete.sh) |  |
| `--delete-delay` | ✅ | ❌ | [tests/cli.rs](../tests/cli.rs) |  |
| `--delete-during` | ✅ | ✅ | [tests/golden/cli_parity/delete.sh](../tests/golden/cli_parity/delete.sh) |  |
| `--delete-excluded` | ❌ | — | — |  |
| `--delete-missing-args` | ❌ | — | — |  |
| `--devices` | ✅ | ❌ | [tests/local_sync_tree.rs](../tests/local_sync_tree.rs) |  |
| `--dirs` | ❌ | — | — |  |
| `--dry-run` | ✅ | ❌ | [tests/cli.rs](../tests/cli.rs) |  |
| `--early-input` | ❌ | — | — |  |
| `--exclude` | ✅ | ❌ | [tests/cli.rs](../tests/cli.rs) |  |
| `--exclude-from` | ✅ | ❌ | [tests/cli.rs](../tests/cli.rs) |  |
| `--executability` | ❌ | — | — |  |
| `--existing` | ❌ | — | — |  |
| `--fake-super` | ❌ | — | — |  |
| `--files-from` | ✅ | ❌ | [tests/cli.rs](../tests/cli.rs) |  |
| `--filter` | ✅ | ✅ | [tests/golden/cli_parity/selection.sh](../tests/golden/cli_parity/selection.sh) |  |
| `--force` | ❌ | — | — |  |
| `--from0` | ✅ | ❌ | [tests/cli.rs](../tests/cli.rs) |  |
| `--fsync` | ❌ | — | — |  |
| `--fuzzy` | ❌ | — | — |  |
| `--group` | ✅ | ❌ | [tests/cli.rs](../tests/cli.rs) |  |
| `--groupmap` | ❌ | — | — |  |
| `--hard-links` | ✅ | ❌ | [tests/local_sync_tree.rs](../tests/local_sync_tree.rs) |  |
| `--help` | ✅ | ❌ | [tests/cli.rs](../tests/cli.rs) |  |
| `--human-readable` | ❌ | — | — |  |
| `--iconv` | ❌ | — | — |  |
| `--ignore-errors` | ❌ | — | — |  |
| `--ignore-existing` | ❌ | — | — |  |
| `--ignore-missing-args` | ❌ | — | — |  |
| `--ignore-times` | ❌ | — | — |  |
| `--include` | ✅ | ❌ | [tests/cli.rs](../tests/cli.rs) |  |
| `--include-from` | ✅ | ❌ | [tests/cli.rs](../tests/cli.rs) |  |
| `--info` | ❌ | — | — |  |
| `--inplace` | ❌ | — | — |  |
| `--ipv4` | ❌ | — | — |  |
| `--ipv6` | ❌ | — | — |  |
| `--itemize-changes` | ❌ | — | — |  |
| `--keep-dirlinks` | ❌ | — | — |  |
| `--link-dest` | ❌ | — | — |  |
| `--links` | ✅ | ❌ | [tests/cli.rs](../tests/cli.rs) |  |
| `--list-only` | ❌ | — | — |  |
| `--log-file` | ❌ | — | — |  |
| `--log-file-format` | ❌ | — | — |  |
| `--max-alloc` | ❌ | — | — |  |
| `--max-delete` | ❌ | — | — |  |
| `--max-size` | ❌ | — | — |  |
| `--min-size` | ❌ | — | — |  |
| `--mkpath` | ❌ | — | — |  |
| `--modify-window` | ❌ | — | — |  |
| `--munge-links` | ❌ | — | — |  |
| `--no-OPTION` | ❌ | — | — |  |
| `--no-implied-dirs` | ❌ | — | — |  |
| `--no-motd` | ❌ | — | — |  |
| `--numeric-ids` | ✅ | ❌ | [tests/cli.rs](../tests/cli.rs) |  |
| `--old-args` | ❌ | — | — |  |
| `--old-dirs` | ❌ | — | — |  |
| `--omit-dir-times` | ❌ | — | — |  |
| `--omit-link-times` | ❌ | — | — |  |
| `--one-file-system` | ❌ | — | — |  |
| `--only-write-batch` | ❌ | — | — |  |
| `--open-noatime` | ❌ | — | — |  |
| `--out-format` | ❌ | — | — |  |
| `--outbuf` | ❌ | — | — |  |
| `--owner` | ✅ | ❌ | [tests/cli.rs](../tests/cli.rs) |  |
| `--partial` | ✅ | ❌ | [tests/cli.rs](../tests/cli.rs) |  |
| `--partial-dir` | ✅ | ❌ | [tests/cli.rs](../tests/cli.rs) |  |
<<<<<<< HEAD
| `--password-file` | ✅ | ❌ | [tests/daemon.rs](../tests/daemon.rs) |  |
| `--perms` | ✅ | ❌ | — |  |
=======
| `--password-file` | ❌ | — | — |  |
| `--perms` | ✅ | ❌ | [tests/cli.rs](../tests/cli.rs) |  |
>>>>>>> 12a700d6
| `--port` | ❌ | — | — |  |
| `--preallocate` | ❌ | — | — |  |
| `--progress` | ✅ | ❌ | [tests/cli.rs](../tests/cli.rs) |  |
| `--protocol` | ❌ | — | — |  |
| `--prune-empty-dirs` | ❌ | — | — |  |
| `--quiet` | ✅ | ✅ | [tests/golden/cli_parity/compression.sh](../tests/golden/cli_parity/compression.sh)<br>[tests/golden/cli_parity/delete.sh](../tests/golden/cli_parity/delete.sh)<br>[tests/golden/cli_parity/selection.sh](../tests/golden/cli_parity/selection.sh) |  |
| `--read-batch` | ❌ | — | — |  |
| `--recursive` | ✅ | ✅ | [tests/golden/cli_parity/delete.sh](../tests/golden/cli_parity/delete.sh)<br>[tests/golden/cli_parity/compression.sh](../tests/golden/cli_parity/compression.sh)<br>[tests/golden/cli_parity/selection.sh](../tests/golden/cli_parity/selection.sh) |  |
| `--relative` | ✅ | ❌ | [tests/cli.rs](../tests/cli.rs) |  |
| `--remote-option` | ❌ | — | — |  |
| `--remove-source-files` | ❌ | — | — |  |
| `--rsh` | ❌ | — | — |  |
| `--rsync-path` | ❌ | — | — |  |
| `--safe-links` | ❌ | — | — |  |
| `--secluded-args` | ❌ | — | — |  |
| `--secrets-file` | ✅ | ❌ | [tests/daemon.rs](../tests/daemon.rs) |  |
| `--size-only` | ❌ | — | — |  |
| `--skip-compress` | ❌ | — | — |  |
| `--sockopts` | ❌ | — | — |  |
| `--sparse` | ✅ | ❌ | [tests/cli.rs](../tests/cli.rs) |  |
| `--specials` | ✅ | ❌ | [tests/cli.rs](../tests/cli.rs) |  |
| `--stats` | ✅ | ❌ | [tests/cli.rs](../tests/cli.rs) |  |
| `--stderr` | ❌ | — | — |  |
| `--stop-after` | ❌ | — | — |  |
| `--stop-at` | ❌ | — | — |  |
| `--suffix` | ❌ | — | — |  |
| `--super` | ❌ | — | — |  |
| `--temp-dir` | ❌ | — | — |  |
| `--timeout` | ❌ | — | — |  |
| `--times` | ✅ | ❌ | [tests/cli.rs](../tests/cli.rs) |  |
| `--trust-sender` | ❌ | — | — |  |
| `--update` | ❌ | — | — |  |
| `--usermap` | ❌ | — | — |  |
| `--verbose` | ✅ | ❌ | [tests/cli.rs](../tests/cli.rs) |  |
| `--version` | ❌ | — | — |  |
| `--whole-file` | ❌ | — | — |  |
| `--write-batch` | ❌ | — | — |  |
| `--write-devices` | ❌ | — | — |  |
| `--xattrs` | ❌ | — | — |  |<|MERGE_RESOLUTION|>--- conflicted
+++ resolved
@@ -104,13 +104,8 @@
 | `--owner` | ✅ | ❌ | [tests/cli.rs](../tests/cli.rs) |  |
 | `--partial` | ✅ | ❌ | [tests/cli.rs](../tests/cli.rs) |  |
 | `--partial-dir` | ✅ | ❌ | [tests/cli.rs](../tests/cli.rs) |  |
-<<<<<<< HEAD
 | `--password-file` | ✅ | ❌ | [tests/daemon.rs](../tests/daemon.rs) |  |
-| `--perms` | ✅ | ❌ | — |  |
-=======
-| `--password-file` | ❌ | — | — |  |
 | `--perms` | ✅ | ❌ | [tests/cli.rs](../tests/cli.rs) |  |
->>>>>>> 12a700d6
 | `--port` | ❌ | — | — |  |
 | `--preallocate` | ❌ | — | — |  |
 | `--progress` | ✅ | ❌ | [tests/cli.rs](../tests/cli.rs) |  |
