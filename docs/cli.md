# Command Line Interface

The `oc-rsync` binary aims to mirror the familiar `rsync` experience. An
overview of project goals and features is available in the
[README](../README.md#in-scope-features), and a high-level summary of CLI goals
lives in the [README's CLI section](../README.md#cli).

## Usage

```sh
oc-rsync [OPTIONS] "<SRC>" "<DEST>"
```

### Examples

- Local directory sync:
  ```sh
  oc-rsync "./src" "./backup"
  ```
- Remote sync over SSH:
  ```sh
  oc-rsync "./src" "user@example.com:/var/www"
  ```
- Dry run with statistics:
  ```sh
  oc-rsync -n --stats "./src" "remote:/dst"
  ```
- Sync using an explicit config file:
  ```sh
  oc-rsync --config "./oc-rsync.toml" "./src" "remote:/dst"
  ```
- Mirror with exclusions and deletions:
  ```sh
  oc-rsync -a --delete --exclude '.cache/' "./src/" "./mirror/"
  ```
- Incremental backup using hard links:
  ```sh
  oc-rsync -a --link-dest="../prev" --compare-dest="../base" "./src/" "./snapshot/"
  ```
<<<<<<< HEAD
  - Throttled modern compression:
    ```sh
    oc-rsync -az --modern --bwlimit=1m ./src/ host:/archive/
    ```
  - Tune delta block size:
    ```sh
    oc-rsync -B 65536 ./src remote:/dst
    ```
  - Emit JSON-formatted logs:
    ```sh
    oc-rsync --log-format json -v ./src ./dst
    ```
  - Change ownership during transfer (requires root):
    ```sh
    sudo oc-rsync --chown=0:0 ./src/ remote:/dst/
    ```
=======
- Throttled modern compression:
  ```sh
  oc-rsync -az --modern --bwlimit=1m "./src/" "host:/archive/"
  ```
- Tune delta block size:
  ```sh
  oc-rsync -B 65536 "./src" "remote:/dst"
  ```
- Change ownership during transfer (requires root):
  ```sh
  sudo oc-rsync --chown=0:0 "./src/" "remote:/dst/"
  ```
>>>>>>> fdf09851
- Show version:
  ```sh
  oc-rsync --version
  ```

### Trailing slash semantics

Just like `rsync`, adding a trailing slash to the source path changes what is
copied:

- `oc-rsync "src/" "dest/"` copies the *contents* of `src` into `dest`.
- `oc-rsync "src" "dest/"` creates a `dest/src` directory containing the original
  files.
- `oc-rsync "remote:/src/" "local/"` pulls the contents of `/src` from the remote
  host into `local`.

## Options

The table below mirrors the full `rsync(1)` flag set. Defaults show the behavior of stock rsync; `off` means the flag is disabled unless specified. Each entry links to the corresponding row in [`feature_matrix.md`](feature_matrix.md) for implementation status and notes.

| Short | Long | Default | Interactions | Matrix |
|-------|------|---------|-------------|--------|
| `-8` | `--8-bit-output` | off |  | [matrix](feature_matrix.md#--8-bit-output) |
| `-A` | `--acls` | off | requires `acl` feature | [matrix](feature_matrix.md#--acls) |
|  | `--address` | 0.0.0.0 |  | [matrix](feature_matrix.md#--address) |
|  | `--append` | off |  | [matrix](feature_matrix.md#--append) |
|  | `--append-verify` | off |  | [matrix](feature_matrix.md#--append-verify) |
| `-a` | `--archive` | off |  | [matrix](feature_matrix.md#--archive) |
| `-U` | `--atimes` | off |  | [matrix](feature_matrix.md#--atimes) |
| `-b` | `--backup` | off | uses `~` suffix without `--backup-dir` | [matrix](feature_matrix.md#--backup) |
|  | `--backup-dir` | off | implies `--backup` | [matrix](feature_matrix.md#--backup-dir) |
| `-B` | `--block-size` | 1024 | controls delta block size | [matrix](feature_matrix.md#--block-size) |
|  | `--blocking-io` | off |  | [matrix](feature_matrix.md#--blocking-io) |
|  | `--bwlimit` | off |  | [matrix](feature_matrix.md#--bwlimit) |
|  | `--cc` | off | alias for `--checksum-choice` | [matrix](feature_matrix.md#--cc) |
| `-c` | `--checksum` | off | strong hashes: MD5 (default), SHA-1, BLAKE3 | [matrix](feature_matrix.md#--checksum) |
|  | `--checksum-choice` | off |  | [matrix](feature_matrix.md#--checksum-choice) |
|  | `--checksum-seed` | off |  | [matrix](feature_matrix.md#--checksum-seed) |
|  | `--chmod` | off |  | [matrix](feature_matrix.md#--chmod) |
|  | `--chown` | off |  | [matrix](feature_matrix.md#--chown) |
|  | `--compare-dest` | off |  | [matrix](feature_matrix.md#--compare-dest) |
| `-z` | `--compress` | off | with `--modern`, negotiates zstd or lz4 when supported by both peers | [matrix](feature_matrix.md#--compress) |
|  | `--compress-choice` | auto | supports zstd, lz4, and zlib | [matrix](feature_matrix.md#--compress-choice) |
|  | `--compress-level` | auto | applies to zlib or zstd | [matrix](feature_matrix.md#--compress-level) |
|  | `--zc` | off | alias for `--compress-choice` | [matrix](feature_matrix.md#--zc) |
|  | `--zl` | off | alias for `--compress-level` | [matrix](feature_matrix.md#--zl) |
|  | `--contimeout` | off |  | [matrix](feature_matrix.md#--contimeout) |
|  | `--copy-as` | off |  | [matrix](feature_matrix.md#--copy-as) |
|  | `--copy-dest` | off |  | [matrix](feature_matrix.md#--copy-dest) |
|  | `--copy-devices` | off |  | [matrix](feature_matrix.md#--copy-devices) |
| `-k` | `--copy-dirlinks` | off |  | [matrix](feature_matrix.md#--copy-dirlinks) |
| `-L` | `--copy-links` | off |  | [matrix](feature_matrix.md#--copy-links) |
|  | `--copy-unsafe-links` | off |  | [matrix](feature_matrix.md#--copy-unsafe-links) |
| `-N` | `--crtimes` | off |  | [matrix](feature_matrix.md#--crtimes) |
| `-C` | `--cvs-exclude` | off |  | [matrix](feature_matrix.md#--cvs-exclude) |
|  | `--daemon` | off |  | [matrix](feature_matrix.md#--daemon) |
|  | `--debug` | off |  | [matrix](feature_matrix.md#--debug) |
|  | `--del` | off | alias for `--delete-during` | [matrix](feature_matrix.md#--del) |
|  | `--delay-updates` | off |  | [matrix](feature_matrix.md#--delay-updates) |
|  | `--delete` | off |  | [matrix](feature_matrix.md#--delete) |
|  | `--delete-after` | off |  | [matrix](feature_matrix.md#--delete-after) |
|  | `--delete-before` | off |  | [matrix](feature_matrix.md#--delete-before) |
|  | `--delete-delay` | off |  | [matrix](feature_matrix.md#--delete-delay) |
|  | `--delete-during` | off |  | [matrix](feature_matrix.md#--delete-during) |
|  | `--delete-excluded` | off |  | [matrix](feature_matrix.md#--delete-excluded) |
|  | `--delete-missing-args` | off |  | [matrix](feature_matrix.md#--delete-missing-args) |
|  | `--devices` | off |  | [matrix](feature_matrix.md#--devices) |
| `-d` | `--dirs` | off |  | [matrix](feature_matrix.md#--dirs) |
| `-n` | `--dry-run` | off |  | [matrix](feature_matrix.md#--dry-run) |
|  | `--early-input` | off |  | [matrix](feature_matrix.md#--early-input) |
|  | `--exclude` | off |  | [matrix](feature_matrix.md#--exclude) |
|  | `--exclude-from` | off |  | [matrix](feature_matrix.md#--exclude-from) |
| `-E` | `--executability` | off |  | [matrix](feature_matrix.md#--executability) |
|  | `--existing` | off |  | [matrix](feature_matrix.md#--existing) |
|  | `--fake-super` | off |  | [matrix](feature_matrix.md#--fake-super) |
|  | `--files-from` | off |  | [matrix](feature_matrix.md#--files-from) |
| `-f` | `--filter` | off |  | [matrix](feature_matrix.md#--filter) |
|  | `--force` | off |  | [matrix](feature_matrix.md#--force) |
| `-0` | `--from0` | off |  | [matrix](feature_matrix.md#--from0) |
|  | `--fsync` | off |  | [matrix](feature_matrix.md#--fsync) |
| `-y` | `--fuzzy` | off |  | [matrix](feature_matrix.md#--fuzzy) |
| `-g` | `--group` | off |  | [matrix](feature_matrix.md#--group) |
|  | `--groupmap` | off |  | [matrix](feature_matrix.md#--groupmap) |
| `-H` | `--hard-links` | off |  | [matrix](feature_matrix.md#--hard-links) |
| `-h (*)` | `--help` | off |  | [matrix](feature_matrix.md#--help) |
|  | `--human-readable` | off |  | [matrix](feature_matrix.md#--human-readable) |
|  | `--iconv` | off |  | [matrix](feature_matrix.md#--iconv) |
|  | `--ignore-errors` | off |  | [matrix](feature_matrix.md#--ignore-errors) |
|  | `--ignore-existing` | off |  | [matrix](feature_matrix.md#--ignore-existing) |
|  | `--ignore-missing-args` | off |  | [matrix](feature_matrix.md#--ignore-missing-args) |
| `-I` | `--ignore-times` | off |  | [matrix](feature_matrix.md#--ignore-times) |
|  | `--include` | off |  | [matrix](feature_matrix.md#--include) |
|  | `--include-from` | off |  | [matrix](feature_matrix.md#--include-from) |
|  | `--info` | off |  | [matrix](feature_matrix.md#--info) |
|  | `--inplace` | off |  | [matrix](feature_matrix.md#--inplace) |
| `-4` | `--ipv4` | off |  | [matrix](feature_matrix.md#--ipv4) |
| `-6` | `--ipv6` | off |  | [matrix](feature_matrix.md#--ipv6) |
| `-i` | `--itemize-changes` | off |  | [matrix](feature_matrix.md#--itemize-changes) |
| `-K` | `--keep-dirlinks` | off |  | [matrix](feature_matrix.md#--keep-dirlinks) |
|  | `--link-dest` | off |  | [matrix](feature_matrix.md#--link-dest) |
| `-l` | `--links` | off |  | [matrix](feature_matrix.md#--links) |
|  | `--list-only` | off |  | [matrix](feature_matrix.md#--list-only) |
|  | `--log-file` | off |  | [matrix](feature_matrix.md#--log-file) |
|  | `--log-file-format` | off |  | [matrix](feature_matrix.md#--log-file-format) |
|  | `--max-alloc` | off |  | [matrix](feature_matrix.md#--max-alloc) |
|  | `--max-delete` | off |  | [matrix](feature_matrix.md#--max-delete) |
|  | `--max-size` | off |  | [matrix](feature_matrix.md#--max-size) |
|  | `--min-size` | off |  | [matrix](feature_matrix.md#--min-size) |
|  | `--mkpath` | off |  | [matrix](feature_matrix.md#--mkpath) |
|  | `--modern` | off | oc-rsync only; negotiates zstd or lz4 compression based on CPU features and BLAKE3 checksums; requires `blake3` feature | [matrix](feature_matrix.md#--modern) |
|  | `--modern-compress` | auto | oc-rsync only; select `auto`, `zstd`, or `lz4` compression | [matrix](feature_matrix.md#--modern-compress) |
|  | `--modern-hash` | off | oc-rsync only; choose `blake3` strong hash | [matrix](feature_matrix.md#--modern-hash) |
|  | `--modern-cdc` | off | oc-rsync only; enable `fastcdc` chunking | [matrix](feature_matrix.md#--modern-cdc) |
|  | `--modern-cdc-min` | 2048 | oc-rsync only; set FastCDC minimum chunk size | [matrix](feature_matrix.md#--modern-cdc-min) |
|  | `--modern-cdc-max` | 16384 | oc-rsync only; set FastCDC maximum chunk size | [matrix](feature_matrix.md#--modern-cdc-max) |
| `-@` | `--modify-window` | off |  | [matrix](feature_matrix.md#--modify-window) |
|  | `--munge-links` | off |  | [matrix](feature_matrix.md#--munge-links) |
|  | `--no-D` | off | alias for `--no-devices --no-specials` | [matrix](feature_matrix.md#--no-d) |
|  | `--no-OPTION` | off |  | [matrix](feature_matrix.md#--no-option) |
|  | `--no-implied-dirs` | off |  | [matrix](feature_matrix.md#--no-implied-dirs) |
|  | `--no-motd` | off |  | [matrix](feature_matrix.md#--no-motd) |
|  | `--numeric-ids` | off |  | [matrix](feature_matrix.md#--numeric-ids) |
|  | `--old-args` | off |  | [matrix](feature_matrix.md#--old-args) |
|  | `--old-d` | off | alias for `--old-dirs` | [matrix](feature_matrix.md#--old-d) |
|  | `--old-dirs` | off |  | [matrix](feature_matrix.md#--old-dirs) |
| `-O` | `--omit-dir-times` | off |  | [matrix](feature_matrix.md#--omit-dir-times) |
| `-J` | `--omit-link-times` | off |  | [matrix](feature_matrix.md#--omit-link-times) |
| `-x` | `--one-file-system` | off |  | [matrix](feature_matrix.md#--one-file-system) |
|  | `--only-write-batch` | off |  | [matrix](feature_matrix.md#--only-write-batch) |
|  | `--open-noatime` | off |  | [matrix](feature_matrix.md#--open-noatime) |
|  | `--out-format` | off |  | [matrix](feature_matrix.md#--out-format) |
|  | `--outbuf` | off |  | [matrix](feature_matrix.md#--outbuf) |
| `-o` | `--owner` | off |  | [matrix](feature_matrix.md#--owner) |
|  | `--partial` | off |  | [matrix](feature_matrix.md#--partial) |
|  | `--partial-dir` | off |  | [matrix](feature_matrix.md#--partial-dir) |
|  | `--password-file` | — |  | [matrix](feature_matrix.md#--password-file) |
| `-p` | `--perms` | off |  | [matrix](feature_matrix.md#--perms) |
|  | `--port` | 873 |  | [matrix](feature_matrix.md#--port) |
|  | `--preallocate` | off |  | [matrix](feature_matrix.md#--preallocate) |
|  | `--progress` | off |  | [matrix](feature_matrix.md#--progress) |
|  | `--protocol` | off |  | [matrix](feature_matrix.md#--protocol) |
| `-m` | `--prune-empty-dirs` | off |  | [matrix](feature_matrix.md#--prune-empty-dirs) |
| `-q` | `--quiet` | off |  | [matrix](feature_matrix.md#--quiet) |
|  | `--read-batch` | off |  | [matrix](feature_matrix.md#--read-batch) |
| `-r` | `--recursive` | off |  | [matrix](feature_matrix.md#--recursive) |
| `-R` | `--relative` | off |  | [matrix](feature_matrix.md#--relative) |
| `-M` | `--remote-option` | off |  | [matrix](feature_matrix.md#--remote-option) |
|  | `--remove-source-files` | off |  | [matrix](feature_matrix.md#--remove-source-files) |
| `-e` | `--rsh` | ssh | negotiation incomplete; lacks full command parsing and environment handshake | [matrix](feature_matrix.md#--rsh) |
|  | `--rsync-path` | — | requires `--rsh`; remote path negotiation incomplete | [matrix](feature_matrix.md#--rsync-path) |
|  | `--safe-links` | off |  | [matrix](feature_matrix.md#--safe-links) |
| `-s` | `--secluded-args` | off |  | [matrix](feature_matrix.md#--secluded-args) |
|  | `--secrets-file` | off |  | [matrix](feature_matrix.md#--secrets-file) |
|  | `--server` | off | negotiates protocol version and codecs | [matrix](feature_matrix.md#--server) |
|  | `--size-only` | off |  | [matrix](feature_matrix.md#--size-only) |
|  | `--skip-compress` | off |  | [matrix](feature_matrix.md#--skip-compress) |
|  | `--sockopts` | off |  | [matrix](feature_matrix.md#--sockopts) |
| `-S` | `--sparse` | off | creates holes for long zero runs | [matrix](feature_matrix.md#--sparse) |
|  | `--specials` | off |  | [matrix](feature_matrix.md#--specials) |
|  | `--stats` | off |  | [matrix](feature_matrix.md#--stats) |
|  | `--stderr` | off |  | [matrix](feature_matrix.md#--stderr) |
|  | `--stop-after` | off |  | [matrix](feature_matrix.md#--stop-after) |
|  | `--stop-at` | off |  | [matrix](feature_matrix.md#--stop-at) |
|  | `--suffix` | off |  | [matrix](feature_matrix.md#--suffix) |
|  | `--super` | off |  | [matrix](feature_matrix.md#--super) |
| `-T` | `--temp-dir` | off |  | [matrix](feature_matrix.md#--temp-dir) |
|  | `--timeout` | off |  | [matrix](feature_matrix.md#--timeout) |
| `-t` | `--times` | off |  | [matrix](feature_matrix.md#--times) |
|  | `--trust-sender` | off |  | [matrix](feature_matrix.md#--trust-sender) |
| `-u` | `--update` | off |  | [matrix](feature_matrix.md#--update) |
|  | `--usermap` | off |  | [matrix](feature_matrix.md#--usermap) |
| `-v` | `--verbose` | off |  | [matrix](feature_matrix.md#--verbose) |
| `-V` | `--version` | off |  | [matrix](feature_matrix.md#--version) |
| `-W` | `--whole-file` | off |  | [matrix](feature_matrix.md#--whole-file) |
|  | `--write-batch` | off |  | [matrix](feature_matrix.md#--write-batch) |
|  | `--write-devices` | off |  | [matrix](feature_matrix.md#--write-devices) |
| `-X` | `--xattrs` | off | requires `xattr` feature | [matrix](feature_matrix.md#--xattrs) |

Implementation details for each flag live in the [feature matrix](feature_matrix.md) and the [CLI flag reference](cli/flags.md).

### Permission tweaks with `--chmod`

The `--chmod=CHMOD` option adjusts permission bits on transferred files. The
syntax mirrors `chmod` and supports comma-separated rules. Prefix a rule with
`D` or `F` to limit it to directories or files respectively.

Examples:

- `--chmod=Du+rwx` adds user read/write/execute for directories.
- `--chmod=F644` forces regular files to mode `644`.
- `--chmod=ug=rwX,o=rX` sets user and group read/write and conditional execute while
  giving others read access.

Multiple `--chmod` flags accumulate.

## Remote shell

The `--rsh` (`-e`) flag accepts an arbitrary shell command. The command string
is parsed using shell-style quoting, allowing multiple arguments and embedded
quotes much like GNU `rsync`. Leading `VAR=value` tokens set environment
variables for the spawned command. For example:

```
oc-rsync -e 'RUST_LOG=debug ssh -p 2222 -o "StrictHostKeyChecking=no"' "src" "dst"
```

During the connection handshake `oc-rsync` also forwards any environment
variables from its own process whose names begin with `RSYNC_`, mirroring
`rsync`'s environment propagation behavior.

## Configuration precedence

1. Command-line flags
2. Environment variables (prefixed with `OC_RSYNC_`)
3. Configuration file provided via `--config`
4. Built-in defaults

No configuration file is loaded unless `--config` is supplied. Settings
specified earlier in the list override later sources.

## Filters

`oc-rsync` supports include and exclude rules using the same syntax as
`rsync`. Rules can be supplied on the command line with `--filter` or placed in
`.rsync-filter` files located throughout the source tree. When walking
directories the tool automatically loads any `.rsync-filter` files and merges
their rules with those from parent directories. Rules in deeper directories take
precedence over rules defined higher up.

### Example

```
project/
├── .rsync-filter      # contains: - *.tmp
└── logs/
    ├── .rsync-filter  # contains: + keep.tmp
    ├── keep.tmp
    └── other.tmp
```

In this layout, `keep.tmp` is included because the rule in `logs/.rsync-filter`
overrides the root exclusion. The file `other.tmp` remains excluded.<|MERGE_RESOLUTION|>--- conflicted
+++ resolved
@@ -37,7 +37,6 @@
   ```sh
   oc-rsync -a --link-dest="../prev" --compare-dest="../base" "./src/" "./snapshot/"
   ```
-<<<<<<< HEAD
   - Throttled modern compression:
     ```sh
     oc-rsync -az --modern --bwlimit=1m ./src/ host:/archive/
@@ -54,7 +53,6 @@
     ```sh
     sudo oc-rsync --chown=0:0 ./src/ remote:/dst/
     ```
-=======
 - Throttled modern compression:
   ```sh
   oc-rsync -az --modern --bwlimit=1m "./src/" "host:/archive/"
@@ -67,7 +65,6 @@
   ```sh
   sudo oc-rsync --chown=0:0 "./src/" "remote:/dst/"
   ```
->>>>>>> fdf09851
 - Show version:
   ```sh
   oc-rsync --version
