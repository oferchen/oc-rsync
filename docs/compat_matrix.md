--- conflicted
+++ resolved
@@ -13,15 +13,9 @@
 | Mode                     | Status | Notes |
 |--------------------------|--------|-------|
 | Local → Local            | ✅ Full support | Parity with classic rsync |
-<<<<<<< HEAD
 | Local → Remote (SSH)     | ✅ Interoperates with classic rsync | Hardlinks pending |
 | Local → Remote (daemon)  | ✅ Interoperates with classic rsync | Hardlinks pending |
 | Remote → Remote          | ✅ Interoperates with classic rsync | Hardlinks pending |
-=======
-| Local → Remote (SSH)     | ✅ Interoperates with classic rsync | Parity with classic rsync |
-| Local → Remote (daemon)  | ✅ Interoperates with classic rsync | Parity with classic rsync |
-| Remote → Remote          | ❌ Not yet implemented | — |
->>>>>>> 2fc3d7f0
 
 ## Remote Feature Coverage
 
