<<<<<<< HEAD
# Differences

- `--blocking-io` can be used to force blocking I/O for remote shell and
  TCP transports. Non-blocking I/O remains the default. This option is
  documented here until full parity with upstream `rsync` is confirmed.
=======
# Known Differences

The following gaps remain between **oc-rsync** and upstream `rsync`. Each entry links to a tracking issue or reference location so it can be retired as parity work lands.

- **Hard link preservation** is not yet implemented ([#721](https://github.com/oferchen/oc-rsync/issues/721)).
- **Additional compression codecs** such as LZ4 are unsupported ([#873](https://github.com/oferchen/oc-rsync/issues/873)).
- The **`--open-noatime` flag** is parsed but ignored ([feature matrix](feature_matrix.md#--open-noatime)).
- The **`--no-D` alias** (`--no-devices --no-specials`) is missing ([feature matrix](feature_matrix.md#--no-d)).
- **Windows path and permission handling** is incomplete ([compatibility notes](compatibility.md#tested-platforms)).
>>>>>>> c2d6fc25
<|MERGE_RESOLUTION|>--- conflicted
+++ resolved
@@ -1,17 +1,5 @@
-<<<<<<< HEAD
 # Differences
 
 - `--blocking-io` can be used to force blocking I/O for remote shell and
   TCP transports. Non-blocking I/O remains the default. This option is
-  documented here until full parity with upstream `rsync` is confirmed.
-=======
-# Known Differences
-
-The following gaps remain between **oc-rsync** and upstream `rsync`. Each entry links to a tracking issue or reference location so it can be retired as parity work lands.
-
-- **Hard link preservation** is not yet implemented ([#721](https://github.com/oferchen/oc-rsync/issues/721)).
-- **Additional compression codecs** such as LZ4 are unsupported ([#873](https://github.com/oferchen/oc-rsync/issues/873)).
-- The **`--open-noatime` flag** is parsed but ignored ([feature matrix](feature_matrix.md#--open-noatime)).
-- The **`--no-D` alias** (`--no-devices --no-specials`) is missing ([feature matrix](feature_matrix.md#--no-d)).
-- **Windows path and permission handling** is incomplete ([compatibility notes](compatibility.md#tested-platforms)).
->>>>>>> c2d6fc25
+  documented here until full parity with upstream `rsync` is confirmed.