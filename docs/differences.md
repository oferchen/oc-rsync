# Behavioral Differences

This document enumerates observable divergences between `oc-rsync` and classic
`rsync`. It should become empty once full parity is achieved.

<<<<<<< HEAD
- `--numeric-ids` currently requires root or `CAP_CHOWN` and may not resolve
  IDs exactly as upstream does.
=======
 - `--progress` and `--stats` output formatting differs from upstream.
>>>>>>> 40c43e59
<|MERGE_RESOLUTION|>--- conflicted
+++ resolved
@@ -3,9 +3,6 @@
 This document enumerates observable divergences between `oc-rsync` and classic
 `rsync`. It should become empty once full parity is achieved.
 
-<<<<<<< HEAD
+
 - `--numeric-ids` currently requires root or `CAP_CHOWN` and may not resolve
-  IDs exactly as upstream does.
-=======
- - `--progress` and `--stats` output formatting differs from upstream.
->>>>>>> 40c43e59
+  IDs exactly as upstream does.