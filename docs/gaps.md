# Feature Gaps

This document summarizes parity status across major domains of `oc-rsync`.  Each
table lists notable features that are either implemented, only partially
completed, or still missing.  Entries link to the source and corresponding tests
when available. Do not exceed functionality of upstream at https://rsync.samba.org at this stage, prune unused features and/or unreachable code.

## Parser Parity
| Feature | Status | Tests | Source |
| --- | --- | --- | --- |
| Comprehensive flag parsing and help text parity | ✅ | [tests/cli.rs](../tests/cli.rs)<br>[tests/help_output.rs](../tests/help_output.rs) | [crates/cli/src/lib.rs](../crates/cli/src/lib.rs) |
<<<<<<< HEAD
| Composite `--archive` flag expansion | ⚠️ | [tests/archive.rs](../tests/archive.rs) | [crates/cli/src/lib.rs](../crates/cli/src/lib.rs) |
| Remote-only option parsing (`--remote-option`) | ✅ | [tests/interop/remote_option.rs](../tests/interop/remote_option.rs) | [crates/cli/src/lib.rs](../crates/cli/src/lib.rs) |
=======
| Composite `--archive` flag expansion | ✅ | [tests/archive.rs](../tests/archive.rs) | [crates/cli/src/lib.rs](../crates/cli/src/lib.rs) |
| Remote-only option parsing (`--remote-option`) | ❌ | — | — |
>>>>>>> 819112d8

_Future contributors: update this section when adding or fixing CLI parser behaviors._

## Message Parity
| Feature | Status | Tests | Source |
| --- | --- | --- | --- |
| `--out-format` and log file messages | ✅ | [tests/out_format.rs](../tests/out_format.rs)<br>[tests/log_file.rs](../tests/log_file.rs) | [crates/logging/src/lib.rs](../crates/logging/src/lib.rs) |
| System log integration (syslog/journald) | ⚠️ | [crates/logging/tests/syslog.rs](../crates/logging/tests/syslog.rs)<br>[crates/logging/tests/journald.rs](../crates/logging/tests/journald.rs) | [crates/logging/src/lib.rs](../crates/logging/src/lib.rs) |
| Daemon MOTD/greeting messages | ✅ | [tests/daemon.rs](../tests/daemon.rs) | [crates/daemon/src/lib.rs](../crates/daemon/src/lib.rs) |

_Future contributors: update this section when adding or fixing message behaviors._

## Protocol
| Feature | Status | Tests | Source |
| --- | --- | --- | --- |
| Frame multiplexing and keep-alives | ✅ | [crates/protocol/tests/mux_demux.rs](../crates/protocol/tests/mux_demux.rs) | [crates/protocol/src/mux.rs](../crates/protocol/src/mux.rs) |
| Version negotiation | ✅ | [crates/protocol/tests/server.rs](../crates/protocol/tests/server.rs) | [crates/protocol/src/server.rs](../crates/protocol/src/server.rs) |
| Exit code propagation | ✅ | [crates/protocol/tests/exit_codes.rs](../crates/protocol/tests/exit_codes.rs) | [crates/protocol/src/lib.rs](../crates/protocol/src/lib.rs) |
| Challenge-response authentication | ✅ | [crates/protocol/tests/auth.rs](../crates/protocol/tests/auth.rs) | [crates/protocol/src/server.rs](../crates/protocol/src/server.rs) |

## Checksums
| Feature | Status | Tests | Source |
| --- | --- | --- | --- |
| Rolling and strong MD4/MD5/SHA-1/xxh64/xxh3/xxh128 hashes | ✅ | [crates/checksums/tests/golden.rs](../crates/checksums/tests/golden.rs)<br>[crates/checksums/tests/rsync.rs](../crates/checksums/tests/rsync.rs) | [crates/checksums/src/lib.rs](../crates/checksums/src/lib.rs) |

## Compression
| Feature | Status | Tests | Source |
| --- | --- | --- | --- |
| zstd and zlib codecs | ✅ | [crates/compress/tests/codecs.rs](../crates/compress/tests/codecs.rs) | [crates/compress/src/lib.rs](../crates/compress/src/lib.rs) |
| `--skip-compress` suffix handling | ✅ | [tests/skip_compress.rs](../tests/skip_compress.rs) | [crates/cli/src/lib.rs](../crates/cli/src/lib.rs) |
| Additional codecs (e.g. lzo) | ❌ | — | — |

## Filters
| Feature | Status | Tests | Source |
| --- | --- | --- | --- |
| Include/Exclude parser | ✅ | [crates/filters/tests/include_exclude.rs](../crates/filters/tests/include_exclude.rs) | [crates/filters/src/lib.rs](../crates/filters/src/lib.rs) |
| `.rsync-filter` merge semantics | ✅ | [crates/filters/tests/merge.rs](../crates/filters/tests/merge.rs) | [crates/filters/src/lib.rs](../crates/filters/src/lib.rs) |
| Rule logging and statistics | ✅ | [crates/filters/tests/rule_stats.rs](../crates/filters/tests/rule_stats.rs) | [crates/filters/src/lib.rs](../crates/filters/src/lib.rs) |

## File List
| Feature | Status | Tests | Source |
| --- | --- | --- | --- |
| Path-delta encoding with uid/gid tables | ✅ | [crates/engine/tests/flist.rs](../crates/engine/tests/flist.rs) | [crates/filelist/src/lib.rs](../crates/filelist/src/lib.rs) |
| Group ID preservation | ✅ | [crates/engine/tests/flist.rs](../crates/engine/tests/flist.rs) | [crates/filelist/src/lib.rs](../crates/filelist/src/lib.rs) |
| Extended attributes and ACL entries | ✅ | [crates/engine/tests/flist.rs](../crates/engine/tests/flist.rs) | [crates/filelist/src/lib.rs](../crates/filelist/src/lib.rs) |

## Walk
| Feature | Status | Tests | Source |
| --- | --- | --- | --- |
| Batched filesystem traversal | ✅ | [crates/walk/tests/walk.rs](../crates/walk/tests/walk.rs) | [crates/walk/src/lib.rs](../crates/walk/src/lib.rs) |
| Maximum file-size filtering | ✅ | [crates/walk/tests/walk.rs](../crates/walk/tests/walk.rs) | [crates/walk/src/lib.rs](../crates/walk/src/lib.rs) |
| `--one-file-system` device boundary | ✅ | [crates/walk/tests/walk.rs](../crates/walk/tests/walk.rs) | [crates/walk/src/lib.rs](../crates/walk/src/lib.rs) |

## Metadata
| Feature | Status | Tests | Source |
| --- | --- | --- | --- |
| Permissions and ownership restoration | ✅ | [crates/meta/tests/chmod.rs](../crates/meta/tests/chmod.rs) | [crates/meta/src/unix.rs](../crates/meta/src/unix.rs) |
| `--fake-super` xattr fallback | ✅ | [crates/meta/tests/fake_super.rs](../crates/meta/tests/fake_super.rs) | [crates/meta/src/unix.rs](../crates/meta/src/unix.rs) |
| POSIX ACL preservation | ✅ | [crates/meta/tests/acl_roundtrip.rs](../crates/meta/tests/acl_roundtrip.rs) | [crates/meta/src/unix.rs](../crates/meta/src/unix.rs) |

## Transport
| Feature | Status | Tests | Source |
| --- | --- | --- | --- |
| SSH stdio transport | ✅ | [crates/transport/tests/ssh_stdio.rs](../crates/transport/tests/ssh_stdio.rs) | [crates/transport/src/ssh.rs](../crates/transport/src/ssh.rs) |
| TCP transport with bandwidth limiting | ✅ | [crates/transport/tests/bwlimit.rs](../crates/transport/tests/bwlimit.rs) | [crates/transport/src/rate.rs](../crates/transport/src/rate.rs) |
| Extended socket options | ⚠️ | [crates/transport/tests/sockopts.rs](../crates/transport/tests/sockopts.rs) | [crates/transport/src/tcp.rs](../crates/transport/src/tcp.rs) |

## Engine
| Feature | Status | Tests | Source |
| --- | --- | --- | --- |
| In-place updates and resume | ✅ | [crates/engine/tests/resume.rs](../crates/engine/tests/resume.rs) | [crates/engine/src/lib.rs](../crates/engine/src/lib.rs) |
| Delete policies | ✅ | [crates/engine/tests/delete.rs](../crates/engine/tests/delete.rs) | [crates/engine/src/lib.rs](../crates/engine/src/lib.rs) |
| `--read-batch` replay | ✅ | [crates/engine/tests/upstream_batch.rs](../crates/engine/tests/upstream_batch.rs) | [crates/engine/src/lib.rs](../crates/engine/src/lib.rs) |

## Daemon
| Feature | Status | Tests | Source |
| --- | --- | --- | --- |
| Module parsing and secrets auth | ✅ | [tests/daemon_config.rs](../tests/daemon_config.rs)<br>[tests/daemon_auth.sh](../tests/daemon_auth.sh) | [crates/daemon/src/lib.rs](../crates/daemon/src/lib.rs) |
| IPv6 listener and rate limiting | ✅ | [tests/daemon.rs](../tests/daemon.rs) | [crates/daemon/src/lib.rs](../crates/daemon/src/lib.rs) |
| Chroot and uid/gid dropping | ✅ | [tests/daemon_features.sh](../tests/daemon_features.sh) | [crates/daemon/src/lib.rs](../crates/daemon/src/lib.rs) |
| `rsyncd.conf` file parsing | ✅ | [tests/daemon_config.rs](../tests/daemon_config.rs) | [crates/daemon/src/lib.rs](../crates/daemon/src/lib.rs) |

## CLI
| Feature | Status | Tests | Source |
| --- | --- | --- | --- |
| Comprehensive flag parsing via `clap` | ✅ | [tests/cli.rs](../tests/cli.rs) | [crates/cli/src/lib.rs](../crates/cli/src/lib.rs) |
| `--log-file-format` | ✅ | [tests/log_file.rs](../tests/log_file.rs) | [crates/cli/src/lib.rs](../crates/cli/src/lib.rs) |
| `--munge-links` option | ✅ | [tests/symlink_resolution.rs](../tests/symlink_resolution.rs) | [crates/cli/src/lib.rs](../crates/cli/src/lib.rs) |

## Logging
| Feature | Status | Tests | Source |
| --- | --- | --- | --- |
| Info and debug flag routing | ✅ | [crates/logging/tests/info_flags.rs](../crates/logging/tests/info_flags.rs) | [crates/logging/src/lib.rs](../crates/logging/src/lib.rs) |
| JSON and text formatters | ✅ | [crates/logging/tests/levels.rs](../crates/logging/tests/levels.rs) | [crates/logging/src/lib.rs](../crates/logging/src/lib.rs) |
| System log integration | ✅ | [crates/logging/tests/syslog.rs](../crates/logging/tests/syslog.rs)<br>[crates/logging/tests/journald.rs](../crates/logging/tests/journald.rs) | [crates/logging/src/lib.rs](../crates/logging/src/lib.rs)<br>[crates/cli/src/lib.rs](../crates/cli/src/lib.rs) |
<|MERGE_RESOLUTION|>--- conflicted
+++ resolved
@@ -9,13 +9,8 @@
 | Feature | Status | Tests | Source |
 | --- | --- | --- | --- |
 | Comprehensive flag parsing and help text parity | ✅ | [tests/cli.rs](../tests/cli.rs)<br>[tests/help_output.rs](../tests/help_output.rs) | [crates/cli/src/lib.rs](../crates/cli/src/lib.rs) |
-<<<<<<< HEAD
 | Composite `--archive` flag expansion | ⚠️ | [tests/archive.rs](../tests/archive.rs) | [crates/cli/src/lib.rs](../crates/cli/src/lib.rs) |
 | Remote-only option parsing (`--remote-option`) | ✅ | [tests/interop/remote_option.rs](../tests/interop/remote_option.rs) | [crates/cli/src/lib.rs](../crates/cli/src/lib.rs) |
-=======
-| Composite `--archive` flag expansion | ✅ | [tests/archive.rs](../tests/archive.rs) | [crates/cli/src/lib.rs](../crates/cli/src/lib.rs) |
-| Remote-only option parsing (`--remote-option`) | ❌ | — | — |
->>>>>>> 819112d8
 
 _Future contributors: update this section when adding or fixing CLI parser behaviors._
 
