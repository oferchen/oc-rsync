--- conflicted
+++ resolved
@@ -22,8 +22,4 @@
 - Coverage is collected on Linux and Windows using `cargo-llvm-cov` with `--fail-under-lines 80` and `--fail-under-functions 80` thresholds.
   Raise these thresholds as the test suite stabilizes.
 - Nightly jobs fuzz all targets for longer runs, yet pull requests still rely on brief smoke tests.
-<<<<<<< HEAD
-- Remote-to-remote transfers, filter rules, and compression negotiation lack dedicated CI coverage.
-=======
-- Remote-to-remote transfers, filter rules, compression negotiation, and daemon authentication lack dedicated CI coverage.
->>>>>>> 12a700d6
+- Remote-to-remote transfers, filter rules, and compression negotiation lack dedicated CI coverage.