// bin/oc-rsync/src/main.rs
mod version;
<<<<<<< HEAD
=======

>>>>>>> 5288563b
use logging::LogFormat;
use std::{io::ErrorKind, path::PathBuf};

use oc_rsync_cli::{cli_command, parse_logging_flags, EngineError};
use protocol::ExitCode;

fn exit_code_from_error_kind(kind: clap::error::ErrorKind) -> ExitCode {
    use clap::error::ErrorKind::*;
    match kind {
        UnknownArgument => ExitCode::Unsupported,
        InvalidValue
        | InvalidSubcommand
        | NoEquals
        | ValueValidation
        | TooManyValues
        | TooFewValues
        | WrongNumberOfValues
        | ArgumentConflict
        | MissingRequiredArgument
        | MissingSubcommand
        | InvalidUtf8
        | DisplayHelp
        | DisplayHelpOnMissingArgumentOrSubcommand
        | DisplayVersion => ExitCode::SyntaxOrUsage,
        Io | Format => ExitCode::FileIo,
        _ => ExitCode::SyntaxOrUsage,
    }
}

fn main() {
    if std::env::args().any(|a| a == "--version" || a == "-V") {
        if !std::env::args().any(|a| a == "--quiet" || a == "-q") {
<<<<<<< HEAD
            print!("{}", version::version_banner());
=======
            print!("{}", version::render_version_lines());
>>>>>>> 5288563b
        }
        return;
    }
    let mut cmd = cli_command();
    let matches = cmd
        .try_get_matches_from_mut(std::env::args_os())
        .unwrap_or_else(|e| {
            use clap::error::ErrorKind;
            match e.kind() {
                ErrorKind::DisplayHelp => {
                    println!("{}", oc_rsync_cli::render_help(&cmd));
                    std::process::exit(0);
                }
                kind => {
                    let first = e.to_string();
                    let first = first.lines().next().unwrap_or("");
                    let msg = match kind {
                        ErrorKind::UnknownArgument => {
                            let arg = first.split('\'').nth(1).unwrap_or("");
                            format!("{arg}: unknown option")
                        }
                        _ => first.strip_prefix("error: ").unwrap_or(first).to_string(),
                    };
                    let code = exit_code_from_error_kind(kind);
                    let desc = match code {
                        ExitCode::Unsupported => "requested action not supported",
                        _ => "syntax or usage error",
                    };
                    let code_num = u8::from(code);
                    eprintln!("rsync: {msg}");
                    eprintln!("rsync error: {desc} (code {code_num})");
                    std::process::exit(code_num as i32);
                }
            }
        });
    let quiet = matches.get_flag("quiet");
    let verbose = if quiet {
        0
    } else {
        matches.get_count("verbose") as u8
    };
    let (mut info, mut debug) = parse_logging_flags(&matches);
    if quiet {
        info.clear();
        debug.clear();
    }
    let log_format = *matches
        .get_one::<LogFormat>("log_format")
        .unwrap_or(&LogFormat::Text);
    let log_file = matches.get_one::<PathBuf>("client-log-file").cloned();
    let log_file_fmt = matches.get_one::<String>("client-log-file-format").cloned();
    let log_syslog = matches.get_flag("syslog");
    let log_journald = matches.get_flag("journald");
    logging::init(
        log_format,
        verbose,
        &info,
        &debug,
        quiet,
        log_file.map(|p| (p, log_file_fmt)),
        log_syslog,
        log_journald,
    );
    if let Err(e) = oc_rsync_cli::run(&matches) {
        eprintln!("{e}");
        let code = match &e {
            EngineError::Io(err)
                if matches!(
                    err.kind(),
                    ErrorKind::TimedOut
                        | ErrorKind::ConnectionRefused
                        | ErrorKind::AddrNotAvailable
                        | ErrorKind::NetworkUnreachable
                        | ErrorKind::WouldBlock
                ) =>
            {
                ExitCode::ConnTimeout
            }
            EngineError::MaxAlloc => ExitCode::Malloc,
            EngineError::Exit(code, _) => *code,
            _ => ExitCode::Protocol,
        };
        std::process::exit(u8::from(code) as i32);
    }
}<|MERGE_RESOLUTION|>--- conflicted
+++ resolved
@@ -1,9 +1,5 @@
 // bin/oc-rsync/src/main.rs
 mod version;
-<<<<<<< HEAD
-=======
-
->>>>>>> 5288563b
 use logging::LogFormat;
 use std::{io::ErrorKind, path::PathBuf};
 
@@ -36,11 +32,7 @@
 fn main() {
     if std::env::args().any(|a| a == "--version" || a == "-V") {
         if !std::env::args().any(|a| a == "--quiet" || a == "-q") {
-<<<<<<< HEAD
             print!("{}", version::version_banner());
-=======
-            print!("{}", version::render_version_lines());
->>>>>>> 5288563b
         }
         return;
     }
