// bin/oc-rsync/src/main.rs
<<<<<<< HEAD
mod version;

use logging::LogFormat;
use std::{io::ErrorKind, path::PathBuf};

use oc_rsync_cli::{cli_command, parse_logging_flags, EngineError};
=======
use std::io::ErrorKind;
use oc_rsync_cli::{cli_command, version_banner, EngineError};
>>>>>>> 8a72a613
use protocol::ExitCode;

fn exit_code_from_error_kind(kind: clap::error::ErrorKind) -> ExitCode {
    use clap::error::ErrorKind::*;
    match kind {
        UnknownArgument => ExitCode::Unsupported,
        InvalidValue
        | InvalidSubcommand
        | NoEquals
        | ValueValidation
        | TooManyValues
        | TooFewValues
        | WrongNumberOfValues
        | ArgumentConflict
        | MissingRequiredArgument
        | MissingSubcommand
        | InvalidUtf8
        | DisplayHelp
        | DisplayHelpOnMissingArgumentOrSubcommand
        | DisplayVersion => ExitCode::SyntaxOrUsage,
        Io | Format => ExitCode::FileIo,
        _ => ExitCode::SyntaxOrUsage,
    }
}

fn main() {
    if std::env::args().any(|a| a == "--version" || a == "-V") {
        if !std::env::args().any(|a| a == "--quiet" || a == "-q") {
<<<<<<< HEAD
            print!("{}", version::render_version_lines());
=======
            print!("{}", version::version_banner());
>>>>>>> 8a72a613
        }
        return;
    }
    let mut cmd = cli_command();
    let matches = cmd
        .try_get_matches_from_mut(std::env::args_os())
        .unwrap_or_else(|e| {
            use clap::error::ErrorKind;
            match e.kind() {
                ErrorKind::DisplayHelp => {
                    println!("{}", oc_rsync_cli::render_help(&cmd));
                    std::process::exit(0);
                }
                kind => {
                    let first = e.to_string();
                    let first = first.lines().next().unwrap_or("");
                    let msg = match kind {
                        ErrorKind::UnknownArgument => {
                            let arg = first.split('\'').nth(1).unwrap_or("");
                            format!("{arg}: unknown option")
                        }
                        _ => first.strip_prefix("error: ").unwrap_or(first).to_string(),
                    };
                    let code = exit_code_from_error_kind(kind);
                    let desc = match code {
                        ExitCode::Unsupported => "requested action not supported",
                        _ => "syntax or usage error",
                    };
                    let code_num = u8::from(code);
                    eprintln!("rsync: {msg}");
                    eprintln!("rsync error: {desc} (code {code_num})");
                    std::process::exit(code_num as i32);
                }
            }
        });
    if let Err(e) = oc_rsync_cli::run(&matches) {
        eprintln!("{e}");
        let code = match &e {
            EngineError::Io(err)
                if matches!(
                    err.kind(),
                    ErrorKind::TimedOut
                        | ErrorKind::ConnectionRefused
                        | ErrorKind::AddrNotAvailable
                        | ErrorKind::NetworkUnreachable
                        | ErrorKind::WouldBlock
                ) =>
            {
                ExitCode::ConnTimeout
            }
            EngineError::MaxAlloc => ExitCode::Malloc,
            EngineError::Exit(code, _) => *code,
            _ => ExitCode::Protocol,
        };
        std::process::exit(u8::from(code) as i32);
    }
}<|MERGE_RESOLUTION|>--- conflicted
+++ resolved
@@ -1,15 +1,9 @@
 // bin/oc-rsync/src/main.rs
-<<<<<<< HEAD
 mod version;
 
 use logging::LogFormat;
 use std::{io::ErrorKind, path::PathBuf};
-
 use oc_rsync_cli::{cli_command, parse_logging_flags, EngineError};
-=======
-use std::io::ErrorKind;
-use oc_rsync_cli::{cli_command, version_banner, EngineError};
->>>>>>> 8a72a613
 use protocol::ExitCode;
 
 fn exit_code_from_error_kind(kind: clap::error::ErrorKind) -> ExitCode {
@@ -38,11 +32,7 @@
 fn main() {
     if std::env::args().any(|a| a == "--version" || a == "-V") {
         if !std::env::args().any(|a| a == "--quiet" || a == "-q") {
-<<<<<<< HEAD
             print!("{}", version::render_version_lines());
-=======
-            print!("{}", version::version_banner());
->>>>>>> 8a72a613
         }
         return;
     }
