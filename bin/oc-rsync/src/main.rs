// bin/oc-rsync/src/main.rs
<<<<<<< HEAD
use engine::EngineError;
use logging::LogFormat;
=======
use engine::Result;
use logging::{DebugFlag, InfoFlag, LogFormat};
>>>>>>> ecf8d208
use oc_rsync_cli::cli_command;
use protocol::ExitCode;

fn main() {
    if std::env::args().any(|a| a == "--version" || a == "-V") {
        println!("oc-rsync {}", env!("CARGO_PKG_VERSION"));
        return;
    }
    let matches = cli_command().get_matches();
    let verbose = matches.get_count("verbose") as u8;
    let info: Vec<InfoFlag> = matches
        .get_many::<InfoFlag>("info")
        .map(|v| v.copied().collect())
        .unwrap_or_default();
    let debug: Vec<DebugFlag> = matches
        .get_many::<DebugFlag>("debug")
        .map(|v| v.copied().collect())
        .unwrap_or_default();
    let log_format = matches
        .get_one::<String>("log_format")
        .map(|f| {
            if f == "json" {
                LogFormat::Json
            } else {
                LogFormat::Text
            }
        })
        .unwrap_or(LogFormat::Text);
<<<<<<< HEAD
    logging::init(log_format, verbose, info, debug);
    if let Err(e) = oc_rsync_cli::run(&matches) {
        let code = match e {
            EngineError::MaxAlloc => ExitCode::Malloc,
            _ => ExitCode::Protocol,
        };
        std::process::exit(u8::from(code) as i32);
    }
=======
    logging::init(log_format, verbose, &info, &debug);
    oc_rsync_cli::run(&matches)
>>>>>>> ecf8d208
}<|MERGE_RESOLUTION|>--- conflicted
+++ resolved
@@ -1,11 +1,7 @@
 // bin/oc-rsync/src/main.rs
-<<<<<<< HEAD
-use engine::EngineError;
-use logging::LogFormat;
-=======
-use engine::Result;
+use engine::{EngineError, Result};
 use logging::{DebugFlag, InfoFlag, LogFormat};
->>>>>>> ecf8d208
+
 use oc_rsync_cli::cli_command;
 use protocol::ExitCode;
 
@@ -34,7 +30,6 @@
             }
         })
         .unwrap_or(LogFormat::Text);
-<<<<<<< HEAD
     logging::init(log_format, verbose, info, debug);
     if let Err(e) = oc_rsync_cli::run(&matches) {
         let code = match e {
@@ -43,8 +38,5 @@
         };
         std::process::exit(u8::from(code) as i32);
     }
-=======
-    logging::init(log_format, verbose, &info, &debug);
     oc_rsync_cli::run(&matches)
->>>>>>> ecf8d208
 }