--- conflicted
+++ resolved
@@ -72,10 +72,7 @@
             let target = fs::read_link(entry.path())?;
             #[cfg(unix)]
             {
-<<<<<<< HEAD
-=======
                 let target = fs::read_link(&src_path)?;
->>>>>>> 97b8d877
                 std::os::unix::fs::symlink(&target, &dst_path)?;
                 let atime = FileTime::from_last_access_time(&meta);
                 let mtime = FileTime::from_last_modification_time(&meta);
