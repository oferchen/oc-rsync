--- conflicted
+++ resolved
@@ -232,11 +232,9 @@
             .unwrap()
             .write_all(b"hello world")
             .unwrap();
-<<<<<<< HEAD
-=======
+
         assert!(!dst_dir.exists());
         synchronize(&src_dir, &dst_dir, &SyncConfig::default()).unwrap();
->>>>>>> 2597060c
         fs::create_dir_all(&dst_dir).unwrap();
         assert!(dst_dir.exists());
         synchronize(&src_dir, &dst_dir).unwrap();
