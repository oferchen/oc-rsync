--- conflicted
+++ resolved
@@ -3,7 +3,6 @@
 use std::io;
 use std::process::Command as StdCommand;
 
-<<<<<<< HEAD
 #[doc = "Remove the first line of version output so banner customization does not affect comparisons."]
 fn strip_banner(output: &mut Vec<u8>) {
     if let Some(pos) = output.iter().position(|&b| b == b'\n') {
@@ -19,47 +18,15 @@
         Err(err) if err.kind() == io::ErrorKind::NotFound => None,
         Err(err) => panic!("failed to execute rsync: {err}"),
     }
-=======
-fn sanitize(output: &[u8]) -> String {
-    String::from_utf8_lossy(output)
-        .lines()
-        .take_while(|line| !line.trim_end().is_empty())
-        .filter(|line| {
-            !(line.starts_with("oc-rsync")
-                || line.starts_with("rsync ")
-                || line.contains("official")
-                || line.starts_with("compatible with")
-                || line.starts_with("Web site:")
-                || line.starts_with("Copyright")
-                || line.starts_with("are welcome")
-                || line.starts_with("General Public"))
-        })
-        .map(|line| line.trim_end())
-        .collect::<Vec<_>>()
-        .join("\n")
->>>>>>> 9cdd8f56
 }
 
 #[test]
 fn version_matches_upstream_nonblocking() {
-<<<<<<< HEAD
     let Some(mut up_output) = run_rsync(&["--version"]) else {
         return;
     };
 
     let mut oc_output = Command::cargo_bin("oc-rsync")
-=======
-    if StdCommand::new("which")
-        .arg("rsync")
-        .output()
-        .map(|o| !o.status.success())
-        .unwrap_or(true)
-    {
-        return;
-    }
-
-    let oc_output = Command::cargo_bin("oc-rsync")
->>>>>>> 9cdd8f56
         .unwrap()
         .env("LC_ALL", "C")
         .env("LANG", "C")
@@ -68,7 +35,6 @@
         .output()
         .unwrap();
     assert!(oc_output.status.success());
-<<<<<<< HEAD
     assert!(up_output.status.success());
 
     strip_banner(&mut oc_output.stdout);
@@ -77,46 +43,15 @@
         return;
     }
     assert_eq!(oc_output.stdout, up_output.stdout);
-=======
-
-    let up_output = StdCommand::new("rsync")
-        .env("LC_ALL", "C")
-        .env("LANG", "C")
-        .env("COLUMNS", "80")
-        .arg("--version")
-        .output()
-        .unwrap();
-    assert!(up_output.status.success());
-
-    let ours = sanitize(&oc_output.stdout);
-    if ours.is_empty() {
-        return;
-    }
-    let upstream = sanitize(&up_output.stdout);
-    assert_eq!(ours, upstream);
->>>>>>> 9cdd8f56
 }
 
 #[test]
 fn version_matches_upstream_blocking() {
-<<<<<<< HEAD
     let Some(mut up_output) = run_rsync(&["--blocking-io", "--version"]) else {
         return;
     };
 
     let mut oc_output = Command::cargo_bin("oc-rsync")
-=======
-    if StdCommand::new("which")
-        .arg("rsync")
-        .output()
-        .map(|o| !o.status.success())
-        .unwrap_or(true)
-    {
-        return;
-    }
-
-    let oc_output = Command::cargo_bin("oc-rsync")
->>>>>>> 9cdd8f56
         .unwrap()
         .env("LC_ALL", "C")
         .env("LANG", "C")
@@ -125,7 +60,6 @@
         .output()
         .unwrap();
     assert!(oc_output.status.success());
-<<<<<<< HEAD
     assert!(up_output.status.success());
 
     strip_banner(&mut oc_output.stdout);
@@ -134,22 +68,4 @@
         return;
     }
     assert_eq!(oc_output.stdout, up_output.stdout);
-=======
-
-    let up_output = StdCommand::new("rsync")
-        .env("LC_ALL", "C")
-        .env("LANG", "C")
-        .env("COLUMNS", "80")
-        .args(["--blocking-io", "--version"])
-        .output()
-        .unwrap();
-    assert!(up_output.status.success());
-
-    let ours = sanitize(&oc_output.stdout);
-    if ours.is_empty() {
-        return;
-    }
-    let upstream = sanitize(&up_output.stdout);
-    assert_eq!(ours, upstream);
->>>>>>> 9cdd8f56
 }