--- conflicted
+++ resolved
@@ -7,9 +7,7 @@
 use std::{fs, path::Path};
 use tempfile::{TempDir, tempdir};
 
-<<<<<<< HEAD
 mod common;
-=======
 #[cfg(all(unix, not(feature = "nightly")))]
 use std::ffi::OsStr;
 
@@ -30,7 +28,6 @@
     }
     result
 }
->>>>>>> 02b78896
 
 fn setup_dirs() -> (TempDir, std::path::PathBuf, std::path::PathBuf) {
     let dir = tempdir().unwrap();
@@ -324,7 +321,6 @@
 
     let syslog_path = dir.path().join("syslog.sock");
     let syslog_server = UnixDatagram::bind(&syslog_path).unwrap();
-<<<<<<< HEAD
     let _syslog = common::temp_env("OC_RSYNC_SYSLOG_PATH", &syslog_path);
 
     let journald_path = dir.path().join("journald.sock");
@@ -346,29 +342,7 @@
     let (n, _) = journald_server.recv_from(&mut buf).unwrap();
     let jour_msg = std::str::from_utf8(&buf[..n]).unwrap();
     assert!(jour_msg.contains("MESSAGE"));
-=======
 
     let journald_path = dir.path().join("journald.sock");
     let journald_server = UnixDatagram::bind(&journald_path).unwrap();
-
-    with_env_var("OC_RSYNC_SYSLOG_PATH", &syslog_path, || {
-        with_env_var("OC_RSYNC_JOURNALD_PATH", &journald_path, || {
-            let cfg = SyncConfig::builder()
-                .verbose(1)
-                .syslog(true)
-                .journald(true)
-                .build();
-            synchronize_with_config(src_dir, dst_dir, &cfg).unwrap();
-
-            let mut buf = [0u8; 256];
-            let (n, _) = syslog_server.recv_from(&mut buf).unwrap();
-            let sys_msg = std::str::from_utf8(&buf[..n]).unwrap();
-            assert!(sys_msg.contains("rsync"));
-
-            let (n, _) = journald_server.recv_from(&mut buf).unwrap();
-            let jour_msg = std::str::from_utf8(&buf[..n]).unwrap();
-            assert!(jour_msg.contains("MESSAGE"));
-        });
-    });
->>>>>>> 02b78896
 }