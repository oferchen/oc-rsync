--- conflicted
+++ resolved
@@ -8,10 +8,9 @@
 use tempfile::tempdir;
 use tracing::warn;
 
-<<<<<<< HEAD
 mod common;
 use common::temp_env;
-=======
+
 fn with_env_var<K, V, F, R>(key: K, value: V, f: F) -> R
 where
     K: AsRef<OsStr>,
@@ -28,7 +27,6 @@
     }
     result
 }
->>>>>>> 02b78896
 
 #[test]
 #[serial]
@@ -36,7 +34,6 @@
     let dir = tempdir().unwrap();
     let path = dir.path().join("sock");
     let server = UnixDatagram::bind(&path).unwrap();
-<<<<<<< HEAD
     let _env = temp_env("OC_RSYNC_SYSLOG_PATH", &path);
     init_logging(None, None, true, false, false).unwrap();
     warn!(target: "test", "daemon syslog");
@@ -45,15 +42,4 @@
     let msg = std::str::from_utf8(&buf[..n]).unwrap();
     let expected = format!("<12>rsync[{}]: daemon syslog", std::process::id());
     assert_eq!(msg, expected);
-=======
-    with_env_var("OC_RSYNC_SYSLOG_PATH", &path, || {
-        init_logging(None, None, true, false, false).unwrap();
-        warn!(target: "test", "daemon syslog");
-        let mut buf = [0u8; 256];
-        let (n, _) = server.recv_from(&mut buf).unwrap();
-        let msg = std::str::from_utf8(&buf[..n]).unwrap();
-        let expected = format!("<12>rsync[{}]: daemon syslog", std::process::id());
-        assert_eq!(msg, expected);
-    });
->>>>>>> 02b78896
 }