--- conflicted
+++ resolved
@@ -7,12 +7,6 @@
 fn dump_help_body_lists_unique_options() {
     let output = Command::cargo_bin("oc-rsync")
         .unwrap()
-<<<<<<< HEAD
-=======
-        .env("COLUMNS", "80")
-        .env("LC_ALL", "C")
-        .env("LANG", "C")
->>>>>>> e1cc1980
         .arg("--dump-help-body")
         .output()
         .unwrap();
