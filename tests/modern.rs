use checksums::{strong_digest, StrongHash};
use compress::{available_codecs, Codec};
use engine::{select_codec, SyncOptions};

#[test]
fn modern_negotiates_blake3_and_zstd() {
    let codecs = available_codecs();
    let negotiated = select_codec(
        &codecs,
        &SyncOptions {
            compress: true,
            ..Default::default()
        },
    )
    .unwrap();
    assert_eq!(negotiated, Codec::Zstd);
    let digest = strong_digest(b"hello world", StrongHash::Blake3);
    assert_eq!(digest.len(), 32);
}

<<<<<<< HEAD
#[test]
fn modern_falls_back_without_compress() {
    let codecs = available_codecs();
    let negotiated = select_codec(
        &codecs,
        &SyncOptions {
            compress: false,
            ..Default::default()
        },
    );
    assert!(negotiated.is_none());
}
=======
    let status = child.wait().unwrap();
    assert!(status.success());
}
>>>>>>> 2bd827d4
<|MERGE_RESOLUTION|>--- conflicted
+++ resolved
@@ -18,7 +18,6 @@
     assert_eq!(digest.len(), 32);
 }
 
-<<<<<<< HEAD
 #[test]
 fn modern_falls_back_without_compress() {
     let codecs = available_codecs();
@@ -31,8 +30,3 @@
     );
     assert!(negotiated.is_none());
 }
-=======
-    let status = child.wait().unwrap();
-    assert!(status.success());
-}
->>>>>>> 2bd827d4
