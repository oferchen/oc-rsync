// tests/daemon_journald.rs
#![cfg(all(unix, not(feature = "nightly")))]

use daemon::init_logging;
use serial_test::serial;
use std::ffi::OsStr;
use std::os::unix::net::UnixDatagram;
use tempfile::tempdir;
use tracing::warn;

<<<<<<< HEAD
mod common;
use common::temp_env;
=======
fn with_env_var<K, V, F, R>(key: K, value: V, f: F) -> R
where
    K: AsRef<OsStr>,
    V: AsRef<OsStr>,
    F: FnOnce() -> R,
{
    let key = key.as_ref();
    let old = std::env::var_os(key);
    unsafe { std::env::set_var(key, value) };
    let result = f();
    match old {
        Some(v) => unsafe { std::env::set_var(key, v) },
        None => unsafe { std::env::remove_var(key) },
    }
    result
}
>>>>>>> 02b78896

#[test]
#[serial]
fn daemon_journald_emits_message() {
    let dir = tempdir().unwrap();
    let path = dir.path().join("sock");
    let server = UnixDatagram::bind(&path).unwrap();
<<<<<<< HEAD
    let _env = temp_env("OC_RSYNC_JOURNALD_PATH", &path);
    init_logging(None, None, false, true, false).unwrap();
    warn!(target: "test", "daemon journald");
    let mut buf = [0u8; 256];
    let (n, _) = server.recv_from(&mut buf).unwrap();
    let msg = std::str::from_utf8(&buf[..n]).unwrap();
    let expected = "PRIORITY=4\nSYSLOG_IDENTIFIER=rsync\nMESSAGE=daemon journald\n";
    assert_eq!(msg, expected);
=======
    with_env_var("OC_RSYNC_JOURNALD_PATH", &path, || {
        init_logging(None, None, false, true, false).unwrap();
        warn!(target: "test", "daemon journald");
        let mut buf = [0u8; 256];
        let (n, _) = server.recv_from(&mut buf).unwrap();
        let msg = std::str::from_utf8(&buf[..n]).unwrap();
        let expected = "PRIORITY=4\nSYSLOG_IDENTIFIER=rsync\nMESSAGE=daemon journald\n";
        assert_eq!(msg, expected);
    });
>>>>>>> 02b78896
}<|MERGE_RESOLUTION|>--- conflicted
+++ resolved
@@ -7,11 +7,9 @@
 use std::os::unix::net::UnixDatagram;
 use tempfile::tempdir;
 use tracing::warn;
-
-<<<<<<< HEAD
 mod common;
 use common::temp_env;
-=======
+
 fn with_env_var<K, V, F, R>(key: K, value: V, f: F) -> R
 where
     K: AsRef<OsStr>,
@@ -28,7 +26,6 @@
     }
     result
 }
->>>>>>> 02b78896
 
 #[test]
 #[serial]
@@ -36,7 +33,6 @@
     let dir = tempdir().unwrap();
     let path = dir.path().join("sock");
     let server = UnixDatagram::bind(&path).unwrap();
-<<<<<<< HEAD
     let _env = temp_env("OC_RSYNC_JOURNALD_PATH", &path);
     init_logging(None, None, false, true, false).unwrap();
     warn!(target: "test", "daemon journald");
@@ -45,7 +41,6 @@
     let msg = std::str::from_utf8(&buf[..n]).unwrap();
     let expected = "PRIORITY=4\nSYSLOG_IDENTIFIER=rsync\nMESSAGE=daemon journald\n";
     assert_eq!(msg, expected);
-=======
     with_env_var("OC_RSYNC_JOURNALD_PATH", &path, || {
         init_logging(None, None, false, true, false).unwrap();
         warn!(target: "test", "daemon journald");
@@ -54,6 +49,4 @@
         let msg = std::str::from_utf8(&buf[..n]).unwrap();
         let expected = "PRIORITY=4\nSYSLOG_IDENTIFIER=rsync\nMESSAGE=daemon journald\n";
         assert_eq!(msg, expected);
-    });
->>>>>>> 02b78896
-}+    });