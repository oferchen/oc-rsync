--- conflicted
+++ resolved
@@ -53,12 +53,8 @@
         "LogsDirectory=oc-rsyncd",
         "StateDirectory=oc-rsyncd",
         "ConfigurationDirectory=oc-rsyncd",
-<<<<<<< HEAD
-        "ExecStart=/usr/local/bin/oc-rsyncd --no-detach --config=/etc/oc-rsyncd/oc-rsyncd.conf",
-=======
         "ExecStart=/usr/local/bin/oc-rsyncd --no-detach --config=/etc/oc-rsyncd.conf",
         "Documentation=man:oc-rsyncd(8) man:oc-rsyncd.conf(5) man:oc-rsync(1)",
->>>>>>> 2c5e9e56
     ] {
         assert!(
             unit.lines().any(|l| l.trim() == expected),
