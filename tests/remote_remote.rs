use assert_cmd::Command;
use std::fs;
use tempfile::tempdir;
use transport::ssh::SshStdioTransport;

#[test]
fn remote_to_remote_pipes_data() {
    let dir = tempdir().unwrap();
    let src_file = dir.path().join("src.txt");
    let dst_file = dir.path().join("dst.txt");
    fs::write(&src_file, b"hello remote\n").unwrap();

    let src_session =
        SshStdioTransport::spawn("sh", ["-c", &format!("cat {}", src_file.display())]).unwrap();
    let dst_session =
        SshStdioTransport::spawn("sh", ["-c", &format!("cat > {}", dst_file.display())]).unwrap();
    let (mut src_reader, _) = src_session.into_inner();
    let (_, mut dst_writer) = dst_session.into_inner();
    std::io::copy(&mut src_reader, &mut dst_writer).unwrap();
<<<<<<< HEAD
    // Ensure the destination process flushes and exits before reading the file.
    drop(dst_writer);
=======
    drop(dst_writer);
    drop(src_reader);
    std::thread::sleep(std::time::Duration::from_millis(50));
>>>>>>> a15a2a65

    let out = fs::read(&dst_file).unwrap();
    assert_eq!(out, b"hello remote\n");
}

#[test]
fn remote_pair_missing_host_fails() {
    let mut cmd = Command::cargo_bin("rsync-rs").unwrap();
    // Missing host in source spec should yield an error before attempting connections
    cmd.args([":/tmp/src", "sh:/tmp/dst"]);
    cmd.assert().failure();
}

#[test]
fn remote_pair_missing_path_fails() {
    let mut cmd = Command::cargo_bin("rsync-rs").unwrap();
    // Missing path in source spec should also fail
    cmd.args(["sh:", "sh:/tmp/dst"]);
    cmd.assert().failure();
}

#[test]
fn remote_to_remote_large_transfer() {
    let dir = tempdir().unwrap();
    let src_file = dir.path().join("large_src.bin");
    let dst_file = dir.path().join("large_dst.bin");
    let data = vec![0x5Au8; 5 * 1024 * 1024];
    fs::write(&src_file, &data).unwrap();

    let src_session =
        SshStdioTransport::spawn("sh", ["-c", &format!("cat {}", src_file.display())]).unwrap();
    let dst_session =
        SshStdioTransport::spawn("sh", ["-c", &format!("cat > {}", dst_file.display())]).unwrap();
    let (mut src_reader, _) = src_session.into_inner();
    let (_, mut dst_writer) = dst_session.into_inner();
    std::io::copy(&mut src_reader, &mut dst_writer).unwrap();
    drop(dst_writer);
    drop(src_reader);
    std::thread::sleep(std::time::Duration::from_millis(50));

    let out = fs::read(dst_file).unwrap();
    assert_eq!(out, data);
}

#[test]
fn remote_to_remote_reports_errors() {
    let dir = tempdir().unwrap();
    let src_file = dir.path().join("src.txt");
    fs::write(&src_file, b"data").unwrap();

    let src_session =
        SshStdioTransport::spawn("sh", ["-c", &format!("cat {}", src_file.display())]).unwrap();
    // Destination process exits immediately, causing a broken pipe
    // Close stdin immediately so writes fail with BrokenPipe
    let dst_session = SshStdioTransport::spawn("sh", ["-c", "exec 0<&-; sleep 1"]).unwrap();
    let (mut src_reader, _) = src_session.into_inner();
    let (_, mut dst_writer) = dst_session.into_inner();
    let result = std::io::copy(&mut src_reader, &mut dst_writer);
    assert!(result.is_err());
}

#[test]
fn remote_pair_unresolvable_host_fails() {
    let mut cmd = Command::cargo_bin("rsync-rs").unwrap();
    // Using an unresolvable host should fail quickly
    cmd.args(["nosuchhost.invalid:/tmp/src", "nosuchhost.invalid:/tmp/dst"]);
    cmd.assert().failure();
}<|MERGE_RESOLUTION|>--- conflicted
+++ resolved
@@ -17,14 +17,9 @@
     let (mut src_reader, _) = src_session.into_inner();
     let (_, mut dst_writer) = dst_session.into_inner();
     std::io::copy(&mut src_reader, &mut dst_writer).unwrap();
-<<<<<<< HEAD
-    // Ensure the destination process flushes and exits before reading the file.
-    drop(dst_writer);
-=======
     drop(dst_writer);
     drop(src_reader);
     std::thread::sleep(std::time::Duration::from_millis(50));
->>>>>>> a15a2a65
 
     let out = fs::read(&dst_file).unwrap();
     assert_eq!(out, b"hello remote\n");
