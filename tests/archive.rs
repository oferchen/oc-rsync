// tests/archive.rs
#[cfg(unix)]
use assert_cmd::Command;
#[cfg(unix)]
use filetime::{set_file_mtime, FileTime};
#[cfg(unix)]
use nix::unistd::{chown, Gid, Uid};
#[cfg(unix)]
use oc_rsync::meta::{makedev, Mode, SFlag};
#[cfg(unix)]
use sha2::{Digest, Sha256};
#[cfg(unix)]
use std::fs;
#[cfg(unix)]
use std::os::unix::fs::{symlink, FileTypeExt, MetadataExt, PermissionsExt};
#[cfg(unix)]
use std::path::Path;
#[cfg(unix)]
use std::process::Command as StdCommand;
#[cfg(unix)]
use tempfile::tempdir;

#[cfg(unix)]
fn hash_dir(dir: &Path) -> Vec<u8> {
    let output = StdCommand::new("tar")
        .args(["--numeric-owner", "-cf", "-", "."])
        .current_dir(dir)
        .output()
        .unwrap();
    assert!(output.status.success());
    let mut hasher = Sha256::new();
    hasher.update(&output.stdout);
    hasher.finalize().to_vec()
}

#[cfg(unix)]
#[test]
#[ignore = "--no-links not yet supported"]
fn archive_matches_combination_and_rsync() {
    if !Uid::effective().is_root() {
        println!("skipping: requires root privileges");
        return;
    }

    let tmp = tempdir().unwrap();
    let src = tmp.path().join("src");
    fs::create_dir(&src).unwrap();
    fs::create_dir(src.join("dir")).unwrap();
    fs::write(src.join("dir/file"), b"hi").unwrap();
    set_file_mtime(src.join("dir/file"), FileTime::from_unix_time(1_234_567, 0)).unwrap();
    fs::set_permissions(src.join("dir/file"), fs::Permissions::from_mode(0o666)).unwrap();
    chown(
        src.join("dir/file").as_path(),
        Some(Uid::from_raw(42)),
        Some(Gid::from_raw(43)),
    )
    .unwrap();
    symlink("dir/file", src.join("link")).unwrap();
    meta::mkfifo(&src.join("fifo"), Mode::from_bits_truncate(0o644)).unwrap();
    #[allow(clippy::useless_conversion)]
    {
        meta::mknod(
            &src.join("dev"),
            SFlag::S_IFCHR,
            Mode::from_bits_truncate(0o644),
            u64::from(makedev(1, 7)),
        )
        .unwrap();
    }

    let dst_archive = tmp.path().join("dst_archive");
    let dst_combo = tmp.path().join("dst_combo");
    let dst_rsync = tmp.path().join("dst_rsync");

    Command::cargo_bin("oc-rsync")
        .unwrap()
        .args([
            "-a",
            &format!("{}/", src.display()),
            dst_archive.to_str().unwrap(),
        ])
        .assert()
        .success();

    let dst_file = dst_archive.join("dir/file");
    assert!(dst_file.exists());
    let meta = fs::symlink_metadata(&dst_file).unwrap();
    assert_eq!(meta.permissions().mode() & 0o777, 0o666);
    assert_eq!(
        FileTime::from_last_modification_time(&meta).unix_seconds(),
        1_234_567
    );
    assert_eq!(meta.uid(), 42);
    assert_eq!(meta.gid(), 43);
    let link_target = fs::read_link(dst_archive.join("link")).unwrap();
    assert_eq!(link_target, Path::new("dir/file"));
    let fifo_meta = fs::symlink_metadata(dst_archive.join("fifo")).unwrap();
    assert!(fifo_meta.file_type().is_fifo());
    let dev_meta = fs::symlink_metadata(dst_archive.join("dev")).unwrap();
    assert!(dev_meta.file_type().is_char_device());

    Command::cargo_bin("oc-rsync")
        .unwrap()
        .args([
            "--recursive",
            "--links",
            "--perms",
            "--times",
            "--group",
            "--owner",
            "--devices",
            "--specials",
            &format!("{}/", src.display()),
            dst_combo.to_str().unwrap(),
        ])
        .assert()
        .success();

    assert!(StdCommand::new("rsync")
        .args([
            "-a",
            &format!("{}/", src.display()),
            dst_rsync.to_str().unwrap(),
        ])
        .status()
        .unwrap()
        .success());

    let h_archive = hash_dir(&dst_archive);
    let h_combo = hash_dir(&dst_combo);
    let h_rsync = hash_dir(&dst_rsync);
    assert_eq!(h_archive, h_combo);
    assert_eq!(h_archive, h_rsync);
}

#[cfg(unix)]
#[test]
#[ignore = "--no-links not yet supported"]
fn archive_respects_no_options() {
    if !Uid::effective().is_root() {
        eprintln!("skipping: requires root privileges");
        return;
    }

    let tmp = tempdir().unwrap();
    let src = tmp.path().join("src");
    fs::create_dir(&src).unwrap();
    fs::create_dir(src.join("dir")).unwrap();
    fs::write(src.join("dir/file"), b"hi").unwrap();
    set_file_mtime(src.join("dir/file"), FileTime::from_unix_time(1_234_567, 0)).unwrap();
    fs::set_permissions(src.join("dir/file"), fs::Permissions::from_mode(0o666)).unwrap();
    chown(
        src.join("dir/file").as_path(),
        Some(Uid::from_raw(42)),
        Some(Gid::from_raw(43)),
    )
    .unwrap();
    symlink("dir/file", src.join("link")).unwrap();
    meta::mkfifo(&src.join("fifo"), Mode::from_bits_truncate(0o644)).unwrap();
<<<<<<< HEAD
    meta::mknod(
        &src.join("dev"),
        SFlag::S_IFCHR,
        Mode::from_bits_truncate(0o644),
        makedev(1, 7),
    )
    .unwrap();
=======
    #[allow(clippy::useless_conversion)]
    {
        meta::mknod(
            &src.join("dev"),
            SFlag::S_IFCHR,
            Mode::from_bits_truncate(0o644),
            u64::from(meta::makedev(1, 7)),
        )
        .unwrap();
    }
>>>>>>> 2360e6e9

    let src_arg = format!("{}/", src.display());

    let dst = tmp.path().join("no_links");
    Command::cargo_bin("oc-rsync")
        .unwrap()
        .args(["-a", "--no-links", &src_arg, dst.to_str().unwrap()])
        .assert()
        .success();
    assert!(dst.join("dir/file").exists());
    assert!(!dst.join("link").exists());

    let dst = tmp.path().join("no_perms");
    Command::cargo_bin("oc-rsync")
        .unwrap()
        .args(["-a", "--no-perms", &src_arg, dst.to_str().unwrap()])
        .assert()
        .success();
    let meta = fs::symlink_metadata(dst.join("dir/file")).unwrap();
    assert_ne!(meta.permissions().mode() & 0o777, 0o666);

    let dst = tmp.path().join("no_times");
    Command::cargo_bin("oc-rsync")
        .unwrap()
        .args(["-a", "--no-times", &src_arg, dst.to_str().unwrap()])
        .assert()
        .success();
    let meta = fs::symlink_metadata(dst.join("dir/file")).unwrap();
    assert_ne!(
        FileTime::from_last_modification_time(&meta).unix_seconds(),
        1_234_567
    );

    let dst = tmp.path().join("no_group");
    Command::cargo_bin("oc-rsync")
        .unwrap()
        .args(["-a", "--no-group", &src_arg, dst.to_str().unwrap()])
        .assert()
        .success();
    let meta = fs::symlink_metadata(dst.join("dir/file")).unwrap();
    assert_ne!(meta.gid(), 43);

    let dst = tmp.path().join("no_owner");
    Command::cargo_bin("oc-rsync")
        .unwrap()
        .args(["-a", "--no-owner", &src_arg, dst.to_str().unwrap()])
        .assert()
        .success();
    let meta = fs::symlink_metadata(dst.join("dir/file")).unwrap();
    assert_ne!(meta.uid(), 42);

    let dst = tmp.path().join("no_devices");
    Command::cargo_bin("oc-rsync")
        .unwrap()
        .args(["-a", "--no-devices", &src_arg, dst.to_str().unwrap()])
        .assert()
        .success();
    assert!(!dst.join("dev").exists());
    assert!(fs::symlink_metadata(dst.join("fifo"))
        .unwrap()
        .file_type()
        .is_fifo());

    let dst = tmp.path().join("no_specials");
    Command::cargo_bin("oc-rsync")
        .unwrap()
        .args(["-a", "--no-specials", &src_arg, dst.to_str().unwrap()])
        .assert()
        .success();
    assert!(fs::symlink_metadata(dst.join("dev"))
        .unwrap()
        .file_type()
        .is_char_device());
    assert!(!dst.join("fifo").exists());
}<|MERGE_RESOLUTION|>--- conflicted
+++ resolved
@@ -157,7 +157,6 @@
     .unwrap();
     symlink("dir/file", src.join("link")).unwrap();
     meta::mkfifo(&src.join("fifo"), Mode::from_bits_truncate(0o644)).unwrap();
-<<<<<<< HEAD
     meta::mknod(
         &src.join("dev"),
         SFlag::S_IFCHR,
@@ -165,18 +164,6 @@
         makedev(1, 7),
     )
     .unwrap();
-=======
-    #[allow(clippy::useless_conversion)]
-    {
-        meta::mknod(
-            &src.join("dev"),
-            SFlag::S_IFCHR,
-            Mode::from_bits_truncate(0o644),
-            u64::from(meta::makedev(1, 7)),
-        )
-        .unwrap();
-    }
->>>>>>> 2360e6e9
 
     let src_arg = format!("{}/", src.display());
 
