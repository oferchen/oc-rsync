// tests/cdc.rs

use compress::available_codecs;
use engine::{sync, ModernCdc, SyncOptions};
use filters::Matcher;
use serial_test::serial;
use std::fs;
use tempfile::tempdir;

#[test]
#[serial]
fn cdc_skips_renamed_file() {
    let home = tempdir().unwrap();
    std::env::set_var("HOME", home.path());

    let tmp = tempdir().unwrap();
    let src = tmp.path().join("src");
    let dst = tmp.path().join("dst");
    fs::create_dir_all(&src).unwrap();
    fs::create_dir_all(&dst).unwrap();

    let file_a = src.join("a.txt");
<<<<<<< HEAD
    fs::write(&file_a, vec![0u8; 2048]).unwrap();
=======
    fs::write(&file_a, vec![0u8; 4096]).unwrap();
>>>>>>> 2597060c

    let opts = SyncOptions {
        modern_cdc: ModernCdc::Fastcdc,
        ..Default::default()
    };
    sync(
        &src,
        &dst,
        &Matcher::default(),
        &available_codecs(None),
        &opts,
    )
    .unwrap();

    let file_b = src.join("b.txt");
    fs::rename(&file_a, &file_b).unwrap();

    let stats = sync(
        &src,
        &dst,
        &Matcher::default(),
        &available_codecs(None),
        &opts,
    )
    .unwrap();
    assert_eq!(stats.bytes_transferred, 0);
<<<<<<< HEAD
    assert_eq!(fs::read(dst.join("b.txt")).unwrap(), vec![0u8; 2048]);
=======
    assert_eq!(fs::read(dst.join("b.txt")).unwrap(), vec![0u8; 4096]);
>>>>>>> 2597060c
}

#[test]
#[serial]
fn cdc_reuses_manifest_with_custom_sizes() {
    let home = tempdir().unwrap();
    std::env::set_var("HOME", home.path());

    let tmp = tempdir().unwrap();
    let src = tmp.path().join("src");
    let dst = tmp.path().join("dst");
    fs::create_dir_all(&src).unwrap();
    fs::create_dir_all(&dst).unwrap();

    let file_a = src.join("a.bin");
    fs::write(&file_a, vec![0u8; 50 * 1024]).unwrap();

    let opts = SyncOptions {
        modern_cdc: ModernCdc::Fastcdc,
        modern_cdc_min: 4096,
        modern_cdc_max: 8192,
        ..Default::default()
    };
    sync(
        &src,
        &dst,
        &Matcher::default(),
        &available_codecs(None),
        &opts,
    )
    .unwrap();

    // manifest written
    assert!(home.path().join(".oc-rsync/manifest").exists());

    let file_b = src.join("b.bin");
    fs::rename(&file_a, &file_b).unwrap();
    let stats = sync(
        &src,
        &dst,
        &Matcher::default(),
        &available_codecs(None),
        &opts,
    )
    .unwrap();
    assert_eq!(stats.bytes_transferred, 0);
    assert!(dst.join("b.bin").exists());
}<|MERGE_RESOLUTION|>--- conflicted
+++ resolved
@@ -20,11 +20,9 @@
     fs::create_dir_all(&dst).unwrap();
 
     let file_a = src.join("a.txt");
-<<<<<<< HEAD
     fs::write(&file_a, vec![0u8; 2048]).unwrap();
-=======
     fs::write(&file_a, vec![0u8; 4096]).unwrap();
->>>>>>> 2597060c
+
 
     let opts = SyncOptions {
         modern_cdc: ModernCdc::Fastcdc,
@@ -51,11 +49,8 @@
     )
     .unwrap();
     assert_eq!(stats.bytes_transferred, 0);
-<<<<<<< HEAD
     assert_eq!(fs::read(dst.join("b.txt")).unwrap(), vec![0u8; 2048]);
-=======
     assert_eq!(fs::read(dst.join("b.txt")).unwrap(), vec![0u8; 4096]);
->>>>>>> 2597060c
 }
 
 #[test]
