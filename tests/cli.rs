--- conflicted
+++ resolved
@@ -996,8 +996,6 @@
     std::fs::create_dir_all(&dst_dir).unwrap();
     std::fs::write(src_dir.join("a.txt"), b"hello").unwrap();
     std::fs::write(dst_dir.join("a.txt.partial"), b"he").unwrap();
-<<<<<<< HEAD
-=======
 
     let mut cmd = Command::cargo_bin("oc-rsync").unwrap();
     let src_arg = format!("{}/", src_dir.display());
@@ -1006,28 +1004,6 @@
 
     let out = std::fs::read(dst_dir.join("a.txt")).unwrap();
     assert_eq!(out, b"hello");
-    assert!(!dst_dir.join("a.txt.partial").exists());
-}
-
-#[test]
-fn resumes_from_basename_partial_file() {
-    let dir = tempdir().unwrap();
-    let src_dir = dir.path().join("src");
-    let dst_dir = dir.path().join("dst");
-    std::fs::create_dir_all(&src_dir).unwrap();
-    std::fs::create_dir_all(&dst_dir).unwrap();
-    std::fs::write(src_dir.join("a.txt"), b"hello").unwrap();
-    std::fs::write(dst_dir.join("a.partial"), b"he").unwrap();
->>>>>>> 606ffd5f
-
-    let mut cmd = Command::cargo_bin("oc-rsync").unwrap();
-    let src_arg = format!("{}/", src_dir.display());
-    cmd.args(["--partial", &src_arg, dst_dir.to_str().unwrap()]);
-    cmd.assert().success();
-
-    let out = std::fs::read(dst_dir.join("a.txt")).unwrap();
-    assert_eq!(out, b"hello");
-<<<<<<< HEAD
     assert!(!dst_dir.join("a.txt.partial").exists());
 }
 
@@ -1056,9 +1032,6 @@
 
     let out = std::fs::read(dst_dir.join("a.txt")).unwrap();
     assert_eq!(out, b"hello");
-=======
-    assert!(!dst_dir.join("a.partial").exists());
->>>>>>> 606ffd5f
     assert!(!dst_dir.join("a.txt.partial").exists());
 }
 
