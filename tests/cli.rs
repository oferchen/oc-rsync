/*
tests/cli.rs

owner_requires_privileges:
Upstream rsync exits successfully when run without privileges and leaves
destination files owned by the invoking user. This test mirrors that
behavior and skips when CAP_CHOWN or root is available to avoid false
positives.
*/

use assert_cmd::prelude::*;
use assert_cmd::Command;
use encoding_rs::Encoding;
use engine::SyncOptions;
use filetime::{set_file_mtime, FileTime};
use logging::progress_formatter;
#[cfg(unix)]
use nix::unistd::{chown, mkfifo, Gid, Uid};
use oc_rsync_cli::{parse_iconv, spawn_daemon_session};
use predicates::prelude::PredicateBooleanExt;
use protocol::{ExitCode, SUPPORTED_PROTOCOLS};
use serial_test::serial;
use std::fs;
use std::io::{Seek, SeekFrom, Write};
#[cfg(unix)]
use std::os::unix::fs::symlink;
#[cfg(unix)]
use std::os::unix::fs::{FileTypeExt, MetadataExt, PermissionsExt};
use std::thread;
use std::time::Duration;
use tempfile::{tempdir, tempdir_in, TempDir};
#[cfg(unix)]
use users::{get_current_gid, get_current_uid, get_group_by_gid, get_user_by_uid};
#[cfg(all(unix, feature = "xattr"))]
use xattr as _;

#[cfg(unix)]
struct Tmpfs(TempDir);

#[cfg(unix)]
impl Tmpfs {
    fn new() -> Option<Self> {
        let dir = tempdir().ok()?;
        let status = std::process::Command::new("mount")
            .args(["-t", "tmpfs", "tmpfs", dir.path().to_str().unwrap()])
            .status()
            .ok()?;
        if status.success() {
            Some(Tmpfs(dir))
        } else {
            None
        }
    }

    fn path(&self) -> &std::path::Path {
        self.0.path()
    }
}

#[cfg(unix)]
impl Drop for Tmpfs {
    fn drop(&mut self) {
        let _ = std::process::Command::new("umount")
            .arg(self.0.path())
            .status();
    }
}

#[test]
fn prints_version() {
    let mut cmd = Command::cargo_bin("oc-rsync").unwrap();
    cmd.arg("--version");
    let expected = format!("oc-rsync {}\n", env!("CARGO_PKG_VERSION"));
    cmd.assert().success().stdout(expected).stderr("");
}

#[test]
fn remote_option_flag_accepts_multiple() {
    Command::cargo_bin("oc-rsync")
        .unwrap()
        .args([
            "--remote-option=--log-file=/tmp/foo",
            "--remote-option=--fake-flag",
            "--version",
        ])
        .assert()
        .success();
}

#[test]
fn remote_option_short_flag_is_accepted() {
    Command::cargo_bin("oc-rsync")
        .unwrap()
        .args(["-M", "--log-file=/tmp/foo", "--version"])
        .assert()
        .success();
}

#[test]
fn iconv_invalid_charset_fails() {
    let dir = tempdir().unwrap();
    let src_dir = dir.path().join("src");
    let dst_dir = dir.path().join("dst");
    std::fs::create_dir_all(&src_dir).unwrap();
    let src_arg = format!("{}/", src_dir.display());
    Command::cargo_bin("oc-rsync")
        .unwrap()
        .args([
            "--local",
            "--iconv=FOO",
            &src_arg,
            dst_dir.to_str().unwrap(),
        ])
        .assert()
        .failure()
        .stderr(predicates::str::contains(
            "iconv_open(\"UTF-8\", \"FOO\") failed",
        ));
}

#[test]
fn iconv_option_sent_to_daemon() {
    use std::io::{Read, Write};
    use std::net::TcpListener;
    use std::thread;

    let listener = TcpListener::bind("127.0.0.1:0").unwrap();
    let port = listener.local_addr().unwrap().port();
    let handle = thread::spawn(move || {
        let (mut stream, _) = listener.accept().unwrap();
        let mut buf = [0u8; 4];
        stream.read_exact(&mut buf).unwrap();
        stream
            .write_all(&SUPPORTED_PROTOCOLS[0].to_be_bytes())
            .unwrap();
        let mut b = [0u8; 1];
        loop {
            stream.read_exact(&mut b).unwrap();
            if b[0] == b'\n' {
                break;
            }
        }
        stream.write_all(b"@RSYNCD: OK\n").unwrap();
        let mut line = Vec::new();
        loop {
            stream.read_exact(&mut b).unwrap();
            if b[0] == b'\n' {
                break;
            }
            line.push(b[0]);
        }
        assert_eq!(line, b"mod");
        let mut got = false;
        loop {
            line.clear();
            loop {
                stream.read_exact(&mut b).unwrap();
                if b[0] == b'\n' {
                    break;
                }
                line.push(b[0]);
            }
            if line.is_empty() {
                break;
            }
            if line == b"--iconv=utf8,latin1" {
                got = true;
            }
        }
        assert!(got);
    });

    let mut sync_opts = SyncOptions::default();
    sync_opts.remote_options.push("--iconv=utf8,latin1".into());
    let cv = parse_iconv("utf8,latin1").unwrap();
    let _ = spawn_daemon_session(
        "127.0.0.1",
        "mod",
        Some(port),
        None,
        true,
        None,
        None,
        None,
        &[],
        &sync_opts,
        SUPPORTED_PROTOCOLS[0],
        None,
        Some(&cv),
    )
    .unwrap();
    handle.join().unwrap();
}

#[test]
fn iconv_transcodes_filenames() {
    let spec = "utf8,latin1";
    let cv = parse_iconv(spec).unwrap();
    let remote = b"f\xC3\xB8o";
    let decoded = cv.decode_remote(remote);
    let local_enc = Encoding::for_label(b"latin1").unwrap();
    let (local, _, _) = local_enc.encode(&decoded);
    assert_eq!(local.as_ref(), b"f\xF8o");
    let (round_dec, _, _) = local_enc.decode(&local);
    let roundtrip = cv.encode_remote(&round_dec);
    assert_eq!(roundtrip, remote);
}

#[test]
fn client_local_sync() {
    let dir = tempdir().unwrap();
    let src_dir = dir.path().join("src");
    let dst_dir = dir.path().join("dst");
    std::fs::create_dir_all(&src_dir).unwrap();
    std::fs::write(src_dir.join("a.txt"), b"hello world").unwrap();

    let mut cmd = Command::cargo_bin("oc-rsync").unwrap();
    let src_arg = format!("{}/", src_dir.display());
    cmd.args(["--local", &src_arg, dst_dir.to_str().unwrap()]);
    cmd.assert().success().stdout("").stderr("");

    let out = std::fs::read(dst_dir.join("a.txt")).unwrap();
    assert_eq!(out, b"hello world");
}

#[test]
fn whole_file_direct_copy() {
    let dir = tempdir().unwrap();
    let src_dir = dir.path().join("src");
    let dst_dir = dir.path().join("dst");
    std::fs::create_dir_all(&src_dir).unwrap();
    std::fs::create_dir_all(&dst_dir).unwrap();
    let src_file = src_dir.join("a.txt");
    let dst_file = dst_dir.join("a.txt");
    std::fs::write(&src_file, b"new contents").unwrap();
    std::fs::write(&dst_file, b"old contents").unwrap();
    set_file_mtime(&dst_file, FileTime::from_unix_time(0, 0)).unwrap();

    std::fs::write(src_dir.join("b.txt"), b"brand new").unwrap();

    let mut cmd = Command::cargo_bin("oc-rsync").unwrap();
    let src_arg = format!("{}/", src_dir.display());
    cmd.args([
        "--local",
        "--whole-file",
        &src_arg,
        dst_dir.to_str().unwrap(),
    ]);
    cmd.assert().success();

    let out = std::fs::read(dst_dir.join("a.txt")).unwrap();
    assert_eq!(out, b"new contents");

    let out_new = std::fs::read(dst_dir.join("b.txt")).unwrap();
    assert_eq!(out_new, b"brand new");
}

#[test]
fn ignore_existing_skips_file() {
    let dir = tempdir().unwrap();
    let src_dir = dir.path().join("src");
    let dst_dir = dir.path().join("dst");
    std::fs::create_dir_all(&src_dir).unwrap();
    std::fs::create_dir_all(&dst_dir).unwrap();
    fs::write(src_dir.join("a.txt"), b"new").unwrap();
    let dst_file = dst_dir.join("a.txt");
    fs::write(&dst_file, b"old").unwrap();
    set_file_mtime(&dst_file, FileTime::from_unix_time(0, 0)).unwrap();
    let src_arg = format!("{}/", src_dir.display());
    Command::cargo_bin("oc-rsync")
        .unwrap()
        .args([
            "--local",
            "--ignore-existing",
            &src_arg,
            dst_dir.to_str().unwrap(),
        ])
        .assert()
        .success();
    let out = fs::read(dst_dir.join("a.txt")).unwrap();
    assert_eq!(out, b"old");
}

#[test]
fn existing_skips_new_file() {
    let dir = tempdir().unwrap();
    let src_dir = dir.path().join("src");
    let dst_dir = dir.path().join("dst");
    std::fs::create_dir_all(&src_dir).unwrap();
    std::fs::create_dir_all(&dst_dir).unwrap();
    fs::write(src_dir.join("a.txt"), b"new").unwrap();
    let src_arg = format!("{}/", src_dir.display());
    Command::cargo_bin("oc-rsync")
        .unwrap()
        .args(["--local", "--existing", &src_arg, dst_dir.to_str().unwrap()])
        .assert()
        .success();
    assert!(!dst_dir.join("a.txt").exists());
}

#[test]
fn existing_updates_existing_file() {
    let dir = tempdir().unwrap();
    let src_dir = dir.path().join("src");
    let dst_dir = dir.path().join("dst");
    std::fs::create_dir_all(&src_dir).unwrap();
    std::fs::create_dir_all(&dst_dir).unwrap();
    fs::write(src_dir.join("a.txt"), b"new").unwrap();
    let dst_file = dst_dir.join("a.txt");
    fs::write(&dst_file, b"old").unwrap();
    set_file_mtime(&dst_file, FileTime::from_unix_time(0, 0)).unwrap();
    let src_arg = format!("{}/", src_dir.display());
    Command::cargo_bin("oc-rsync")
        .unwrap()
        .args(["--local", "--existing", &src_arg, dst_dir.to_str().unwrap()])
        .assert()
        .success();
    let out = fs::read(dst_dir.join("a.txt")).unwrap();
    assert_eq!(out, b"new");
}

#[test]
fn size_only_skips_same_sized_file() {
    let dir = tempdir().unwrap();
    let src_dir = dir.path().join("src");
    let dst_dir = dir.path().join("dst");
    std::fs::create_dir_all(&src_dir).unwrap();
    std::fs::create_dir_all(&dst_dir).unwrap();
    fs::write(src_dir.join("a.txt"), b"new").unwrap();
    let dst_file = dst_dir.join("a.txt");
    fs::write(&dst_file, b"old").unwrap();
    set_file_mtime(&dst_file, FileTime::from_unix_time(0, 0)).unwrap();
    let src_arg = format!("{}/", src_dir.display());
    Command::cargo_bin("oc-rsync")
        .unwrap()
        .args([
            "--local",
            "--size-only",
            &src_arg,
            dst_dir.to_str().unwrap(),
        ])
        .assert()
        .success();
    let out = fs::read(dst_dir.join("a.txt")).unwrap();
    assert_eq!(out, b"old");
}

#[test]
fn ignore_times_forces_update() {
    let dir = tempdir().unwrap();
    let src_dir = dir.path().join("src");
    let dst_dir = dir.path().join("dst");
    std::fs::create_dir_all(&src_dir).unwrap();
    std::fs::create_dir_all(&dst_dir).unwrap();
    let src_file = src_dir.join("a.txt");
    let dst_file = dst_dir.join("a.txt");
    fs::write(&src_file, b"new").unwrap();
    fs::write(&dst_file, b"old").unwrap();
    let t = FileTime::from_unix_time(1_000_000_000, 0);
    set_file_mtime(&src_file, t).unwrap();
    set_file_mtime(&dst_file, t).unwrap();
    let src_arg = format!("{}/", src_dir.display());
    Command::cargo_bin("oc-rsync")
        .unwrap()
        .args([
            "--local",
            "--ignore-times",
            &src_arg,
            dst_dir.to_str().unwrap(),
        ])
        .assert()
        .success();
    let out = fs::read(dst_dir.join("a.txt")).unwrap();
    assert_eq!(out, b"new");
}

#[test]
fn local_sync_without_flag_fails() {
    let dir = tempdir().unwrap();
    let src_dir = dir.path().join("src");
    let dst_dir = dir.path().join("dst");
    std::fs::create_dir_all(&src_dir).unwrap();

    let mut cmd = Command::cargo_bin("oc-rsync").unwrap();
    let src_arg = format!("{}/", src_dir.display());
    cmd.args([&src_arg, dst_dir.to_str().unwrap()]);
    cmd.assert().failure();
}

#[test]
fn leading_dash_directory_requires_separator() {
    let dir = tempdir().unwrap();
    let src = dir.path().join("-src");
    std::fs::create_dir_all(src.join("sub")).unwrap();
    fs::write(src.join("sub/file.txt"), b"dash").unwrap();

    Command::cargo_bin("oc-rsync")
        .unwrap()
        .current_dir(dir.path())
        .args(["--local", "-src/", "dst"])
        .assert()
        .failure();

    Command::cargo_bin("oc-rsync")
        .unwrap()
        .current_dir(dir.path())
        .args(["--local", "--", "-src/", "dst"])
        .assert()
        .success();

    assert_eq!(
        fs::read(dir.path().join("dst/sub/file.txt")).unwrap(),
        b"dash"
    );
}

#[test]
fn colon_in_path_triggers_remote_mode() {
    let dir = tempdir().unwrap();
    fs::create_dir_all(dir.path().join("dst")).unwrap();
    fs::write(dir.path().join("with:colon"), b"colon").unwrap();

    Command::cargo_bin("oc-rsync")
        .unwrap()
        .current_dir(dir.path())
        .env("RSYNC_RSH", "false")
        .args(["with:colon", "dst"])
        .assert()
        .failure();
}

#[test]
fn relative_preserves_ancestors() {
    let dir = tempdir().unwrap();
    let src_root = dir.path().join("src");
    std::fs::create_dir_all(src_root.join("a/b")).unwrap();
    std::fs::write(src_root.join("a/b/file.txt"), b"hi").unwrap();
    let mut cmd = Command::cargo_bin("oc-rsync").unwrap();
    cmd.current_dir(dir.path());
    cmd.args(["--local", "-R", "src/a/b/", "dst"]);
    cmd.assert().success();

    let out = std::fs::read(dir.path().join("dst/src/a/b/file.txt")).unwrap();
    assert_eq!(out, b"hi");
}

#[test]
fn progress_flag_shows_output() {
    let dir = tempdir().unwrap();
    let src_dir = dir.path().join("src");
    let dst_dir = dir.path().join("dst");
    std::fs::create_dir_all(&src_dir).unwrap();
    std::fs::write(src_dir.join("a.txt"), vec![0u8; 2048]).unwrap();
    let mut cmd = Command::cargo_bin("oc-rsync").unwrap();
    let src_arg = format!("{}/", src_dir.display());
    let assert = cmd
        .args(["--local", "--progress", &src_arg, dst_dir.to_str().unwrap()])
        .assert()
        .success();
    let stderr = String::from_utf8_lossy(&assert.get_output().stderr).into_owned();
    let path_line = stderr.lines().next().unwrap();
    assert_eq!(path_line, dst_dir.join("a.txt").display().to_string());
    let progress_line = stderr.split('\r').next_back().unwrap().trim_end();
    let bytes = progress_formatter(2048, false);
    let rate = format!("{}/s", progress_formatter(2048, true));
    let expected = format!("{:>15} {:>3}% {:>15}", bytes, 100, rate);
    assert_eq!(progress_line, expected);
}

#[test]
fn progress_flag_human_readable() {
    let dir = tempdir().unwrap();
    let src_dir = dir.path().join("src");
    let dst_dir = dir.path().join("dst");
    std::fs::create_dir_all(&src_dir).unwrap();

    std::fs::write(src_dir.join("a.txt"), vec![0u8; 2 * 1024]).unwrap();
    let mut cmd = Command::cargo_bin("oc-rsync").unwrap();
    let src_arg = format!("{}/", src_dir.display());
    let assert = cmd
        .args([
            "--local",
            "--progress",
            "--human-readable",
            &src_arg,
            dst_dir.to_str().unwrap(),
        ])
        .assert()
        .success();
    let stderr = String::from_utf8_lossy(&assert.get_output().stderr).into_owned();
    let mut lines = stderr.lines();
    let path_line = lines.next().unwrap();
    assert_eq!(path_line, dst_dir.join("a.txt").display().to_string());
    let progress_line = lines.next().unwrap().trim_start_matches('\r').trim_end();
    let bytes = progress_formatter(2 * 1024, true);
    let rate = format!("{}/s", progress_formatter(2 * 1024, true));
    let expected = format!("{:>15} {:>3}% {:>15}", bytes, 100, rate);
    assert_eq!(progress_line, expected);
}

#[test]
fn resumes_from_partial_dir() {
    let dir = tempdir().unwrap();
    let src_dir = dir.path().join("src");
    let dst_dir = dir.path().join("dst");
    let partial_dir = dir.path().join("partial");
    std::fs::create_dir_all(&src_dir).unwrap();
    std::fs::write(src_dir.join("a.txt"), b"hello").unwrap();
    std::fs::create_dir_all(&partial_dir).unwrap();
    std::fs::write(partial_dir.join("a.txt"), b"he").unwrap();

    let mut cmd = Command::cargo_bin("oc-rsync").unwrap();
    let src_arg = format!("{}/", src_dir.display());
    cmd.args([
        "--local",
        "--partial",
        "--partial-dir",
        partial_dir.to_str().unwrap(),
        &src_arg,
        dst_dir.to_str().unwrap(),
    ]);
    cmd.assert().success();

    let out = std::fs::read(dst_dir.join("a.txt")).unwrap();
    assert_eq!(out, b"hello");
    assert!(!partial_dir.join("a.txt").exists());
}

#[test]
fn resumes_from_partial_dir_with_absolute_path() {
    let dir = tempdir().unwrap();
    let src_dir = dir.path().join("src");
    let dst_dir = dir.path().join("dst");
    let partial_dir = dir.path().join("partial");
    std::fs::create_dir_all(src_dir.join("sub")).unwrap();
    std::fs::write(src_dir.join("sub/a.txt"), b"hello").unwrap();
    std::fs::create_dir_all(&partial_dir).unwrap();
    std::fs::write(partial_dir.join("a.txt"), b"he").unwrap();

    let mut cmd = Command::cargo_bin("oc-rsync").unwrap();
    let src_arg = format!("{}/", src_dir.display());
    cmd.args([
        "--local",
        "--partial",
        "--partial-dir",
        partial_dir.to_str().unwrap(),
        &src_arg,
        dst_dir.to_str().unwrap(),
    ]);
    cmd.assert().success();

    let out = std::fs::read(dst_dir.join("sub/a.txt")).unwrap();
    assert_eq!(out, b"hello");
    assert!(!partial_dir.join("a.txt").exists());
}

#[test]
fn resumes_from_partial_file() {
    let dir = tempdir().unwrap();
    let src_dir = dir.path().join("src");
    let dst_dir = dir.path().join("dst");
    std::fs::create_dir_all(&src_dir).unwrap();
    std::fs::create_dir_all(&dst_dir).unwrap();
    std::fs::write(src_dir.join("a.txt"), b"hello").unwrap();
    std::fs::write(dst_dir.join("a.partial"), b"he").unwrap();

    let mut cmd = Command::cargo_bin("oc-rsync").unwrap();
    let src_arg = format!("{}/", src_dir.display());
    cmd.args(["--local", "--partial", &src_arg, dst_dir.to_str().unwrap()]);
    cmd.assert().success();

    let out = std::fs::read(dst_dir.join("a.txt")).unwrap();
    assert_eq!(out, b"hello");
    assert!(!dst_dir.join("a.partial").exists());
}

#[test]
fn fails_when_temp_dir_is_file() {
    let dir = tempdir().unwrap();
    let src_dir = dir.path().join("src");
    let dst_dir = dir.path().join("dst");
    let tmp_file = dir.path().join("tmp");
    std::fs::create_dir_all(&src_dir).unwrap();
    std::fs::write(src_dir.join("a.txt"), b"hello").unwrap();
    std::fs::create_dir_all(&dst_dir).unwrap();
    std::fs::write(&tmp_file, b"not a dir").unwrap();

    let mut cmd = Command::cargo_bin("oc-rsync").unwrap();
    let src_arg = format!("{}/", src_dir.display());
    cmd.args([
        "--local",
        "--temp-dir",
        tmp_file.to_str().unwrap(),
        &src_arg,
        dst_dir.to_str().unwrap(),
    ]);
    cmd.assert().failure();
    assert!(!dst_dir.join("a.txt").exists());
}

#[test]
fn temp_files_created_in_temp_dir() {
    let dir = tempdir().unwrap();
    let src_dir = dir.path().join("src");
    let dst_dir = dir.path().join("dst");
    let tmp_dir = dir.path().join("tmp");
    std::fs::create_dir_all(&src_dir).unwrap();
    std::fs::create_dir_all(&dst_dir).unwrap();
    std::fs::create_dir_all(&tmp_dir).unwrap();
    let data = vec![b'x'; 200_000];
    std::fs::write(src_dir.join("a.txt"), &data).unwrap();

    let src_arg = format!("{}/", src_dir.display());
    let mut child = std::process::Command::cargo_bin("oc-rsync")
        .unwrap()
        .args([
            "--local",
            "--partial",
            "--bwlimit",
            "10240",
            "--temp-dir",
            tmp_dir.to_str().unwrap(),
            &src_arg,
            dst_dir.to_str().unwrap(),
        ])
        .spawn()
        .unwrap();

    let tmp_file = tmp_dir.join("a.tmp");
    let mut found = false;
    for _ in 0..50 {
        if tmp_file.exists() {
            found = true;
            break;
        }
        thread::sleep(Duration::from_millis(100));
    }
    let _ = child.kill();
    let _ = child.wait();
    assert!(found, "temp file not created in temp dir during transfer");
}

#[test]
#[cfg(unix)]
fn temp_dir_cross_filesystem_temp_file_in_dest() {
    let base = tempdir_in(".").unwrap();
    let src_dir = base.path().join("src");
    let dst_dir = base.path().join("dst");
    fs::create_dir_all(&src_dir).unwrap();
    fs::create_dir_all(&dst_dir).unwrap();
    let data = vec![b'x'; 200_000];
    fs::write(src_dir.join("a.txt"), &data).unwrap();

    let tmp_dir = match Tmpfs::new() {
        Some(t) => t,
        None => {
            eprintln!("skipping cross-filesystem temp-dir test; mount failed");
            return;
        }
    };

    let dst_dev = fs::metadata(&dst_dir).unwrap().dev();
    let tmp_dev = fs::metadata(tmp_dir.path()).unwrap().dev();
    assert_ne!(dst_dev, tmp_dev, "devices match");

    let src_arg = format!("{}/", src_dir.display());
    let mut child = std::process::Command::cargo_bin("oc-rsync")
        .unwrap()
        .args([
            "--local",
            "--partial",
            "--bwlimit",
            "10240",
            "--temp-dir",
            tmp_dir.path().to_str().unwrap(),
            &src_arg,
            dst_dir.to_str().unwrap(),
        ])
        .spawn()
        .unwrap();

    let mut found = false;
    for _ in 0..50 {
        let tmp_present = fs::read_dir(&dst_dir)
            .unwrap()
            .filter_map(|e| {
                let entry = e.ok()?;
                let name = entry.file_name();
                let name = name.to_string_lossy();
                if name.starts_with(".a.txt.") {
                    Some(entry.path())
                } else {
                    None
                }
            })
            .next();
        if tmp_present.is_some() {
            assert!(fs::read_dir(tmp_dir.path()).unwrap().next().is_none());
            found = true;
            break;
        }
        thread::sleep(Duration::from_millis(100));
    }
    let _ = child.kill();
    let _ = child.wait();
    assert!(
        found,
        "temp file not created in destination during transfer"
    );

    let out = fs::read(dst_dir.join("a.txt")).unwrap();
    assert_eq!(out.len(), data.len());
}

#[test]
fn destination_is_replaced_atomically() {
    let dir = tempdir().unwrap();
    let src_dir = dir.path().join("src");
    let dst_dir = dir.path().join("dst");
    std::fs::create_dir_all(&src_dir).unwrap();
    std::fs::create_dir_all(&dst_dir).unwrap();
    let src_file = src_dir.join("a.txt");
    let dst_file = dst_dir.join("a.txt");
    std::fs::write(&src_file, vec![b'x'; 50_000]).unwrap();
    std::fs::write(&dst_file, b"old").unwrap();

    let src_arg = format!("{}/", src_dir.display());
    let mut child = std::process::Command::cargo_bin("oc-rsync")
        .unwrap()
        .args([
            "--local",
            "--bwlimit",
            "20000",
            &src_arg,
            dst_dir.to_str().unwrap(),
        ])
        .spawn()
        .unwrap();

    let tmp_file = dst_dir.join("a.tmp");
    let mut found = false;
    for _ in 0..50 {
        if tmp_file.exists() {
            let out = std::fs::read(&dst_file).unwrap();
            assert_eq!(out, b"old");
            found = true;
            break;
        }
        thread::sleep(Duration::from_millis(100));
    }
    assert!(
        found,
        "temp file not created in destination during transfer"
    );

    child.wait().unwrap();
    let out = std::fs::read(dst_dir.join("a.txt")).unwrap();
    assert_eq!(out.len(), 50_000);
}

#[test]
#[cfg(unix)]
fn temp_dir_cross_filesystem_rename() {
    let base = tempdir_in(".").unwrap();
    let src_dir = base.path().join("src");
    let dst_dir = base.path().join("dst");
    fs::create_dir_all(&src_dir).unwrap();
    fs::create_dir_all(&dst_dir).unwrap();
    fs::write(src_dir.join("a.txt"), b"x").unwrap();

    let tmp_dir = match Tmpfs::new() {
        Some(t) => t,
        None => {
            eprintln!("skipping cross-filesystem rename test; mount failed");
            return;
        }
    };

    let dst_dev = fs::metadata(&dst_dir).unwrap().dev();
    let tmp_dev = fs::metadata(tmp_dir.path()).unwrap().dev();
    assert_ne!(dst_dev, tmp_dev, "devices match");

    let src_arg = format!("{}/", src_dir.display());
    Command::cargo_bin("oc-rsync")
        .unwrap()
        .args([
            "--local",
            "--temp-dir",
            tmp_dir.path().to_str().unwrap(),
            &src_arg,
            dst_dir.to_str().unwrap(),
        ])
        .assert()
        .success();
    let out = fs::read(dst_dir.join("a.txt")).unwrap();
    assert_eq!(out, b"x");
}

#[test]
#[cfg(unix)]
fn delay_updates_cross_filesystem_rename() {
    let base = tempdir_in(".").unwrap();
    let src_dir = base.path().join("src");
    let dst_dir = base.path().join("dst");
    fs::create_dir_all(&src_dir).unwrap();
    fs::create_dir_all(&dst_dir).unwrap();
    fs::write(src_dir.join("a.txt"), b"y").unwrap();

    let tmp_dir = match Tmpfs::new() {
        Some(t) => t,
        None => {
            eprintln!("skipping cross-filesystem rename test; mount failed");
            return;
        }
    };

    let dst_dev = fs::metadata(&dst_dir).unwrap().dev();
    let tmp_dev = fs::metadata(tmp_dir.path()).unwrap().dev();
    assert_ne!(dst_dev, tmp_dev, "devices match");

    let src_arg = format!("{}/", src_dir.display());
    Command::cargo_bin("oc-rsync")
        .unwrap()
        .args([
            "--local",
            "--delay-updates",
            "--temp-dir",
            tmp_dir.path().to_str().unwrap(),
            &src_arg,
            dst_dir.to_str().unwrap(),
        ])
        .assert()
        .success();
    let out = fs::read(dst_dir.join("a.txt")).unwrap();
    assert_eq!(out, b"y");
}

#[test]
fn numeric_ids_are_preserved() {
    let dir = tempdir().unwrap();
    let src_dir = dir.path().join("src");
    let dst_dir = dir.path().join("dst");
    std::fs::create_dir_all(&src_dir).unwrap();
    std::fs::create_dir_all(&dst_dir).unwrap();
    let file = src_dir.join("id.txt");
    std::fs::write(&file, b"ids").unwrap();
    #[cfg(unix)]
    let (uid, gid) = {
        let desired = (Uid::from_raw(12345), Gid::from_raw(12345));
        if let Err(err) = chown(&file, Some(desired.0), Some(desired.1)) {
            eprintln!("skipping numeric_ids_are_preserved: {err}");
            return;
        }
        desired
    };

    let dst_file = dst_dir.join("id.txt");
    std::fs::copy(&file, &dst_file).unwrap();
    #[cfg(unix)]
    {
        let new_uid = if uid.as_raw() == 0 { 1 } else { 0 };
        let new_gid = if gid.as_raw() == 0 { 1 } else { 0 };
        let _ = chown(
            &dst_file,
            Some(Uid::from_raw(new_uid)),
            Some(Gid::from_raw(new_gid)),
        );
    }

    let mut cmd = Command::cargo_bin("oc-rsync").unwrap();
    let src_arg = format!("{}/", src_dir.display());
    cmd.args([
        "--local",
        "--numeric-ids",
        "--owner",
        "--group",
        &src_arg,
        dst_dir.to_str().unwrap(),
    ]);
    cmd.assert().success();

    #[cfg(unix)]
    {
        let meta = std::fs::metadata(dst_dir.join("id.txt")).unwrap();
        assert_eq!(meta.uid(), uid.as_raw());
        assert_eq!(meta.gid(), gid.as_raw());
    }
}

#[cfg(unix)]
#[test]
fn owner_group_and_mode_preserved() {
    use std::os::unix::fs::PermissionsExt;
    let dir = tempdir().unwrap();
    let src_dir = dir.path().join("src");
    let dst_dir = dir.path().join("dst");
    std::fs::create_dir_all(&src_dir).unwrap();
    std::fs::create_dir_all(&dst_dir).unwrap();
    let file = src_dir.join("a.txt");
    std::fs::write(&file, b"ids").unwrap();
    std::fs::set_permissions(&file, std::fs::Permissions::from_mode(0o741)).unwrap();

    let dst_file = dst_dir.join("a.txt");
    std::fs::copy(&file, &dst_file).unwrap();
    let uid = get_current_uid();
    let gid = get_current_gid();
    let new_uid = if uid == 0 { 1 } else { 0 };
    let new_gid = if gid == 0 { 1 } else { 0 };
    let _ = chown(
        &dst_file,
        Some(Uid::from_raw(new_uid)),
        Some(Gid::from_raw(new_gid)),
    );
    std::fs::set_permissions(&dst_file, std::fs::Permissions::from_mode(0o600)).unwrap();

    let mut cmd = Command::cargo_bin("oc-rsync").unwrap();
    let src_arg = format!("{}/", src_dir.display());
    cmd.args([
        "--local",
        "--owner",
        "--group",
        "--perms",
        &src_arg,
        dst_dir.to_str().unwrap(),
    ]);
    cmd.assert().success();

    let meta = std::fs::metadata(dst_dir.join("a.txt")).unwrap();
    assert_eq!(meta.uid(), uid);
    assert_eq!(meta.gid(), gid);
    assert_eq!(meta.permissions().mode() & 0o7777, 0o741);
}

#[cfg(unix)]
#[test]
fn numeric_ids_require_privileges() {
    let dir = tempdir().unwrap();
    let probe = dir.path().join("probe");
    std::fs::write(&probe, b"probe").unwrap();
    let current_uid = get_current_uid();
    let target_uid = if current_uid == 0 { 1 } else { current_uid + 1 };
    if chown(&probe, Some(Uid::from_raw(target_uid)), None).is_ok() {
        eprintln!("skipping numeric_ids_require_privileges: has CAP_CHOWN");
        return;
    }

    let src_dir = dir.path().join("src");
    let dst_dir = dir.path().join("dst");
    std::fs::create_dir_all(&src_dir).unwrap();
    std::fs::create_dir_all(&dst_dir).unwrap();
    let file = src_dir.join("id.txt");
    std::fs::write(&file, b"ids").unwrap();

    let src_arg = format!("{}/", src_dir.display());
    let usermap = format!("--usermap={current_uid}:{target_uid}");
    Command::cargo_bin("oc-rsync")
        .unwrap()
        .args([
            "--local",
            "--numeric-ids",
            "--owner",
            &usermap,
            &src_arg,
            dst_dir.to_str().unwrap(),
        ])
        .assert()
        .failure();
}

#[cfg(unix)]
#[test]
fn owner_requires_privileges() {
    let dir = tempdir().unwrap();
    let probe = dir.path().join("probe");
    std::fs::write(&probe, b"probe").unwrap();
    let current_uid = get_current_uid();
    let target_uid = if current_uid == 0 { 1 } else { current_uid + 1 };
    if chown(&probe, Some(Uid::from_raw(target_uid)), None).is_ok() {
        eprintln!("skipping owner_requires_privileges: has CAP_CHOWN or running as root");
        return;
    }

    let src_dir = dir.path().join("src");
    let dst_dir = dir.path().join("dst");
    std::fs::create_dir_all(&src_dir).unwrap();
    std::fs::create_dir_all(&dst_dir).unwrap();
    let file = src_dir.join("id.txt");
    std::fs::write(&file, b"ids").unwrap();

    let src_arg = format!("{}/", src_dir.display());
    Command::cargo_bin("oc-rsync")
        .unwrap()
        .args(["--local", "--owner", &src_arg, dst_dir.to_str().unwrap()])
        .assert()
<<<<<<< HEAD
        .success();

    let dst_file = dst_dir.join("id.txt");
    let metadata = std::fs::metadata(&dst_file).unwrap();
    assert_eq!(metadata.uid(), current_uid);
=======
        .failure()
        .code(u8::from(ExitCode::Protocol) as i32)
        .stderr(predicates::str::contains("requires root or CAP_CHOWN"));
>>>>>>> 1fac62be
}

#[cfg(unix)]
#[test]
fn user_and_group_ids_are_mapped() {
    let uid = get_current_uid();
    let _gid = get_current_gid();
    if uid != 0 {
        eprintln!("skipping user_and_group_ids_are_mapped: requires root or CAP_CHOWN");
        return;
    }
    {
        let dir = tempdir().unwrap();
        let probe = dir.path().join("probe");
        std::fs::write(&probe, b"probe").unwrap();
        if let Err(err) = chown(&probe, Some(Uid::from_raw(1)), Some(Gid::from_raw(1))) {
            match err {
                nix::errno::Errno::EPERM => {
                    eprintln!("skipping user_and_group_ids_are_mapped: lacks CAP_CHOWN");
                    return;
                }
                _ => panic!("unexpected chown error: {err}"),
            }
        }
    }

    let dir = tempdir().unwrap();
    let src_dir = dir.path().join("src");
    let dst_dir = dir.path().join("dst");
    std::fs::create_dir_all(&src_dir).unwrap();
    std::fs::create_dir_all(&dst_dir).unwrap();
    let file = src_dir.join("id.txt");
    std::fs::write(&file, b"ids").unwrap();

    let src_arg = format!("{}/", src_dir.display());
    let uid = get_current_uid();
    let gid = get_current_gid();
    let mapped_uid = 1;
    let mapped_gid = 1;
    let usermap = format!("--usermap={uid}:{mapped_uid}");
    let groupmap = format!("--groupmap={gid}:{mapped_gid}");
    Command::cargo_bin("oc-rsync")
        .unwrap()
        .args([
            "--local",
            usermap.as_str(),
            groupmap.as_str(),
            src_arg.as_str(),
            dst_dir.to_str().unwrap(),
        ])
        .assert()
        .success();

    let meta = std::fs::metadata(dst_dir.join("id.txt")).unwrap();
    assert_eq!(meta.uid(), mapped_uid);
    assert_eq!(meta.gid(), mapped_gid);
}

#[cfg(unix)]
#[test]
fn user_names_are_mapped_even_with_numeric_ids() {
    let uid = get_current_uid();
    if uid != 0 {
        eprintln!(
            "skipping user_names_are_mapped_even_with_numeric_ids: requires root or CAP_CHOWN"
        );
        return;
    }
    {
        let dir = tempdir().unwrap();
        let probe = dir.path().join("probe");
        std::fs::write(&probe, b"probe").unwrap();
        if let Err(err) = chown(&probe, Some(Uid::from_raw(1)), Some(Gid::from_raw(1))) {
            match err {
                nix::errno::Errno::EPERM => {
                    eprintln!(
                        "skipping user_names_are_mapped_even_with_numeric_ids: lacks CAP_CHOWN"
                    );
                    return;
                }
                _ => panic!("unexpected chown error: {err}"),
            }
        }
    }

    let dir = tempdir().unwrap();
    let src_dir = dir.path().join("src");
    let dst_dir = dir.path().join("dst");
    std::fs::create_dir_all(&src_dir).unwrap();
    std::fs::create_dir_all(&dst_dir).unwrap();
    let file = src_dir.join("id.txt");
    std::fs::write(&file, b"ids").unwrap();

    let src_arg = format!("{}/", src_dir.display());
    let uname = get_user_by_uid(uid)
        .unwrap()
        .name()
        .to_string_lossy()
        .into_owned();
    let passwd_data = std::fs::read_to_string("/etc/passwd").unwrap();
    let (other_name, other_uid) = passwd_data
        .lines()
        .find_map(|line| {
            if line.starts_with('#') || line.trim().is_empty() {
                return None;
            }
            let mut parts = line.split(':');
            let name = parts.next()?;
            parts.next();
            let uid_str = parts.next()?;
            let uid_val: u32 = uid_str.parse().ok()?;
            if uid_val != uid {
                Some((name.to_string(), uid_val))
            } else {
                None
            }
        })
        .expect("no alternate user found");

    let usermap = format!("--usermap={uname}:{other_name}");
    Command::cargo_bin("oc-rsync")
        .unwrap()
        .args([
            "--local",
            "--numeric-ids",
            usermap.as_str(),
            src_arg.as_str(),
            dst_dir.to_str().unwrap(),
        ])
        .assert()
        .success();

    let meta = std::fs::metadata(dst_dir.join("id.txt")).unwrap();
    assert_eq!(meta.uid(), other_uid);
}

#[cfg(unix)]
#[test]
fn group_names_are_mapped() {
    let uid = get_current_uid();
    if uid != 0 {
        eprintln!("skipping group_names_are_mapped: requires root or CAP_CHOWN");
        return;
    }
    {
        let dir = tempdir().unwrap();
        let probe = dir.path().join("probe");
        std::fs::write(&probe, b"probe").unwrap();
        if let Err(err) = chown(&probe, Some(Uid::from_raw(1)), Some(Gid::from_raw(1))) {
            match err {
                nix::errno::Errno::EPERM => {
                    eprintln!("skipping group_names_are_mapped: lacks CAP_CHOWN");
                    return;
                }
                _ => panic!("unexpected chown error: {err}"),
            }
        }
    }

    let dir = tempdir().unwrap();
    let src_dir = dir.path().join("src");
    let dst_dir = dir.path().join("dst");
    std::fs::create_dir_all(&src_dir).unwrap();
    std::fs::create_dir_all(&dst_dir).unwrap();
    let file = src_dir.join("id.txt");
    std::fs::write(&file, b"ids").unwrap();

    let src_arg = format!("{}/", src_dir.display());
    let gid = get_current_gid();
    let gname = get_group_by_gid(gid)
        .unwrap()
        .name()
        .to_string_lossy()
        .into_owned();

    let group_data = std::fs::read_to_string("/etc/group").unwrap();
    let (other_name, other_gid) = group_data
        .lines()
        .find_map(|line| {
            if line.starts_with('#') || line.trim().is_empty() {
                return None;
            }
            let mut parts = line.split(':');
            let name = parts.next()?;
            parts.next();
            let gid_str = parts.next()?;
            let gid_val: u32 = gid_str.parse().ok()?;
            if gid_val != gid {
                Some((name.to_string(), gid_val))
            } else {
                None
            }
        })
        .expect("no alternate group found");

    let groupmap = format!("--groupmap={gname}:{other_name}");
    Command::cargo_bin("oc-rsync")
        .unwrap()
        .args([
            "--local",
            groupmap.as_str(),
            src_arg.as_str(),
            dst_dir.to_str().unwrap(),
        ])
        .assert()
        .success();

    let meta = std::fs::metadata(dst_dir.join("id.txt")).unwrap();
    assert_eq!(meta.gid(), other_gid);
}

#[cfg(unix)]
#[test]
fn parse_usermap_accepts_numeric_and_name() {
    use meta::{parse_id_map, IdKind};
    use users::get_user_by_uid;

    let numeric = parse_id_map("0:1", IdKind::User).unwrap();
    assert_eq!(numeric(0), 1);

    let root_name = get_user_by_uid(0)
        .unwrap()
        .name()
        .to_string_lossy()
        .into_owned();
    let spec = format!("{root_name}:{root_name}");
    let name_map = parse_id_map(&spec, IdKind::User).unwrap();
    assert_eq!(name_map(0), 0);
}

#[cfg(unix)]
#[test]
fn parse_groupmap_accepts_numeric_and_name() {
    use meta::{parse_id_map, IdKind};
    use users::get_group_by_gid;

    let numeric = parse_id_map("0:1", IdKind::Group).unwrap();
    assert_eq!(numeric(0), 1);

    let root_gname = get_group_by_gid(0)
        .unwrap()
        .name()
        .to_string_lossy()
        .into_owned();
    let spec = format!("{root_gname}:{root_gname}");
    let name_map = parse_id_map(&spec, IdKind::Group).unwrap();
    assert_eq!(name_map(0), 0);
}

#[cfg(unix)]
#[test]
fn user_name_to_numeric_id_is_mapped() {
    let uid = get_current_uid();
    if uid != 0 {
        eprintln!("skipping user_name_to_numeric_id_is_mapped: requires root or CAP_CHOWN",);
        return;
    }
    {
        let dir = tempdir().unwrap();
        let probe = dir.path().join("probe");
        std::fs::write(&probe, b"probe").unwrap();
        if let Err(err) = chown(&probe, Some(Uid::from_raw(1)), Some(Gid::from_raw(1))) {
            match err {
                nix::errno::Errno::EPERM => {
                    eprintln!("skipping user_name_to_numeric_id_is_mapped: lacks CAP_CHOWN",);
                    return;
                }
                _ => panic!("unexpected chown error: {err}"),
            }
        }
    }

    let dir = tempdir().unwrap();
    let src_dir = dir.path().join("src");
    let dst_dir = dir.path().join("dst");
    std::fs::create_dir_all(&src_dir).unwrap();
    std::fs::create_dir_all(&dst_dir).unwrap();
    let file = src_dir.join("id.txt");
    std::fs::write(&file, b"ids").unwrap();

    let uname = get_user_by_uid(uid)
        .unwrap()
        .name()
        .to_string_lossy()
        .into_owned();
    let passwd_data = std::fs::read_to_string("/etc/passwd").unwrap();
    let other_uid = passwd_data
        .lines()
        .find_map(|line| {
            if line.starts_with('#') || line.trim().is_empty() {
                return None;
            }
            let mut parts = line.split(':');
            parts.next()?;
            parts.next();
            let uid_str = parts.next()?;
            let uid_val: u32 = uid_str.parse().ok()?;
            if uid_val != uid {
                Some(uid_val)
            } else {
                None
            }
        })
        .expect("no alternate user id found");

    let usermap = format!("--usermap={uname}:{other_uid}");
    let src_arg = format!("{}/", src_dir.display());
    Command::cargo_bin("oc-rsync")
        .unwrap()
        .args([
            "--local",
            usermap.as_str(),
            src_arg.as_str(),
            dst_dir.to_str().unwrap(),
        ])
        .assert()
        .success();

    let meta = std::fs::metadata(dst_dir.join("id.txt")).unwrap();
    assert_eq!(meta.uid(), other_uid);
}

#[cfg(unix)]
#[test]
fn group_id_to_name_is_mapped() {
    let uid = get_current_uid();
    if uid != 0 {
        eprintln!("skipping group_id_to_name_is_mapped: requires root or CAP_CHOWN");
        return;
    }
    {
        let dir = tempdir().unwrap();
        let probe = dir.path().join("probe");
        std::fs::write(&probe, b"probe").unwrap();
        if let Err(err) = chown(&probe, Some(Uid::from_raw(1)), Some(Gid::from_raw(1))) {
            match err {
                nix::errno::Errno::EPERM => {
                    eprintln!("skipping group_id_to_name_is_mapped: lacks CAP_CHOWN",);
                    return;
                }
                _ => panic!("unexpected chown error: {err}"),
            }
        }
    }

    let dir = tempdir().unwrap();
    let src_dir = dir.path().join("src");
    let dst_dir = dir.path().join("dst");
    std::fs::create_dir_all(&src_dir).unwrap();
    std::fs::create_dir_all(&dst_dir).unwrap();
    let file = src_dir.join("id.txt");
    std::fs::write(&file, b"ids").unwrap();

    let gid = get_current_gid();
    let group_data = std::fs::read_to_string("/etc/group").unwrap();
    let (other_name, other_gid) = group_data
        .lines()
        .find_map(|line| {
            if line.starts_with('#') || line.trim().is_empty() {
                return None;
            }
            let mut parts = line.split(':');
            let name = parts.next()?;
            parts.next();
            let gid_str = parts.next()?;
            let gid_val: u32 = gid_str.parse().ok()?;
            if gid_val != gid {
                Some((name.to_string(), gid_val))
            } else {
                None
            }
        })
        .expect("no alternate group found");

    let groupmap = format!("--groupmap={gid}:{other_name}");
    let src_arg = format!("{}/", src_dir.display());
    Command::cargo_bin("oc-rsync")
        .unwrap()
        .args([
            "--local",
            groupmap.as_str(),
            src_arg.as_str(),
            dst_dir.to_str().unwrap(),
        ])
        .assert()
        .success();

    let meta = std::fs::metadata(dst_dir.join("id.txt")).unwrap();
    assert_eq!(meta.gid(), other_gid);
}

#[test]
fn verbose_flag_increases_logging() {
    let dir = tempdir().unwrap();
    let src_dir = dir.path().join("src");
    let dst_dir = dir.path().join("dst");
    std::fs::create_dir_all(&src_dir).unwrap();

    let mut cmd = Command::cargo_bin("oc-rsync").unwrap();
    let src_arg = format!("{}/", src_dir.display());
    cmd.args(["--local", "--verbose", &src_arg, dst_dir.to_str().unwrap()]);
    cmd.assert()
        .success()
        .stdout(predicates::str::contains("verbose level set to 1"));
}

#[test]
fn log_format_json_outputs_structured_logs() {
    let dir = tempdir().unwrap();
    let src_dir = dir.path().join("src");
    let dst_dir = dir.path().join("dst");
    std::fs::create_dir_all(&src_dir).unwrap();

    let mut cmd = Command::cargo_bin("oc-rsync").unwrap();
    let src_arg = format!("{}/", src_dir.display());
    cmd.args([
        "--local",
        "--log-format=json",
        "--verbose",
        &src_arg,
        dst_dir.to_str().unwrap(),
    ]);
    cmd.assert().success().stdout(predicates::str::contains(
        "\"message\":\"verbose level set to 1\"",
    ));
}

#[test]
fn log_file_format_json_outputs_structured_file() {
    let dir = tempdir().unwrap();
    let src_dir = dir.path().join("src");
    let dst_dir = dir.path().join("dst");
    std::fs::create_dir_all(&src_dir).unwrap();

    let log = dir.path().join("log.json");
    let mut cmd = Command::cargo_bin("oc-rsync").unwrap();
    let src_arg = format!("{}/", src_dir.display());
    cmd.args([
        "--local",
        "--log-file",
        log.to_str().unwrap(),
        "--log-file-format=json",
        "--verbose",
        &src_arg,
        dst_dir.to_str().unwrap(),
    ]);
    cmd.assert().success();
    let contents = std::fs::read_to_string(log).unwrap();
    assert!(contents.contains("\"message\""));
}

#[test]
fn quiet_flag_suppresses_output() {
    let dir = tempdir().unwrap();
    let src_dir = dir.path().join("src");
    let dst_dir = dir.path().join("dst");
    std::fs::create_dir_all(&src_dir).unwrap();

    let mut cmd = Command::cargo_bin("oc-rsync").unwrap();
    let src_arg = format!("{}/", src_dir.display());
    cmd.args([
        "--local",
        "--recursive",
        "--quiet",
        "--progress",
        "--stats",
        &src_arg,
        dst_dir.to_str().unwrap(),
    ]);
    cmd.assert().success().stdout("").stderr("");
}

#[test]
fn archive_implies_recursive() {
    let dir = tempdir().unwrap();
    let src_root = dir.path().join("src");
    std::fs::create_dir_all(src_root.join("a/b")).unwrap();
    std::fs::write(src_root.join("a/b/file.txt"), b"hi").unwrap();
    let dst_dir = dir.path().join("dst");

    let mut cmd = Command::cargo_bin("oc-rsync").unwrap();
    let src_arg = format!("{}/", src_root.display());
    cmd.args(["--local", "-a", &src_arg, dst_dir.to_str().unwrap()]);
    cmd.assert().success();
    assert!(dst_dir.join("a/b/file.txt").exists());
}

#[test]
fn dry_run_does_not_modify_destination() {
    let dir = tempdir().unwrap();
    let src_dir = dir.path().join("src");
    let dst_dir = dir.path().join("dst");
    std::fs::create_dir_all(&src_dir).unwrap();
    std::fs::write(src_dir.join("file.txt"), b"hello").unwrap();

    let mut cmd = Command::cargo_bin("oc-rsync").unwrap();
    let src_arg = format!("{}/", src_dir.display());
    cmd.args(["--local", "--dry-run", &src_arg, dst_dir.to_str().unwrap()]);
    cmd.assert().success();
    assert!(!dst_dir.join("file.txt").exists());
}

#[test]
fn checksum_forces_transfer_cli() {
    let dir = tempdir().unwrap();
    let src = dir.path().join("src");
    let dst = dir.path().join("dst");
    std::fs::create_dir_all(&src).unwrap();
    std::fs::create_dir_all(&dst).unwrap();
    let src_file = src.join("file");
    let dst_file = dst.join("file");
    std::fs::write(&src_file, b"aaaa").unwrap();
    std::fs::write(&dst_file, b"bbbb").unwrap();
    let mtime = FileTime::from_unix_time(1_000_000, 0);
    set_file_mtime(&src_file, mtime).unwrap();
    set_file_mtime(&dst_file, mtime).unwrap();

    Command::cargo_bin("oc-rsync")
        .unwrap()
        .args([
            "--local",
            &format!("{}/", src.display()),
            dst.to_str().unwrap(),
        ])
        .assert()
        .success();
    assert_eq!(std::fs::read(&dst_file).unwrap(), b"bbbb");

    Command::cargo_bin("oc-rsync")
        .unwrap()
        .args([
            "--local",
            "--checksum",
            &format!("{}/", src.display()),
            dst.to_str().unwrap(),
        ])
        .assert()
        .success();
    assert_eq!(std::fs::read(&dst_file).unwrap(), b"aaaa");
}

#[test]
fn delete_non_empty_dir_without_force_fails() {
    let dir = tempdir().unwrap();
    let src = dir.path().join("src");
    let dst = dir.path().join("dst");
    std::fs::create_dir_all(&src).unwrap();
    std::fs::create_dir_all(dst.join("sub")).unwrap();
    std::fs::write(dst.join("sub/file.txt"), b"hi").unwrap();

    Command::cargo_bin("oc-rsync")
        .unwrap()
        .args([
            "--local",
            "--delete",
            &format!("{}/", src.display()),
            dst.to_str().unwrap(),
        ])
        .assert()
        .failure()
        .stderr(predicates::str::contains("Directory not empty"));

    assert!(dst.join("sub/file.txt").exists());
}

#[test]
fn force_allows_non_empty_dir_deletion() {
    let dir = tempdir().unwrap();
    let src = dir.path().join("src");
    let dst = dir.path().join("dst");
    std::fs::create_dir_all(&src).unwrap();
    std::fs::create_dir_all(dst.join("sub")).unwrap();
    std::fs::write(dst.join("sub/file.txt"), b"hi").unwrap();

    Command::cargo_bin("oc-rsync")
        .unwrap()
        .args([
            "--local",
            "--delete",
            "--force",
            &format!("{}/", src.display()),
            dst.to_str().unwrap(),
        ])
        .assert()
        .success();

    assert!(!dst.join("sub").exists());
}

#[test]
fn force_removes_nested_non_empty_dirs() {
    let dir = tempdir().unwrap();
    let src = dir.path().join("src");
    let dst = dir.path().join("dst");
    std::fs::create_dir_all(&src).unwrap();
    std::fs::create_dir_all(dst.join("sub/nested")).unwrap();
    std::fs::write(dst.join("sub/nested/file.txt"), b"hi").unwrap();

    Command::cargo_bin("oc-rsync")
        .unwrap()
        .args([
            "--local",
            "--delete",
            "--force",
            &format!("{}/", src.display()),
            dst.to_str().unwrap(),
        ])
        .assert()
        .success();

    assert!(!dst.join("sub").exists());
}

#[test]
fn force_removes_multiple_non_empty_dirs() {
    let dir = tempdir().unwrap();
    let src = dir.path().join("src");
    let dst = dir.path().join("dst");
    std::fs::create_dir_all(&src).unwrap();
    std::fs::create_dir_all(dst.join("sub1/nested1")).unwrap();
    std::fs::create_dir_all(dst.join("sub2/nested2")).unwrap();
    std::fs::write(dst.join("sub1/nested1/file1.txt"), b"hi").unwrap();
    std::fs::write(dst.join("sub2/nested2/file2.txt"), b"hi").unwrap();

    Command::cargo_bin("oc-rsync")
        .unwrap()
        .args([
            "--local",
            "--delete",
            "--force",
            &format!("{}/", src.display()),
            dst.to_str().unwrap(),
        ])
        .assert()
        .success();

    assert!(!dst.join("sub1").exists());
    assert!(!dst.join("sub2").exists());
}

#[cfg(unix)]
#[test]
#[serial]
fn perms_flag_preserves_permissions() {
    use nix::sys::stat::{umask, Mode};
    use std::fs;
    let dir = tempdir().unwrap();
    let src_dir = dir.path().join("src");
    let dst_dir = dir.path().join("dst");
    fs::create_dir_all(&src_dir).unwrap();
    fs::create_dir_all(&dst_dir).unwrap();
    let file = src_dir.join("a.txt");
    fs::write(&file, b"hi").unwrap();
    fs::set_permissions(&file, fs::Permissions::from_mode(0o741)).unwrap();
    let dst_file = dst_dir.join("a.txt");
    fs::copy(&file, &dst_file).unwrap();
    fs::set_permissions(&dst_file, fs::Permissions::from_mode(0o600)).unwrap();
    let mtime = FileTime::from_last_modification_time(&fs::metadata(&file).unwrap());
    set_file_mtime(&dst_file, mtime).unwrap();

    let old_umask = umask(Mode::from_bits_truncate(0o077));

    let mut cmd = Command::cargo_bin("oc-rsync").unwrap();
    let src_arg = format!("{}/", src_dir.display());
    cmd.args(["--local", "--perms", &src_arg, dst_dir.to_str().unwrap()]);
    cmd.assert().success();

    umask(old_umask);

    let mode = fs::metadata(dst_dir.join("a.txt"))
        .unwrap()
        .permissions()
        .mode();
    assert_eq!(mode & 0o7777, 0o741);
}

#[cfg(unix)]
#[test]
#[serial]
fn default_umask_masks_permissions() {
    use nix::sys::stat::{umask, Mode};
    use std::fs;
    use std::os::unix::fs::PermissionsExt;
    let dir = tempdir().unwrap();
    let src_dir = dir.path().join("src");
    let dst_dir = dir.path().join("dst");
    fs::create_dir_all(&src_dir).unwrap();
    fs::create_dir_all(&dst_dir).unwrap();
    let file = src_dir.join("a.sh");
    fs::write(&file, b"hi").unwrap();
    fs::set_permissions(&file, fs::Permissions::from_mode(0o754)).unwrap();

    let old_umask = umask(Mode::from_bits_truncate(0o027));

    let src_arg = format!("{}/", src_dir.display());
    Command::cargo_bin("oc-rsync")
        .unwrap()
        .args(["--local", &src_arg, dst_dir.to_str().unwrap()])
        .assert()
        .success();

    umask(old_umask);

    let mode = fs::metadata(dst_dir.join("a.sh"))
        .unwrap()
        .permissions()
        .mode()
        & 0o777;
    assert_eq!(mode, 0o754 & !0o027);
}

#[cfg(unix)]
#[test]
fn chmod_masks_file_type_bits() {
    use std::fs;
    use std::os::unix::fs::PermissionsExt;
    let dir = tempdir().unwrap();
    let src_dir = dir.path().join("src");
    let dst_dir = dir.path().join("dst");
    fs::create_dir_all(&src_dir).unwrap();
    let file = src_dir.join("a.txt");
    fs::write(&file, b"hi").unwrap();

    let mut cmd = Command::cargo_bin("oc-rsync").unwrap();
    let src_arg = format!("{}/", src_dir.display());
    cmd.args([
        "--local",
        "--chmod=100644",
        &src_arg,
        dst_dir.to_str().unwrap(),
    ]);
    cmd.assert().success();

    let mode = fs::metadata(dst_dir.join("a.txt"))
        .unwrap()
        .permissions()
        .mode();
    assert_eq!(mode & 0o7777, 0o644);
}

#[cfg(unix)]
#[test]
fn numeric_chmod_leaves_directories_executable() {
    use std::fs;
    use std::os::unix::fs::PermissionsExt;
    let dir = tempdir().unwrap();
    let src_dir = dir.path().join("src");
    let dst_dir = dir.path().join("dst");
    fs::create_dir_all(src_dir.join("sub")).unwrap();
    fs::write(src_dir.join("sub/file"), b"hi").unwrap();

    let mut cmd = Command::cargo_bin("oc-rsync").unwrap();
    let src_arg = format!("{}/", src_dir.display());
    cmd.args([
        "--local",
        "--recursive",
        "--chmod=100644",
        &src_arg,
        dst_dir.to_str().unwrap(),
    ]);
    cmd.assert().success();

    let mode = fs::metadata(dst_dir.join("sub"))
        .unwrap()
        .permissions()
        .mode();
    assert_eq!(mode & 0o777, 0o755);
}

#[test]
fn stats_are_printed() {
    let dir = tempdir().unwrap();
    let src_dir = dir.path().join("src");
    let dst_dir = dir.path().join("dst");
    std::fs::create_dir_all(&src_dir).unwrap();
    std::fs::write(src_dir.join("a.txt"), b"hello").unwrap();

    let mut cmd = Command::cargo_bin("oc-rsync").unwrap();
    let src_arg = format!("{}/", src_dir.display());
    cmd.args(["--local", "--stats", &src_arg, dst_dir.to_str().unwrap()]);
    cmd.assert()
        .success()
        .stdout(predicates::str::contains("files transferred"));
}

#[test]
fn config_flag_prints_message() {
    let dir = tempdir().unwrap();
    let src_dir = dir.path().join("src");
    let dst_dir = dir.path().join("dst");
    std::fs::create_dir_all(&src_dir).unwrap();
    let cfg = dir.path().join("config");
    std::fs::write(&cfg, b"cfg").unwrap();

    let mut cmd = Command::cargo_bin("oc-rsync").unwrap();
    let src_arg = format!("{}/", src_dir.display());
    cmd.args([
        "--local",
        "--config",
        cfg.to_str().unwrap(),
        &src_arg,
        dst_dir.to_str().unwrap(),
    ]);
    cmd.assert()
        .success()
        .stdout(predicates::str::contains("using config file"));
}

#[test]
fn no_default_config_used_without_flag() {
    let dir = tempdir().unwrap();
    let home = dir.path();
    let src_dir = home.join("src");
    let dst_dir = home.join("dst");
    std::fs::create_dir_all(&src_dir).unwrap();
    let cfg = home.join(".config/oc-rsync/config.toml");
    std::fs::create_dir_all(cfg.parent().unwrap()).unwrap();
    std::fs::write(&cfg, b"cfg").unwrap();

    let mut cmd = Command::cargo_bin("oc-rsync").unwrap();
    let src_arg = format!("{}/", src_dir.display());
    cmd.env("HOME", home);
    cmd.args(["--local", &src_arg, dst_dir.to_str().unwrap()]);
    cmd.assert()
        .success()
        .stdout(predicates::str::contains("using config file").not());
}

#[test]
fn client_rejects_port_without_daemon() {
    Command::cargo_bin("oc-rsync")
        .unwrap()
        .args(["--port", "1234"])
        .assert()
        .failure();
}

#[test]
fn invalid_compress_level_fails() {
    Command::cargo_bin("oc-rsync")
        .unwrap()
        .args(["--compress-level", "foo"])
        .assert()
        .failure();
}

#[test]
fn help_flag_prints_usage() {
    Command::cargo_bin("oc-rsync")
        .unwrap()
        .arg("--help")
        .assert()
        .success()
        .stdout(predicates::str::contains("Usage:"));
}

#[test]
fn exclude_pattern_skips_files() {
    let dir = tempdir().unwrap();
    let src = dir.path().join("src");
    let dst = dir.path().join("dst");
    std::fs::create_dir_all(&src).unwrap();
    std::fs::write(src.join("keep.txt"), b"k").unwrap();
    std::fs::write(src.join("skip.log"), b"s").unwrap();

    let src_arg = format!("{}/", src.display());
    Command::cargo_bin("oc-rsync")
        .unwrap()
        .args([
            "--local",
            "--recursive",
            "--exclude",
            "*.log",
            &src_arg,
            dst.to_str().unwrap(),
        ])
        .assert()
        .success();

    assert!(dst.join("keep.txt").exists());
    assert!(!dst.join("skip.log").exists());
}

#[test]
fn exclude_from_file_skips_patterns() {
    let dir = tempdir().unwrap();
    let src = dir.path().join("src");
    let dst = dir.path().join("dst");
    std::fs::create_dir_all(&src).unwrap();
    std::fs::write(src.join("keep.txt"), b"k").unwrap();
    std::fs::write(src.join("skip.log"), b"s").unwrap();
    let list = dir.path().join("exclude.txt");
    std::fs::write(&list, "*.log\n").unwrap();

    let src_arg = format!("{}/", src.display());
    Command::cargo_bin("oc-rsync")
        .unwrap()
        .args([
            "--local",
            "--recursive",
            "--exclude-from",
            list.to_str().unwrap(),
            &src_arg,
            dst.to_str().unwrap(),
        ])
        .assert()
        .success();

    assert!(dst.join("keep.txt").exists());
    assert!(!dst.join("skip.log").exists());
}

#[test]
fn files_from_list_transfers_only_listed_files() {
    let dir = tempdir().unwrap();
    let src = dir.path().join("src");
    let dst = dir.path().join("dst");
    fs::create_dir_all(&src).unwrap();
    fs::create_dir_all(&dst).unwrap();
    fs::write(src.join("keep.txt"), b"k").unwrap();
    fs::write(src.join("other file.txt"), b"o").unwrap();
    fs::write(src.join("skip.txt"), b"s").unwrap();
    let list = dir.path().join("files.txt");
    fs::write(&list, "keep.txt\nother\\ file.txt\n#comment\n").unwrap();

    let src_arg = format!("{}/", src.display());
    Command::cargo_bin("oc-rsync")
        .unwrap()
        .args([
            "--local",
            "--recursive",
            "--files-from",
            list.to_str().unwrap(),
            &src_arg,
            dst.to_str().unwrap(),
        ])
        .assert()
        .success();

    assert!(dst.join("keep.txt").exists());
    assert!(dst.join("other file.txt").exists());
    assert!(!dst.join("skip.txt").exists());
}

#[test]
fn include_pattern_allows_file() {
    let dir = tempdir().unwrap();
    let src = dir.path().join("src");
    let dst = dir.path().join("dst");
    std::fs::create_dir_all(&src).unwrap();
    std::fs::write(src.join("keep.txt"), b"k").unwrap();
    std::fs::write(src.join("skip.txt"), b"s").unwrap();

    let src_arg = format!("{}/", src.display());
    Command::cargo_bin("oc-rsync")
        .unwrap()
        .args([
            "--local",
            "--recursive",
            "--include",
            "keep.txt",
            "--exclude",
            "*",
            &src_arg,
            dst.to_str().unwrap(),
        ])
        .assert()
        .success();

    assert!(dst.join("keep.txt").exists());
    assert!(!dst.join("skip.txt").exists());
}

#[test]
fn include_after_exclude_does_not_override() {
    let dir = tempdir().unwrap();
    let src = dir.path().join("src");
    let dst = dir.path().join("dst");
    std::fs::create_dir_all(&src).unwrap();
    std::fs::write(src.join("keep.log"), b"k").unwrap();
    std::fs::write(src.join("skip.log"), b"s").unwrap();

    let src_arg = format!("{}/", src.display());
    Command::cargo_bin("oc-rsync")
        .unwrap()
        .args([
            "--local",
            "--recursive",
            "--exclude",
            "*.log",
            "--include",
            "keep.log",
            &src_arg,
            dst.to_str().unwrap(),
        ])
        .assert()
        .success();

    assert!(!dst.join("keep.log").exists());
    assert!(!dst.join("skip.log").exists());
}

#[test]
fn include_from_file_allows_patterns() {
    let dir = tempdir().unwrap();
    let src = dir.path().join("src");
    let dst = dir.path().join("dst");
    std::fs::create_dir_all(&src).unwrap();
    std::fs::write(src.join("keep.txt"), b"k").unwrap();
    std::fs::write(src.join("skip.txt"), b"s").unwrap();
    let inc = dir.path().join("include.txt");
    std::fs::write(&inc, "keep.txt\n").unwrap();
    let exc = dir.path().join("exclude.txt");
    std::fs::write(&exc, "*\n").unwrap();

    let src_arg = format!("{}/", src.display());
    Command::cargo_bin("oc-rsync")
        .unwrap()
        .args([
            "--local",
            "--recursive",
            "--include-from",
            inc.to_str().unwrap(),
            "--exclude-from",
            exc.to_str().unwrap(),
            &src_arg,
            dst.to_str().unwrap(),
        ])
        .assert()
        .success();

    assert!(dst.join("keep.txt").exists());
    assert!(!dst.join("skip.txt").exists());
}

#[test]
fn per_dir_merge_can_override_later_include() {
    let dir = tempdir().unwrap();
    let src = dir.path().join("src");
    let dst = dir.path().join("dst");
    std::fs::create_dir_all(&src).unwrap();
    std::fs::write(src.join(".rsync-filter"), "- skip.txt\n").unwrap();
    std::fs::write(src.join("skip.txt"), b"s").unwrap();

    let src_arg = format!("{}/", src.display());
    Command::cargo_bin("oc-rsync")
        .unwrap()
        .args([
            "--local",
            "--recursive",
            "--filter",
            ": .rsync-filter",
            "--include",
            "skip.txt",
            "--exclude",
            "*",
            &src_arg,
            dst.to_str().unwrap(),
        ])
        .assert()
        .success();

    assert!(!dst.join("skip.txt").exists());
}

#[test]
fn include_before_per_dir_merge_allows_file() {
    let dir = tempdir().unwrap();
    let src = dir.path().join("src");
    let dst = dir.path().join("dst");
    std::fs::create_dir_all(&src).unwrap();
    std::fs::write(src.join(".rsync-filter"), "- skip.txt\n").unwrap();
    std::fs::write(src.join("skip.txt"), b"s").unwrap();

    let src_arg = format!("{}/", src.display());
    Command::cargo_bin("oc-rsync")
        .unwrap()
        .args([
            "--local",
            "--recursive",
            "--include",
            "skip.txt",
            "--filter",
            ": .rsync-filter",
            "--exclude",
            "*",
            &src_arg,
            dst.to_str().unwrap(),
        ])
        .assert()
        .success();

    assert!(dst.join("skip.txt").exists());
}

#[test]
fn exclude_dot_anchor_only_skips_root() {
    let dir = tempdir().unwrap();
    let src = dir.path().join("src");
    let dst = dir.path().join("dst");
    std::fs::create_dir_all(&src).unwrap();
    std::fs::create_dir_all(src.join("sub")).unwrap();
    std::fs::write(src.join("root.txt"), b"r").unwrap();
    std::fs::write(src.join("sub/root.txt"), b"s").unwrap();

    let src_arg = format!("{}/", src.display());
    Command::cargo_bin("oc-rsync")
        .unwrap()
        .args([
            "--local",
            "--recursive",
            "--exclude=./root.txt",
            &src_arg,
            dst.to_str().unwrap(),
        ])
        .assert()
        .success();

    assert!(!dst.join("root.txt").exists());
    assert!(dst.join("sub/root.txt").exists());
}

#[test]
fn exclude_complex_pattern_skips_nested_files() {
    let dir = tempdir().unwrap();
    let src = dir.path().join("src");
    let dst = dir.path().join("dst");
    std::fs::create_dir_all(&src).unwrap();
    std::fs::create_dir_all(src.join("dir/sub")).unwrap();
    std::fs::write(src.join("dir/log1.txt"), b"1").unwrap();
    std::fs::write(src.join("dir/sub/log2.txt"), b"2").unwrap();
    std::fs::write(src.join("dir/sub/logx.txt"), b"x").unwrap();

    let src_arg = format!("{}/", src.display());
    Command::cargo_bin("oc-rsync")
        .unwrap()
        .args([
            "--local",
            "--recursive",
            "--exclude",
            "dir/**/log[0-9].txt",
            &src_arg,
            dst.to_str().unwrap(),
        ])
        .assert()
        .success();

    assert!(!dst.join("dir/log1.txt").exists());
    assert!(!dst.join("dir/sub/log2.txt").exists());
    assert!(dst.join("dir/sub/logx.txt").exists());
}

#[test]
fn include_complex_pattern_allows_files() {
    let dir = tempdir().unwrap();
    let src = dir.path().join("src");
    let dst = dir.path().join("dst");
    std::fs::create_dir_all(&src).unwrap();
    std::fs::create_dir_all(src.join("dir")).unwrap();
    std::fs::write(src.join("dir/keep1.txt"), b"1").unwrap();
    std::fs::write(src.join("dir/keep2.log"), b"2").unwrap();
    std::fs::write(src.join("dir/skip.txt"), b"s").unwrap();

    let src_arg = format!("{}/", src.display());
    Command::cargo_bin("oc-rsync")
        .unwrap()
        .args([
            "--local",
            "--recursive",
            "--include",
            "**/keep?.txt",
            "--exclude",
            "*",
            &src_arg,
            dst.to_str().unwrap(),
        ])
        .assert()
        .success();

    assert!(dst.join("dir/keep1.txt").exists());
    assert!(!dst.join("dir/keep2.log").exists());
    assert!(!dst.join("dir/skip.txt").exists());
}

#[test]
fn include_from_before_exclude_allows_file() {
    let dir = tempdir().unwrap();
    let src = dir.path().join("src");
    let dst = dir.path().join("dst");
    fs::create_dir_all(&src).unwrap();
    fs::write(src.join("keep.txt"), b"k").unwrap();
    fs::write(src.join("skip.txt"), b"s").unwrap();
    let inc = dir.path().join("inc.lst");
    fs::write(&inc, "keep.txt\n").unwrap();

    let src_arg = format!("{}/", src.display());
    Command::cargo_bin("oc-rsync")
        .unwrap()
        .args([
            "--local",
            "--recursive",
            "--include-from",
            inc.to_str().unwrap(),
            "--exclude",
            "*",
            &src_arg,
            dst.to_str().unwrap(),
        ])
        .assert()
        .success();

    assert!(dst.join("keep.txt").exists());
    assert!(!dst.join("skip.txt").exists());
}

#[test]
fn exclude_before_include_from_skips_file() {
    let dir = tempdir().unwrap();
    let src = dir.path().join("src");
    let dst = dir.path().join("dst");
    fs::create_dir_all(&src).unwrap();
    fs::write(src.join("keep.txt"), b"k").unwrap();
    fs::write(src.join("skip.txt"), b"s").unwrap();
    let inc = dir.path().join("inc.lst");
    fs::write(&inc, "keep.txt\n").unwrap();

    let src_arg = format!("{}/", src.display());
    Command::cargo_bin("oc-rsync")
        .unwrap()
        .args([
            "--local",
            "--recursive",
            "--exclude",
            "*",
            "--include-from",
            inc.to_str().unwrap(),
            &src_arg,
            dst.to_str().unwrap(),
        ])
        .assert()
        .success();

    assert!(!dst.join("keep.txt").exists());
    assert!(!dst.join("skip.txt").exists());
}

#[test]
fn rsync_filter_merges_across_directories() {
    let dir = tempdir().unwrap();
    let src = dir.path().join("src");
    let dst = dir.path().join("dst");
    fs::create_dir_all(src.join("sub")).unwrap();
    fs::write(src.join("root.txt"), b"r").unwrap();
    fs::write(src.join(".rsync-filter"), "- root.txt\n").unwrap();
    fs::write(src.join("sub/keep.txt"), b"k").unwrap();
    fs::write(src.join("sub/skip.txt"), b"s").unwrap();
    fs::write(src.join("sub/.rsync-filter"), "- skip.txt\n").unwrap();

    let src_arg = format!("{}/", src.display());
    Command::cargo_bin("oc-rsync")
        .unwrap()
        .args([
            "--local",
            "--recursive",
            "--filter",
            ": .rsync-filter",
            "--include",
            "sub/***",
            "--exclude",
            "*",
            &src_arg,
            dst.to_str().unwrap(),
        ])
        .assert()
        .success();

    assert!(!dst.join("root.txt").exists());
    assert!(dst.join("sub/keep.txt").exists());
    assert!(!dst.join("sub/skip.txt").exists());
}

#[test]
fn files_from_zero_separated_list() {
    let dir = tempdir().unwrap();
    let src = dir.path().join("src");
    let dst = dir.path().join("dst");
    std::fs::create_dir_all(&src).unwrap();
    std::fs::write(src.join("keep me.txt"), b"k").unwrap();
    std::fs::write(src.join("skip.txt"), b"s").unwrap();
    let list = dir.path().join("files.lst");
    std::fs::write(&list, b"keep me.txt\0").unwrap();

    let src_arg = format!("{}/", src.display());
    Command::cargo_bin("oc-rsync")
        .unwrap()
        .args([
            "--local",
            "--recursive",
            "--from0",
            "--files-from",
            list.to_str().unwrap(),
            &src_arg,
            dst.to_str().unwrap(),
        ])
        .assert()
        .success();

    assert!(dst.join("keep me.txt").exists());
    assert!(!dst.join("skip.txt").exists());
}

#[test]
fn files_from_zero_separated_list_with_crlf() {
    let dir = tempdir().unwrap();
    let src = dir.path().join("src");
    let dst = dir.path().join("dst");
    std::fs::create_dir_all(&src).unwrap();
    std::fs::write(src.join("keep me.txt"), b"k").unwrap();
    std::fs::write(src.join("skip.txt"), b"s").unwrap();
    let list = dir.path().join("files.lst");
    std::fs::write(&list, b"keep me.txt\r\n\0").unwrap();

    let src_arg = format!("{}/", src.display());
    Command::cargo_bin("oc-rsync")
        .unwrap()
        .args([
            "--local",
            "--recursive",
            "--from0",
            "--files-from",
            list.to_str().unwrap(),
            &src_arg,
            dst.to_str().unwrap(),
        ])
        .assert()
        .success();

    assert!(dst.join("keep me.txt").exists());
    assert!(!dst.join("skip.txt").exists());
}

#[test]
fn exclude_from_zero_separated_list_with_crlf() {
    let dir = tempdir().unwrap();
    let src = dir.path().join("src");
    let dst = dir.path().join("dst");
    std::fs::create_dir_all(&src).unwrap();
    std::fs::write(src.join("keep.txt"), b"k").unwrap();
    std::fs::write(src.join("skip.log"), b"s").unwrap();
    let list = dir.path().join("exclude.lst");
    std::fs::write(&list, b"*.log\r\n\0").unwrap();

    let src_arg = format!("{}/", src.display());
    Command::cargo_bin("oc-rsync")
        .unwrap()
        .args([
            "--local",
            "--recursive",
            "--from0",
            "--exclude-from",
            list.to_str().unwrap(),
            &src_arg,
            dst.to_str().unwrap(),
        ])
        .assert()
        .success();

    assert!(dst.join("keep.txt").exists());
    assert!(!dst.join("skip.log").exists());
}

#[test]
fn include_from_zero_separated_list_with_crlf() {
    let dir = tempdir().unwrap();
    let src = dir.path().join("src");
    let dst = dir.path().join("dst");
    std::fs::create_dir_all(&src).unwrap();
    std::fs::write(src.join("keep.txt"), b"k").unwrap();
    std::fs::write(src.join("skip.txt"), b"s").unwrap();
    let inc = dir.path().join("include.lst");
    let exc = dir.path().join("exclude.lst");
    std::fs::write(&inc, b"keep.txt\r\n\0").unwrap();
    std::fs::write(&exc, b"*\r\n\0").unwrap();

    let src_arg = format!("{}/", src.display());
    Command::cargo_bin("oc-rsync")
        .unwrap()
        .args([
            "--local",
            "--recursive",
            "--from0",
            "--include-from",
            inc.to_str().unwrap(),
            "--exclude-from",
            exc.to_str().unwrap(),
            &src_arg,
            dst.to_str().unwrap(),
        ])
        .assert()
        .success();

    assert!(dst.join("keep.txt").exists());
    assert!(!dst.join("skip.txt").exists());
}

#[test]
fn include_from_zero_separated_list_allows_hash() {
    let dir = tempdir().unwrap();
    let src = dir.path().join("src");
    let dst = dir.path().join("dst");
    std::fs::create_dir_all(&src).unwrap();
    std::fs::write(src.join("keep#me.txt"), b"k").unwrap();
    std::fs::write(src.join("skip.txt"), b"s").unwrap();
    let inc = dir.path().join("include.lst");
    std::fs::write(&inc, b"keep#me.txt\0").unwrap();

    let src_arg = format!("{}/", src.display());
    Command::cargo_bin("oc-rsync")
        .unwrap()
        .args([
            "--local",
            "--recursive",
            "--from0",
            "--include-from",
            inc.to_str().unwrap(),
            "--exclude",
            "*",
            &src_arg,
            dst.to_str().unwrap(),
        ])
        .assert()
        .success();

    assert!(dst.join("keep#me.txt").exists());
    assert!(!dst.join("skip.txt").exists());
}

#[test]
fn files_from_zero_separated_list_allows_hash() {
    let dir = tempdir().unwrap();
    let src = dir.path().join("src");
    let dst = dir.path().join("dst");
    std::fs::create_dir_all(&src).unwrap();
    std::fs::write(src.join("#keep.txt"), b"k").unwrap();
    std::fs::write(src.join("skip.txt"), b"s").unwrap();
    let list = dir.path().join("files.lst");
    std::fs::write(&list, b"#keep.txt\0").unwrap();

    let src_arg = format!("{}/", src.display());
    Command::cargo_bin("oc-rsync")
        .unwrap()
        .args([
            "--local",
            "--recursive",
            "--from0",
            "--files-from",
            list.to_str().unwrap(),
            &src_arg,
            dst.to_str().unwrap(),
        ])
        .assert()
        .success();

    assert!(dst.join("#keep.txt").exists());
    assert!(!dst.join("skip.txt").exists());
}

#[test]
fn files_from_list_file() {
    let dir = tempdir().unwrap();
    let src = dir.path().join("src");
    let dst = dir.path().join("dst");
    std::fs::create_dir_all(&src).unwrap();
    std::fs::write(src.join("keep.txt"), b"k").unwrap();
    std::fs::write(src.join("skip.txt"), b"s").unwrap();
    let list = dir.path().join("files.lst");
    std::fs::write(&list, "# comment\nkeep.txt\n\n").unwrap();

    let src_arg = format!("{}/", src.display());
    Command::cargo_bin("oc-rsync")
        .unwrap()
        .args([
            "--local",
            "--recursive",
            "--files-from",
            list.to_str().unwrap(),
            &src_arg,
            dst.to_str().unwrap(),
        ])
        .assert()
        .success();

    assert!(dst.join("keep.txt").exists());
    assert!(!dst.join("skip.txt").exists());
}

#[test]
fn files_from_list_handles_crlf_and_comment_spaces() {
    let dir = tempdir().unwrap();
    let src = dir.path().join("src");
    let dst = dir.path().join("dst");
    std::fs::create_dir_all(&src).unwrap();
    std::fs::write(src.join("keep.txt"), b"k").unwrap();
    std::fs::write(src.join("skip.txt"), b"s").unwrap();
    let list = dir.path().join("files.lst");
    std::fs::write(&list, "  # comment\r\nkeep.txt\r\n\r\n").unwrap();

    let src_arg = format!("{}/", src.display());
    Command::cargo_bin("oc-rsync")
        .unwrap()
        .args([
            "--local",
            "--recursive",
            "--files-from",
            list.to_str().unwrap(),
            &src_arg,
            dst.to_str().unwrap(),
        ])
        .assert()
        .success();

    assert!(dst.join("keep.txt").exists());
    assert!(!dst.join("skip.txt").exists());
}

#[test]
fn files_from_list_includes_directories() {
    let dir = tempdir().unwrap();
    let src = dir.path().join("src");
    let dst = dir.path().join("dst");
    std::fs::create_dir_all(src.join("dir/sub")).unwrap();
    std::fs::write(src.join("dir/sub/file.txt"), b"k").unwrap();
    let list = dir.path().join("files.lst");
    std::fs::write(&list, "dir\n").unwrap();

    let src_arg = format!("{}/", src.display());
    Command::cargo_bin("oc-rsync")
        .unwrap()
        .args([
            "--local",
            "--recursive",
            "--files-from",
            list.to_str().unwrap(),
            &src_arg,
            dst.to_str().unwrap(),
        ])
        .assert()
        .success();

    assert!(dst.join("dir/sub/file.txt").exists());
}

#[cfg(unix)]
#[test]
fn links_preserve_symlinks() {
    let dir = tempdir().unwrap();
    let src = dir.path().join("src");
    let dst = dir.path().join("dst");
    std::fs::create_dir_all(&src).unwrap();
    std::fs::write(src.join("file"), b"hi").unwrap();
    symlink("file", src.join("link")).unwrap();

    let src_arg = format!("{}/", src.display());
    Command::cargo_bin("oc-rsync")
        .unwrap()
        .args(["--local", "--links", &src_arg, dst.to_str().unwrap()])
        .assert()
        .success();

    let meta = std::fs::symlink_metadata(dst.join("link")).unwrap();
    assert!(meta.file_type().is_symlink());
    let target = std::fs::read_link(dst.join("link")).unwrap();
    assert_eq!(target, std::path::PathBuf::from("file"));
}

#[cfg(unix)]
#[test]
fn links_copy_dangling_symlink() {
    let dir = tempdir().unwrap();
    let src = dir.path().join("src");
    let dst = dir.path().join("dst");
    std::fs::create_dir_all(&src).unwrap();
    symlink("missing", src.join("dangling")).unwrap();

    let src_arg = format!("{}/", src.display());
    Command::cargo_bin("oc-rsync")
        .unwrap()
        .args(["--local", "--links", &src_arg, dst.to_str().unwrap()])
        .assert()
        .success();

    let meta = std::fs::symlink_metadata(dst.join("dangling")).unwrap();
    assert!(meta.file_type().is_symlink());
    let target = std::fs::read_link(dst.join("dangling")).unwrap();
    assert_eq!(target, std::path::PathBuf::from("missing"));
}

#[cfg(unix)]
#[test]
fn links_preserve_absolute_symlink() {
    let dir = tempdir().unwrap();
    let src = dir.path().join("src");
    let dst = dir.path().join("dst");
    std::fs::create_dir_all(&src).unwrap();
    let file = src.join("file");
    std::fs::write(&file, b"hi").unwrap();
    let abs = file.canonicalize().unwrap();
    symlink(&abs, src.join("abs")).unwrap();

    let src_arg = format!("{}/", src.display());
    Command::cargo_bin("oc-rsync")
        .unwrap()
        .args(["--local", "--links", &src_arg, dst.to_str().unwrap()])
        .assert()
        .success();

    let target = std::fs::read_link(dst.join("abs")).unwrap();
    assert_eq!(target, abs);
}

#[cfg(unix)]
#[test]
fn links_replace_and_skip_existing() {
    let dir = tempdir().unwrap();
    let src = dir.path().join("src");
    let dst = dir.path().join("dst");
    std::fs::create_dir_all(&src).unwrap();
    std::fs::create_dir_all(&dst).unwrap();
    std::fs::write(src.join("file"), b"data").unwrap();
    symlink("file", src.join("link")).unwrap();
    std::fs::write(dst.join("link"), b"old").unwrap();

    let src_arg = format!("{}/", src.display());

    Command::cargo_bin("oc-rsync")
        .unwrap()
        .args(["--local", "--links", &src_arg, dst.to_str().unwrap()])
        .assert()
        .success();
    let meta = std::fs::symlink_metadata(dst.join("link")).unwrap();
    assert!(meta.file_type().is_symlink());
    std::fs::remove_file(dst.join("link")).unwrap();
    std::fs::write(dst.join("link"), b"old").unwrap();
    Command::cargo_bin("oc-rsync")
        .unwrap()
        .args([
            "--local",
            "--links",
            "--ignore-existing",
            &src_arg,
            dst.to_str().unwrap(),
        ])
        .assert()
        .success();
    let meta = std::fs::symlink_metadata(dst.join("link")).unwrap();
    assert!(!meta.file_type().is_symlink());
    let content = std::fs::read(dst.join("link")).unwrap();
    assert_eq!(content, b"old");
}

#[cfg(unix)]
#[test]
fn links_preserve_directory_symlinks() {
    let dir = tempdir().unwrap();
    let src = dir.path().join("src");
    let dst = dir.path().join("dst");
    std::fs::create_dir_all(src.join("dir")).unwrap();
    std::fs::write(src.join("dir/file"), b"hi").unwrap();
    symlink("dir", src.join("dirlink")).unwrap();

    std::fs::create_dir_all(&dst).unwrap();
    symlink("dir", dst.join("dirlink")).unwrap();

    let src_arg = format!("{}/", src.display());
    Command::cargo_bin("oc-rsync")
        .unwrap()
        .args(["--local", "--links", &src_arg, dst.to_str().unwrap()])
        .assert()
        .success();

    let meta = std::fs::symlink_metadata(dst.join("dirlink")).unwrap();
    assert!(meta.file_type().is_symlink());
    let target = std::fs::read_link(dst.join("dirlink")).unwrap();
    assert_eq!(target, std::path::PathBuf::from("dir"));
}

#[cfg(unix)]
#[test]
fn copy_dirlinks_transforms_directory_symlinks() {
    let dir = tempdir().unwrap();
    let src = dir.path().join("src");
    let dst = dir.path().join("dst");
    std::fs::create_dir_all(src.join("dir")).unwrap();
    std::fs::write(src.join("dir/file"), b"hi").unwrap();
    std::fs::write(src.join("file"), b"data").unwrap();
    symlink("dir", src.join("dirlink")).unwrap();
    symlink("file", src.join("filelink")).unwrap();

    let src_arg = format!("{}/", src.display());
    Command::cargo_bin("oc-rsync")
        .unwrap()
        .args([
            "--local",
            "--links",
            "--copy-dirlinks",
            &src_arg,
            dst.to_str().unwrap(),
        ])
        .assert()
        .success();

    assert!(dst.join("dirlink").is_dir());
    let meta = std::fs::symlink_metadata(dst.join("filelink")).unwrap();
    assert!(meta.file_type().is_symlink());
}

#[cfg(unix)]
#[test]
fn keep_dirlinks_handles_nested_symlinks() {
    let dir = tempdir().unwrap();
    let src = dir.path().join("src");
    let dst = dir.path().join("dst");
    let target = dir.path().join("target");
    let nested = dir.path().join("nested");

    std::fs::create_dir_all(src.join("a/b")).unwrap();
    std::fs::write(src.join("a/b/file"), b"hi").unwrap();

    std::fs::create_dir_all(&dst).unwrap();
    std::fs::create_dir_all(&target).unwrap();
    symlink(&target, dst.join("a")).unwrap();
    symlink(&nested, target.join("b")).unwrap();

    let src_arg = format!("{}/", src.display());
    Command::cargo_bin("oc-rsync")
        .unwrap()
        .args([
            "--local",
            "--keep-dirlinks",
            &src_arg,
            dst.to_str().unwrap(),
        ])
        .assert()
        .success();

    let meta = std::fs::symlink_metadata(dst.join("a")).unwrap();
    assert!(meta.file_type().is_symlink());
    let nested_meta = std::fs::symlink_metadata(target.join("b")).unwrap();
    assert!(nested_meta.file_type().is_symlink());
    assert!(nested.join("file").exists());
}

#[cfg(unix)]
#[test]
fn copy_links_resolves_relative_and_absolute_targets() {
    let dir = tempdir().unwrap();
    let src = dir.path().join("src");
    let dst = dir.path().join("dst");
    std::fs::create_dir_all(&src).unwrap();
    let file = src.join("file");
    std::fs::write(&file, b"data").unwrap();
    symlink("file", src.join("rel")).unwrap();
    let abs = file.canonicalize().unwrap();
    symlink(&abs, src.join("abs")).unwrap();

    let src_arg = format!("{}/", src.display());
    Command::cargo_bin("oc-rsync")
        .unwrap()
        .args(["--local", "--copy-links", &src_arg, dst.to_str().unwrap()])
        .assert()
        .success();

    assert!(dst.join("rel").is_file());
    assert_eq!(std::fs::read(dst.join("rel")).unwrap(), b"data");
    assert!(dst.join("abs").is_file());
    assert_eq!(std::fs::read(dst.join("abs")).unwrap(), b"data");
}

#[cfg(unix)]
#[test]
fn copy_links_errors_on_dangling_symlink() {
    let dir = tempdir().unwrap();
    let src = dir.path().join("src");
    let dst = dir.path().join("dst");
    std::fs::create_dir_all(&src).unwrap();
    symlink("missing", src.join("dangling")).unwrap();

    let src_arg = format!("{}/", src.display());
    Command::cargo_bin("oc-rsync")
        .unwrap()
        .args(["--local", "--copy-links", &src_arg, dst.to_str().unwrap()])
        .assert()
        .failure()
        .stderr(predicates::str::contains("symlink has no referent"));
    assert!(!dst.join("dangling").exists());
}

#[cfg(unix)]
#[test]
fn safe_links_resolve_source_symlink() {
    let dir = tempdir().unwrap();
    let real = dir.path().join("real");
    let link = dir.path().join("link");
    let dst = dir.path().join("dst");
    std::fs::create_dir_all(&real).unwrap();
    std::fs::write(real.join("file"), b"hi").unwrap();
    symlink("file", real.join("safe")).unwrap();
    symlink("real", &link).unwrap();

    let src_arg = format!("{}/", link.display());
    Command::cargo_bin("oc-rsync")
        .unwrap()
        .args([
            "--local",
            "--links",
            "--safe-links",
            &src_arg,
            dst.to_str().unwrap(),
        ])
        .assert()
        .success();

    let meta = std::fs::symlink_metadata(dst.join("safe")).unwrap();
    assert!(meta.file_type().is_symlink());
}

#[cfg(unix)]
#[test]
fn safe_links_skip_absolute_symlink() {
    let dir = tempdir().unwrap();
    let src = dir.path().join("src");
    let dst = dir.path().join("dst");
    std::fs::create_dir_all(&src).unwrap();
    let file = src.join("file");
    std::fs::write(&file, b"hi").unwrap();
    let abs = file.canonicalize().unwrap();
    symlink(&abs, src.join("abs")).unwrap();

    let src_arg = format!("{}/", src.display());
    Command::cargo_bin("oc-rsync")
        .unwrap()
        .args([
            "--local",
            "--links",
            "--safe-links",
            &src_arg,
            dst.to_str().unwrap(),
        ])
        .assert()
        .success();

    assert!(!dst.join("abs").exists());
}

#[cfg(unix)]
#[test]
fn safe_links_allow_relative_symlink_within_tree() {
    let dir = tempdir().unwrap();
    let src = dir.path().join("src");
    let dst = dir.path().join("dst");
    std::fs::create_dir_all(src.join("dir")).unwrap();
    std::fs::write(src.join("file"), b"hi").unwrap();
    symlink("../file", src.join("dir/link")).unwrap();

    let src_arg = format!("{}/", src.display());
    Command::cargo_bin("oc-rsync")
        .unwrap()
        .args([
            "--local",
            "--links",
            "--safe-links",
            &src_arg,
            dst.to_str().unwrap(),
        ])
        .assert()
        .success();

    let meta = std::fs::symlink_metadata(dst.join("dir/link")).unwrap();
    assert!(meta.file_type().is_symlink());
    let target = std::fs::read_link(dst.join("dir/link")).unwrap();
    assert_eq!(target, std::path::PathBuf::from("../file"));
}

#[cfg(unix)]
#[test]
fn perms_preserve_permissions() {
    let dir = tempdir().unwrap();
    let src = dir.path().join("src");
    let dst = dir.path().join("dst");
    std::fs::create_dir_all(&src).unwrap();
    let file = src.join("file");
    std::fs::write(&file, b"hi").unwrap();
    std::fs::set_permissions(&file, std::fs::Permissions::from_mode(0o640)).unwrap();

    let src_arg = format!("{}/", src.display());
    Command::cargo_bin("oc-rsync")
        .unwrap()
        .args(["--local", "--perms", &src_arg, dst.to_str().unwrap()])
        .assert()
        .success();

    let meta = std::fs::metadata(dst.join("file")).unwrap();
    assert_eq!(meta.permissions().mode() & 0o7777, 0o640);
}

#[cfg(unix)]
#[test]
fn times_preserve_mtime() {
    let dir = tempdir().unwrap();
    let src = dir.path().join("src");
    let dst = dir.path().join("dst");
    std::fs::create_dir_all(&src).unwrap();
    std::fs::create_dir_all(&dst).unwrap();
    let file = src.join("file");
    std::fs::write(&file, b"hi").unwrap();
    let mtime = FileTime::from_unix_time(1_000_000, 0);
    set_file_mtime(&file, mtime).unwrap();
    let dst_file = dst.join("file");
    std::fs::copy(&file, &dst_file).unwrap();
    set_file_mtime(&dst_file, FileTime::from_unix_time(0, 0)).unwrap();

    let src_arg = format!("{}/", src.display());
    Command::cargo_bin("oc-rsync")
        .unwrap()
        .args(["--local", "--times", &src_arg, dst.to_str().unwrap()])
        .assert()
        .success();

    let meta = std::fs::metadata(dst.join("file")).unwrap();
    let dst_mtime = FileTime::from_last_modification_time(&meta);
    assert_eq!(dst_mtime, mtime);
}

#[cfg(unix)]
#[test]
fn sparse_files_preserved() {
    use std::fs::File;
    let dir = tempdir().unwrap();
    let src = dir.path().join("src");
    let dst = dir.path().join("dst");
    std::fs::create_dir_all(&src).unwrap();
    std::fs::create_dir_all(&dst).unwrap();
    let sp = src.join("sparse");
    let mut f = File::create(&sp).unwrap();
    f.seek(SeekFrom::Start(1 << 20)).unwrap();
    f.write_all(b"end").unwrap();
    f.set_len(1 << 21).unwrap();

    let src_arg = format!("{}/", src.display());
    Command::cargo_bin("oc-rsync")
        .unwrap()
        .args(["--local", "--sparse", &src_arg, dst.to_str().unwrap()])
        .assert()
        .success();

    let src_meta = std::fs::metadata(&sp).unwrap();
    if src_meta.blocks() * 512 >= src_meta.len() {
        eprintln!("skipping test: filesystem lacks sparse-file support");
        return;
    }
    let dst_meta = std::fs::metadata(dst.join("sparse")).unwrap();
    assert_eq!(src_meta.len(), dst_meta.len());
    assert_eq!(src_meta.blocks(), dst_meta.blocks());
    if src_meta.blocks() * 512 < src_meta.len() {
        assert!(dst_meta.blocks() * 512 < dst_meta.len());
    }
}

#[cfg(unix)]
#[test]
fn sparse_files_created() {
    use std::fs::File;
    let dir = tempdir().unwrap();
    let src = dir.path().join("src");
    let dst = dir.path().join("dst");
    std::fs::create_dir_all(&src).unwrap();
    std::fs::create_dir_all(&dst).unwrap();
    let zs = src.join("zeros");
    let mut f = File::create(&zs).unwrap();
    f.write_all(&vec![0u8; 1 << 20]).unwrap();

    let src_arg = format!("{}/", src.display());
    Command::cargo_bin("oc-rsync")
        .unwrap()
        .args(["--local", "--sparse", &src_arg, dst.to_str().unwrap()])
        .assert()
        .success();

    let src_meta = std::fs::metadata(&zs).unwrap();
    if src_meta.blocks() * 512 >= src_meta.len() {
        eprintln!("skipping test: filesystem lacks sparse-file support");
        return;
    }
    let dst_meta = std::fs::metadata(dst.join("zeros")).unwrap();
    assert_eq!(src_meta.len(), dst_meta.len());
    if dst_meta.blocks() * 512 < dst_meta.len() {
        assert!(dst_meta.blocks() < src_meta.blocks());
    }
}

#[cfg(unix)]
#[test]
fn specials_preserve_fifo() {
    let dir = tempdir().unwrap();
    let src = dir.path().join("src");
    let dst = dir.path().join("dst");
    std::fs::create_dir_all(&src).unwrap();
    std::fs::create_dir_all(&dst).unwrap();
    let fifo = src.join("pipe");
    mkfifo(&fifo, nix::sys::stat::Mode::from_bits_truncate(0o600)).unwrap();

    let src_arg = format!("{}/", src.display());
    Command::cargo_bin("oc-rsync")
        .unwrap()
        .args(["--local", "--specials", &src_arg, dst.to_str().unwrap()])
        .assert()
        .success();

    let meta = std::fs::symlink_metadata(dst.join("pipe")).unwrap();
    assert!(meta.file_type().is_fifo());
}

#[test]
fn delete_delay_removes_extraneous_files() {
    let dir = tempdir().unwrap();
    let src = dir.path().join("src");
    let dst = dir.path().join("dst");
    std::fs::create_dir_all(&src).unwrap();
    std::fs::create_dir_all(&dst).unwrap();
    std::fs::write(dst.join("old.txt"), b"old").unwrap();

    let src_arg = format!("{}/", src.display());
    Command::cargo_bin("oc-rsync")
        .unwrap()
        .args([
            "--local",
            "--recursive",
            "--delete-delay",
            &src_arg,
            dst.to_str().unwrap(),
        ])
        .assert()
        .success();

    assert!(!dst.join("old.txt").exists());
}

#[test]
fn cvs_exclude_skips_ignored_files() {
    let dir = tempdir().unwrap();
    let src = dir.path().join("src");
    let dst = dir.path().join("dst");
    fs::create_dir_all(&src).unwrap();
    fs::create_dir_all(&dst).unwrap();

    fs::create_dir_all(src.join(".git")).unwrap();
    fs::write(src.join(".git/file"), "git").unwrap();
    fs::write(src.join("keep.txt"), "keep").unwrap();
    fs::write(src.join("core"), "core").unwrap();
    fs::write(src.join("foo.o"), "obj").unwrap();
    fs::write(src.join("env_ignored"), "env").unwrap();
    fs::write(src.join("home_ignored"), "home").unwrap();
    fs::write(src.join("local_ignored"), "local").unwrap();
    fs::write(src.join(".cvsignore"), "local_ignored\n").unwrap();

    let home = tempdir().unwrap();
    fs::write(home.path().join(".cvsignore"), "home_ignored\n").unwrap();

    let src_arg = format!("{}/", src.display());
    let mut cmd = Command::cargo_bin("oc-rsync").unwrap();
    cmd.env("CVSIGNORE", "env_ignored");
    cmd.env("HOME", home.path());
    cmd.args([
        "--local",
        "--recursive",
        "--cvs-exclude",
        &src_arg,
        dst.to_str().unwrap(),
    ]);
    cmd.assert().success();

    assert!(dst.join("keep.txt").exists());
    assert!(!dst.join("core").exists());
    assert!(!dst.join("foo.o").exists());
    assert!(!dst.join("env_ignored").exists());
    assert!(!dst.join("home_ignored").exists());
    assert!(!dst.join("local_ignored").exists());
    assert!(dst.join(".cvsignore").exists());
}

#[cfg(all(unix, feature = "xattr"))]
#[test]
fn super_overrides_fake_super() {
    let tmp = tempdir().unwrap();
    let src_dir = tmp.path().join("src");
    let dst_dir = tmp.path().join("dst");
    fs::create_dir_all(&src_dir).unwrap();
    fs::create_dir_all(&dst_dir).unwrap();
    fs::write(src_dir.join("file"), b"hi").unwrap();
    Command::cargo_bin("oc-rsync")
        .unwrap()
        .args([
            "--local",
            "-a",
            "--fake-super",
            "--super",
            src_dir.to_str().unwrap(),
            dst_dir.to_str().unwrap(),
        ])
        .assert()
        .success();
    let dst_file = dst_dir.join("file");
    assert!(xattr::get(&dst_file, "user.rsync.uid").unwrap().is_none());
}<|MERGE_RESOLUTION|>--- conflicted
+++ resolved
@@ -992,17 +992,11 @@
         .unwrap()
         .args(["--local", "--owner", &src_arg, dst_dir.to_str().unwrap()])
         .assert()
-<<<<<<< HEAD
         .success();
 
     let dst_file = dst_dir.join("id.txt");
     let metadata = std::fs::metadata(&dst_file).unwrap();
     assert_eq!(metadata.uid(), current_uid);
-=======
-        .failure()
-        .code(u8::from(ExitCode::Protocol) as i32)
-        .stderr(predicates::str::contains("requires root or CAP_CHOWN"));
->>>>>>> 1fac62be
 }
 
 #[cfg(unix)]
