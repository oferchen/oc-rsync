--- conflicted
+++ resolved
@@ -71,30 +71,6 @@
     }
 }
 
-<<<<<<< HEAD
-=======
-fn rsync_supports_filter_file() -> bool {
-    // `--filter-file` was introduced in rsync 3.4, but instead of relying on
-    // version parsing, probe the local rsync binary directly.  We attempt a
-    // no-op dry-run that uses `--filter-file=/dev/null`; if the option is not
-    // recognized the command fails and we fall back to skipping the test. This
-    // keeps the detection accurate even if future versions change numbering.
-    let tmp = tempfile::tempdir();
-    let dst = match tmp {
-        Ok(dir) => dir,
-        Err(_) => return false,
-    };
-    StdCommand::new("rsync")
-        .arg("--dry-run")
-        .arg("--filter-file=/dev/null")
-        .arg("/dev/null")
-        .arg(dst.path())
-        .status()
-        .map(|status| status.success())
-        .unwrap_or(false)
-}
-
->>>>>>> 4b4b0498
 #[test]
 fn files_from_from0_matches_rsync() {
     use std::process::Command as StdCommand;
@@ -377,20 +353,7 @@
 }
 
 #[test]
-<<<<<<< HEAD
 fn filter_file_from0_stdin() {
-=======
-fn filter_file_from0_stdin_matches_rsync() {
-    use std::process::Command as StdCommand;
-
-    if !rsync_supports_filter_file() {
-        eprintln!(
-            "skipping filter_file_from0_stdin_matches_rsync: rsync lacks working --filter-file",
-        );
-        return;
-    }
-
->>>>>>> 4b4b0498
     let tmp = tempdir().unwrap();
     let src = tmp.path().join("src");
     let dst = tmp.path().join("dst");
