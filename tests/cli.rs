--- conflicted
+++ resolved
@@ -1,20 +1,5 @@
-<<<<<<< HEAD
-/* tests/cli.rs
-
-Includes a `Tmpfs` helper for cross-filesystem tests. It attempts to mount a
-temporary `tmpfs` and yields `None` when unsupported so tests can skip without
-emitting external mount errors.
-=======
-/*
-tests/cli.rs
-
-owner_requires_privileges:
-Upstream rsync exits successfully when run without privileges and leaves
-destination files owned by the invoking user. This test mirrors that
-behavior and skips when CAP_CHOWN or root is available to avoid false
-positives.
->>>>>>> 77465823
-*/
+// tests/cli.rs
+
 
 use assert_cmd::prelude::*;
 use assert_cmd::Command;
