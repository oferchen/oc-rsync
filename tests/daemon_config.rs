--- conflicted
+++ resolved
@@ -277,12 +277,8 @@
     t.send(b"\n").unwrap();
     let mut resp = [0u8; 128];
     let n = t.receive(&mut resp).unwrap_or(0);
-<<<<<<< HEAD
     let msg = String::from_utf8_lossy(&resp[..n]);
-    assert!(n == 0 || msg.contains("write only"));
-=======
     assert!(n == 0 || String::from_utf8_lossy(&resp[..n]).contains("write only"));
->>>>>>> b5388507
     let _ = child.kill();
     let _ = child.wait();
 }
