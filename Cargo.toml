--- conflicted
+++ resolved
@@ -32,14 +32,11 @@
 clap_complete = "4"
 rustc_lexer = "0.1"
 logging = { path = "crates/logging" }
-<<<<<<< HEAD
 tracing = "0.1"
-=======
 filetime = "0.2"
 
 [target.'cfg(unix)'.dependencies]
 nix = { version = "0.27", features = ["user", "fs"] }
->>>>>>> fdf09851
 
 [dev-dependencies]
 tempfile = "3"
