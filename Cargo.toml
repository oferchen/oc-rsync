--- conflicted
+++ resolved
@@ -43,12 +43,8 @@
 meta = { path = "crates/meta", default-features = false }
 
 [target.'cfg(unix)'.dependencies]
-<<<<<<< HEAD
 nix = { version = "0.30.1", features = ["user", "fs"] }
-=======
-nix = { version = "0.27", features = ["user", "fs"] }
 posix-acl = { version = "1.2", optional = true }
->>>>>>> 24480bc1
 
 [dev-dependencies]
 tempfile = "3"
