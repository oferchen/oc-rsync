[workspace]
members = [
    "crates/protocol",
    "crates/checksums",
    "crates/filelist",
    "crates/filters",
    "crates/walk",
    "crates/meta",
    "crates/compress",
    "crates/engine",
    "crates/transport",
    "crates/daemon",
    "crates/cli",
    "crates/logging",
    "xtask",
]
resolver = "2"

[workspace.metadata.oc_rsync]
upstream_version = "3.4.1"
supported_protocols = [32, 31, 30]

[package]
name = "oc-rsync"
version = "0.1.0"
description = "Pure-Rust reimplementation of rsync (protocol v32)"
license = "Apache-2.0"
edition = "2024"
authors = ["Ofer Chen <skewers.irises.3b@icloud.com>"]
repository = "https://github.com/oferchen/oc-rsync"
readme = "README.md"
categories = ["command-line-utilities", "filesystem", "network-programming"]
keywords = ["rsync", "sync", "filesystem"]
build = "build.rs"

[dependencies]
protocol = { path = "crates/protocol" }
checksums = { path = "crates/checksums" }
engine = { path = "crates/engine", default-features = false }
filters = { path = "crates/filters" }
compress = { path = "crates/compress" }
serde = { version = "1", features = ["derive"] }
serde_json = "1"
clap_complete = "4"
rustc_lexer = "0.1"
logging = { path = "crates/logging" }
tracing = "0.1"
filetime = "0.2"
clap = { version = "4.5.47" }
oc-rsync-cli = { path = "crates/cli" }
libc = "0.2"
meta = { path = "crates/meta", default-features = false }

[target.'cfg(unix)'.dependencies]
nix = { version = "0.30.1", features = ["user", "fs"] }
posix-acl = { version = "1.2", optional = true }

[dev-dependencies]
tempfile = "3"
assert_cmd = "2"
predicates = "3"
serial_test = "2"
transport = { path = "crates/transport" }
shell-words = "1.1"
wait-timeout = "0.2"
daemon = { path = "crates/daemon" }
sha2 = "0.10"
encoding_rs = "0.8"
insta = { version = "1", features = ["json"] }
hex = "0.4"
walkdir = "2"

[target.'cfg(unix)'.dev-dependencies]
nix = { version = "0.30.1", features = ["user", "fs", "process"] }
users = "0.11"
xattr = "1.3"

[build-dependencies]
time = { version = "0.3", default-features = false, features = ["std"] }
pkg-config = "0.3"

[[bin]]
name = "oc-rsync"
path = "src/bin/oc-rsync/main.rs"

[[bin]]
name = "oc-rsyncd"
path = "src/bin/oc-rsyncd.rs"

[[bin]]
name = "flag_matrix"
path = "tools/flag_matrix.rs"

[[bin]]
name = "gen-completions"
path = "tools/gen_completions.rs"
required-features = ["cli"]

[[bin]]
name = "strip-rs-comments"
path = "tools/strip_rs_comments.rs"

# Enable extended attribute and ACL support by default so tests can run
# without requiring feature flags. Individual crates handle runtime
# detection of platform support.
[features]
default = ["xattr", "acl", "zlib", "zstd"]
xattr = ["engine/xattr"]
acl = ["engine/acl", "meta/acl", "posix-acl"]
zlib = ["compress/zlib"]
zstd = ["compress/zstd"]
# Enables CLI-only tools
cli = []
# Enables AVX-512 implementations requiring a nightly toolchain
nightly = ["checksums/nightly", "compress/nightly"]

[package.metadata.deb]
<<<<<<< HEAD
maintainer = "Ofer Chen <skewers.irises.3b@icloud.com>"
license-file = "LICENSE"
=======
maintainer = "Project Maintainers <maintainers@oc-rsync.project>"
license-file = ["LICENSE"]
>>>>>>> e48b60d6
section = "net"
priority = "optional"
depends = "zlib1g, libzstd1"
assets = [
    ["target/release/oc-rsync", "/usr/bin/oc-rsync", "755"],
    ["packaging/systemd/oc-rsyncd.service", "/lib/systemd/system/oc-rsyncd.service", "644"],
    ["packaging/examples/oc-rsyncd.conf", "/usr/share/doc/oc-rsync/examples/oc-rsyncd.conf", "644"],
    ["packaging/systemd/oc-rsyncd.conf", "/usr/share/doc/oc-rsync/examples/oc-rsyncd.systemd.conf", "644"],
    ["man/oc-rsync.1", "/usr/share/man/man1/oc-rsync.1", "644"],
    ["man/oc-rsyncd.8", "/usr/share/man/man8/oc-rsyncd.8", "644"],
    ["man/oc-rsyncd.conf.5", "/usr/share/man/man5/oc-rsyncd.conf.5", "644"],
]

[package.metadata.rpm]
maintainer = "Project Maintainers <maintainers@oc-rsync.project>"
requires = ["zlib", "libzstd"]

[package.metadata.rpm.targets.oc-rsync]
path = "/usr/bin/oc-rsync"

[package.metadata.rpm.files."oc-rsyncd.conf"]
path = "/usr/share/doc/oc-rsync/examples/oc-rsyncd.conf"
mode = "644"

[package.metadata.rpm.files."oc-rsyncd.systemd.conf"]
path = "/usr/share/doc/oc-rsync/examples/oc-rsyncd.systemd.conf"
mode = "644"

[package.metadata.rpm.files."oc-rsyncd.service"]
path = "/usr/lib/systemd/system/oc-rsyncd.service"
mode = "644"

[package.metadata.rpm.files."oc-rsync.1"]
path = "/usr/share/man/man1/oc-rsync.1"
mode = "644"

[package.metadata.rpm.files."oc-rsyncd.8"]
path = "/usr/share/man/man8/oc-rsyncd.8"
mode = "644"

[package.metadata.rpm.files."oc-rsyncd.conf.5"]
path = "/usr/share/man/man5/oc-rsyncd.conf.5"
mode = "644"<|MERGE_RESOLUTION|>--- conflicted
+++ resolved
@@ -115,13 +115,8 @@
 nightly = ["checksums/nightly", "compress/nightly"]
 
 [package.metadata.deb]
-<<<<<<< HEAD
 maintainer = "Ofer Chen <skewers.irises.3b@icloud.com>"
 license-file = "LICENSE"
-=======
-maintainer = "Project Maintainers <maintainers@oc-rsync.project>"
-license-file = ["LICENSE"]
->>>>>>> e48b60d6
 section = "net"
 priority = "optional"
 depends = "zlib1g, libzstd1"
