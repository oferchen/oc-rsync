# oc-rsync - Pure-Rust rsync (compatible with rsync 3.4.1 / protocol 32)

[![CI](https://github.com/oferchen/oc-rsync/actions/workflows/ci.yml/badge.svg)](https://github.com/oferchen/oc-rsync/actions/workflows/ci.yml)
[![Release](https://img.shields.io/github/v/release/oferchen/oc-rsync)](https://github.com/oferchen/oc-rsync/releases)

## Project statement

oc-rsync is a re‑implementation of rsync’s behavior in Rust, created by Ofer Chen (2025). This project is unaffiliated with the Rsync Samba team.

## Compatibility

- Targets upstream rsync 3.4.1 (protocol 32). See [docs/UPSTREAM.md](docs/UPSTREAM.md) for negotiated versions.
- Feature parity is tracked in the [feature matrix](docs/feature_matrix.md).
- Platform status and interoperability notes live in [docs/compat_matrix.md](docs/compat_matrix.md) and [docs/compatibility.md](docs/compatibility.md).
- Known gaps are cataloged in [docs/gaps.md](docs/gaps.md).

## Install

Prebuilt binaries and packages are published on [GitHub Releases](https://github.com/oferchen/oc-rsync/releases).

### Packages

```bash
# Debian/Ubuntu
sudo dpkg -i oc-rsync_<version>_amd64.deb

# Fedora/RHEL
sudo rpm -i oc-rsync-<version>.x86_64.rpm

# Homebrew
brew install --build-from-source ./packaging/brew/oc-rsync.rb
```

### From source

#### Prerequisites

The source build requires a C toolchain, compression libraries, and ACL headers:

- `build-essential` (provides `gcc`/`ld`)
- `libzstd-dev`
- `zlib1g-dev`
- `libacl1-dev`

On Debian/Ubuntu systems:

```bash
sudo apt-get update
sudo apt-get install -y build-essential libzstd-dev zlib1g-dev libacl1-dev
```

Run `scripts/preflight.sh` to verify these dependencies before building. Then
install from crates.io or build from a local checkout:

If `libacl1-dev` isn't available, disable ACL support with

```bash
cargo build --no-default-features --features xattr
```

```bash
# install from crates.io
cargo install oc-rsync

# build and install from a local checkout
cargo install --path .

# or just compile
cargo build --bin oc-rsync
```

See [packaging/](packaging) for daemon configs and systemd units.

## Usage

```bash
$ oc-rsync --help
oc-rsync 0.1.0 — Pure-Rust rsync replica (compatible with rsync 3.4.1 / protocol 32)
...
```

The CLI aims for byte-for-byte parity with upstream `rsync`. Additional examples and flag descriptions are in [docs/cli.md](docs/cli.md), and any divergences from upstream are tracked in [docs/gaps.md](docs/gaps.md).

## Design/Architecture

An overview of crate boundaries, data flow, and algorithms is in [docs/architecture.md](docs/architecture.md). Agent responsibilities and protocol constants are detailed in [docs/UPSTREAM.md](docs/UPSTREAM.md), [docs/transport.md](docs/transport.md), and [docs/filters.md](docs/filters.md).

## Testing & CI

`make test` runs the full test suite with `cargo nextest run --workspace --no-fail-fast --all-features`. CI workflows live under [.github/workflows](.github/workflows). Fuzzing and interoperability grids are described in [docs/fuzzing.md](docs/fuzzing.md) and [docs/interop-grid.md](docs/interop-grid.md).

## Security

Report vulnerabilities via [SECURITY.md](SECURITY.md). The daemon aims to match upstream hardening and privilege‑drop semantics.

## Roadmap

- M1-Bootstrap: repository builds; walk and checksum crates generate file signatures.
- M2-Delta Engine: local delta transfers with metadata preservation.
- M3-Remote Protocol: rsync protocol v32 over SSH and `rsync://`.
- M4-Metadata Fidelity: permissions, symlinks, hard links, sparse files, xattrs/ACLs.
- M5-Filters & Compression: include/exclude rules and compression negotiation.
- M6-Robust Transfers: resume partials, verify checksums, hardened I/O.
- M7-Stabilization: cross‑platform builds, performance tuning, and compatibility matrix completion.

## License

<<<<<<< HEAD
Licensed under [Apache-2.0](LICENSE-APACHE).
=======
Licensed under the [Apache License, Version 2.0](LICENSE).
>>>>>>> 381d1f4a

## Acknowledgements

Inspired by the original [rsync](https://rsync.samba.org/) by Andrew Tridgell and the Samba team. Thanks to the Rust community and upstream projects that made this re‑implementation possible.
<|MERGE_RESOLUTION|>--- conflicted
+++ resolved
@@ -105,11 +105,7 @@
 
 ## License
 
-<<<<<<< HEAD
 Licensed under [Apache-2.0](LICENSE-APACHE).
-=======
-Licensed under the [Apache License, Version 2.0](LICENSE).
->>>>>>> 381d1f4a
 
 ## Acknowledgements
 
