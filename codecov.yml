codecov:
  require_ci_to_pass: true
<<<<<<< HEAD
=======

>>>>>>> c5e97ea9
coverage:
  status:
    project:
      default:
<<<<<<< HEAD
        target: 0.95
        threshold: 0.0
    patch:
      default:
        target: 0.95
        threshold: 0.0
comment:
  layout: "reach, diff, flags, files"
  require_changes: false
=======
        target: 95%
        threshold: 1%
    patch:
      default:
        target: 95%
        threshold: 1%
>>>>>>> c5e97ea9
<|MERGE_RESOLUTION|>--- conflicted
+++ resolved
@@ -1,14 +1,10 @@
 codecov:
   require_ci_to_pass: true
-<<<<<<< HEAD
-=======
 
->>>>>>> c5e97ea9
 coverage:
   status:
     project:
       default:
-<<<<<<< HEAD
         target: 0.95
         threshold: 0.0
     patch:
@@ -17,12 +13,4 @@
         threshold: 0.0
 comment:
   layout: "reach, diff, flags, files"
-  require_changes: false
-=======
-        target: 95%
-        threshold: 1%
-    patch:
-      default:
-        target: 95%
-        threshold: 1%
->>>>>>> c5e97ea9
+  require_changes: false