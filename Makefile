--- conflicted
+++ resolved
@@ -1,4 +1,3 @@
-<<<<<<< HEAD
 .PHONY: verify-comments lint coverage interop test-golden
 
 verify-comments:
@@ -12,9 +11,6 @@
 
 interop:
 	bash tests/interop/run_matrix.sh
-=======
-.PHONY: test-golden verify-comments
->>>>>>> 9bf0d474
 
 test-golden:
 	cargo build --quiet -p oc-rsync-bin --bin oc-rsync --features blake3
